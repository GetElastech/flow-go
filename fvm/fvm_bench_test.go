--- conflicted
+++ resolved
@@ -332,15 +332,8 @@
 
 	longString := strings.Repeat("0", 1000)
 
-<<<<<<< HEAD
-	templateTx := func(prepare string) func() string {
-
-		return func() string {
-			return fmt.Sprintf(`
-=======
 	templateTx := func(rep int, prepare string) string {
 		return fmt.Sprintf(`
->>>>>>> 5199248c
 			import FungibleToken from 0x%s
 			import FlowToken from 0x%s
 			import TestContract from 0x%s
@@ -353,12 +346,7 @@
 			%s
 					}
 				}
-<<<<<<< HEAD
-			}`, fvm.FungibleTokenAddress(chain), fvm.FlowTokenAddress(chain), "754aed9de6197641", rand.Intn(300)+1, prepare)
-		}
-=======
 			}`, fvm.FungibleTokenAddress(chain), fvm.FlowTokenAddress(chain), "754aed9de6197641", rep, prepare)
->>>>>>> 5199248c
 	}
 
 	b.Run("reference tx", func(b *testing.B) {
