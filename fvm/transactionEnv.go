package fvm

import (
	"fmt"

	"github.com/onflow/cadence"
	"github.com/onflow/cadence/runtime"
	"github.com/onflow/cadence/runtime/ast"
	"github.com/onflow/cadence/runtime/common"

	otelTrace "go.opentelemetry.io/otel/trace"

	"github.com/onflow/flow-go/fvm/blueprints"
	"github.com/onflow/flow-go/fvm/crypto"
	"github.com/onflow/flow-go/fvm/errors"
	"github.com/onflow/flow-go/fvm/handler"
	"github.com/onflow/flow-go/fvm/meter"
	"github.com/onflow/flow-go/fvm/meter/weighted"
	"github.com/onflow/flow-go/fvm/programs"
	"github.com/onflow/flow-go/fvm/state"
	"github.com/onflow/flow-go/fvm/utils"
	"github.com/onflow/flow-go/model/flow"
	"github.com/onflow/flow-go/module/trace"
)

var _ runtime.Interface = &TransactionEnv{}

// TransactionEnv is a read-write environment used for executing flow transactions.
type TransactionEnv struct {
	commonEnv

	eventHandler     *handler.EventHandler
	addressGenerator flow.AddressGenerator
	tx               *flow.TransactionBody
	txIndex          uint32
	txID             flow.Identifier
	authorizers      []runtime.Address
}

func NewTransactionEnvironment(
	ctx Context,
	vm *VirtualMachine,
	sth *state.StateHolder,
	programs *programs.Programs,
	tx *flow.TransactionBody,
	txIndex uint32,
	traceSpan otelTrace.Span,
) (*TransactionEnv, error) {

	accounts := state.NewAccounts(sth)
	generator := state.NewStateBoundAddressGenerator(sth, ctx.Chain)
	uuidGenerator := state.NewUUIDGenerator(sth)
	programsHandler := handler.NewProgramsHandler(programs, sth)
	// TODO set the flags on context
	eventHandler := handler.NewEventHandler(ctx.Chain,
		ctx.EventCollectionEnabled,
		ctx.ServiceEventCollectionEnabled,
		ctx.EventCollectionByteSizeLimit,
	)
	accountKeys := handler.NewAccountKeyHandler(accounts)
	metrics := handler.NewMetricsHandler(ctx.Metrics)

	envCtx := &EnvContext{nestedContext{ctx}, traceSpan}
	env := &TransactionEnv{
		commonEnv: commonEnv{
			ctx:                   envCtx,
			ProgramLogger:         NewProgramLogger(envCtx),
			UnsafeRandomGenerator: NewUnsafeRandomGenerator(envCtx),
			sth:                   sth,
			vm:                    vm,
			programs:              programsHandler,
			accounts:              accounts,
			accountKeys:           accountKeys,
			uuidGenerator:         uuidGenerator,
			metrics:               metrics,
			// TODO(patrick): switch to EnvContext's start span api.
			traceSpan: traceSpan,
		},

		addressGenerator: generator,
		eventHandler:     eventHandler,
		tx:               tx,
		txIndex:          txIndex,
		txID:             tx.ID(),
	}

	// TODO(patrick): rm this hack
	env.MeterInterface = env
	env.AccountInterface = env

	env.contracts = handler.NewContractHandler(accounts,
		func() bool {
			enabled, defined := env.GetIsContractDeploymentRestricted()
			if !defined {
				// If the contract deployment bool is not set by the state
				// fallback to the default value set by the configuration
				// after the contract deployment bool is set by the state on all chains, this logic can be simplified
				return ctx.RestrictContractDeployment
			}
			return enabled
		},
		func() bool {
			// TODO read this from the chain similar to the contract deployment
			// but for now we would honor the fallback context flag
			return ctx.RestrictContractRemoval
		},
		env.GetAccountsAuthorizedForContractUpdate,
		env.GetAccountsAuthorizedForContractRemoval,
		env.useContractAuditVoucher,
	)

	var err error
	// set the execution parameters from the state
	if ctx.AllowContextOverrideByExecutionState {
		err = env.setExecutionParameters()
	}

	return env, err
}

func (e *TransactionEnv) setExecutionParameters() error {
	// Check that the service account exists because all the settings are stored in it
	serviceAddress := e.Context().Chain.ServiceAddress()
	service := runtime.Address(serviceAddress)

	// set the property if no error, but if the error is a fatal error then return it
	setIfOk := func(prop string, err error, setter func()) (fatal error) {
		err, fatal = errors.SplitErrorTypes(err)
		if fatal != nil {
			// this is a fatal error. return it
			e.ctx.Logger.
				Error().
				Err(fatal).
				Msgf("error getting %s", prop)
			return fatal
		}
		if err != nil {
			// this is a general error.
			// could be that no setting was present in the state,
			// or that the setting was not parseable,
			// or some other deterministic thing.
			e.ctx.Logger.
				Debug().
				Err(err).
				Msgf("could not set %s. Using defaults", prop)
			return nil
		}
		// everything is ok. do the setting
		setter()
		return nil
	}

	var ok bool
	var m *weighted.Meter
	// only set the weights if the meter is a weighted.Meter
	if m, ok = e.sth.State().Meter().(*weighted.Meter); !ok {
		return nil
	}

	computationWeights, err := GetExecutionEffortWeights(e, service)
	err = setIfOk(
		"execution effort weights",
		err,
		func() { m.SetComputationWeights(computationWeights) })
	if err != nil {
		return err
	}

	memoryWeights, err := GetExecutionMemoryWeights(e, service)
	err = setIfOk(
		"execution memory weights",
		err,
		func() { m.SetMemoryWeights(memoryWeights) })
	if err != nil {
		return err
	}

	memoryLimit, err := GetExecutionMemoryLimit(e, service)
	err = setIfOk(
		"execution memory limit",
		err,
		func() { m.SetTotalMemoryLimit(memoryLimit) })
	if err != nil {
		return err
	}

	return nil
}

func (e *TransactionEnv) TxIndex() uint32 {
	return e.txIndex
}

func (e *TransactionEnv) TxID() flow.Identifier {
	return e.txID
}

// GetAccountsAuthorizedForContractUpdate returns a list of addresses authorized to update/deploy contracts
func (e *TransactionEnv) GetAccountsAuthorizedForContractUpdate() []common.Address {
	return e.GetAuthorizedAccounts(
		cadence.Path{
			Domain:     blueprints.ContractDeploymentAuthorizedAddressesPathDomain,
			Identifier: blueprints.ContractDeploymentAuthorizedAddressesPathIdentifier,
		})
}

// GetAccountsAuthorizedForContractRemoval returns a list of addresses authorized to remove contracts
func (e *TransactionEnv) GetAccountsAuthorizedForContractRemoval() []common.Address {
	return e.GetAuthorizedAccounts(
		cadence.Path{
			Domain:     blueprints.ContractRemovalAuthorizedAddressesPathDomain,
			Identifier: blueprints.ContractRemovalAuthorizedAddressesPathIdentifier,
		})
}

// GetAuthorizedAccounts returns a list of addresses authorized by the service account.
// Used to determine which accounts are permitted to deploy, update, or remove contracts.
//
// It reads a storage path from service account and parse the addresses.
// If any issue occurs on the process (missing registers, stored value properly not set),
// it gracefully handles it and falls back to default behaviour (only service account be authorized).
func (e *TransactionEnv) GetAuthorizedAccounts(path cadence.Path) []common.Address {
	// set default to service account only
	service := runtime.Address(e.ctx.Chain.ServiceAddress())
	defaultAccounts := []runtime.Address{service}

	value, err := e.vm.Runtime.ReadStored(
		service,
		path,
		runtime.Context{Interface: e},
	)

	const warningMsg = "failed to read contract authorized accounts from service account. using default behaviour instead."

	if err != nil {
		e.ctx.Logger.Warn().Msg(warningMsg)
		return defaultAccounts
	}
	addresses, ok := utils.CadenceValueToAddressSlice(value)
	if !ok {
		e.ctx.Logger.Warn().Msg(warningMsg)
		return defaultAccounts
	}
	return addresses
}

// GetIsContractDeploymentRestricted returns if contract deployment restriction is defined in the state and the value of it
func (e *TransactionEnv) GetIsContractDeploymentRestricted() (restricted bool, defined bool) {
	restricted, defined = false, false
	service := runtime.Address(e.ctx.Chain.ServiceAddress())

	value, err := e.vm.Runtime.ReadStored(
		service,
		cadence.Path{
			Domain:     blueprints.IsContractDeploymentRestrictedPathDomain,
			Identifier: blueprints.IsContractDeploymentRestrictedPathIdentifier,
		},
		runtime.Context{Interface: e},
	)
	if err != nil {
		e.ctx.Logger.
			Debug().
			Msg("Failed to read IsContractDeploymentRestricted from the service account. Using value from context instead.")
		return restricted, defined
	}
	restrictedCadence, ok := value.(cadence.Bool)
	if !ok {
		e.ctx.Logger.
			Debug().
			Msg("Failed to parse IsContractDeploymentRestricted from the service account. Using value from context instead.")
		return restricted, defined
	}
	defined = true
	restricted = restrictedCadence.ToGoValue().(bool)
	return restricted, defined
}

func (e *TransactionEnv) useContractAuditVoucher(address runtime.Address, code []byte) (bool, error) {
	return InvokeUseContractAuditVoucherContract(
		e,
		e.traceSpan,
		address,
		string(code[:]))
}

func (e *TransactionEnv) isAuthorizerServiceAccount() bool {
	return e.isAuthorizer(runtime.Address(e.ctx.Chain.ServiceAddress()))
}

func (e *TransactionEnv) isAuthorizer(address runtime.Address) bool {
	for _, accountAddress := range e.getSigningAccounts() {
		if accountAddress == address {
			return true
		}
	}
	return false
}

func (e *TransactionEnv) GetStorageCapacity(address common.Address) (value uint64, err error) {
<<<<<<< HEAD
	if e.isTraceable() {
		sp := e.ctx.Tracer.StartSpanFromParent(e.traceSpan, trace.FVMEnvGetStorageCapacity)
		defer sp.End()
	}
=======
	defer e.ctx.StartSpanFromRoot(trace.FVMEnvGetStorageCapacity).End()
>>>>>>> f9c16a58

	err = e.Meter(meter.ComputationKindGetStorageCapacity, 1)
	if err != nil {
		return value, fmt.Errorf("get storage capacity failed: %w", err)
	}

	result, invokeErr := InvokeAccountStorageCapacityContract(
		e,
		e.traceSpan,
		address)
	if invokeErr != nil {
		return 0, errors.HandleRuntimeError(invokeErr)
	}

	return storageMBUFixToBytesUInt(result), nil
}

func (e *TransactionEnv) GetAccountBalance(address common.Address) (value uint64, err error) {
<<<<<<< HEAD
	if e.isTraceable() {
		sp := e.ctx.Tracer.StartSpanFromParent(e.traceSpan, trace.FVMEnvGetAccountBalance)
		defer sp.End()
	}
=======
	defer e.ctx.StartSpanFromRoot(trace.FVMEnvGetAccountBalance).End()
>>>>>>> f9c16a58

	err = e.Meter(meter.ComputationKindGetAccountBalance, 1)
	if err != nil {
		return value, fmt.Errorf("get account balance failed: %w", err)
	}

	result, invokeErr := InvokeAccountBalanceContract(e, e.traceSpan, address)
	if invokeErr != nil {
		return 0, errors.HandleRuntimeError(invokeErr)
	}
	return result.ToGoValue().(uint64), nil
}

func (e *TransactionEnv) GetAccountAvailableBalance(address common.Address) (value uint64, err error) {
<<<<<<< HEAD
	if e.isTraceable() {
		sp := e.ctx.Tracer.StartSpanFromParent(e.traceSpan, trace.FVMEnvGetAccountBalance)
		defer sp.End()
	}
=======
	defer e.ctx.StartSpanFromRoot(trace.FVMEnvGetAccountBalance).End()
>>>>>>> f9c16a58

	err = e.Meter(meter.ComputationKindGetAccountAvailableBalance, 1)
	if err != nil {
		return value, fmt.Errorf("get account available balance failed: %w", err)
	}

	result, invokeErr := InvokeAccountAvailableBalanceContract(
		e,
		e.traceSpan,
		address)

	if invokeErr != nil {
		return 0, errors.HandleRuntimeError(invokeErr)
	}
	return result.ToGoValue().(uint64), nil
}

func (e *TransactionEnv) ResolveLocation(
	identifiers []runtime.Identifier,
	location runtime.Location,
) ([]runtime.ResolvedLocation, error) {
<<<<<<< HEAD
	if e.isTraceable() && e.ctx.ExtensiveTracing {
		sp := e.ctx.Tracer.StartSpanFromParent(e.traceSpan, trace.FVMEnvResolveLocation)
		defer sp.End()
	}
=======
	defer e.ctx.StartExtensiveTracingSpanFromRoot(trace.FVMEnvResolveLocation).End()
>>>>>>> f9c16a58

	err := e.Meter(meter.ComputationKindResolveLocation, 1)
	if err != nil {
		return nil, fmt.Errorf("resolve location failed: %w", err)
	}

	addressLocation, isAddress := location.(common.AddressLocation)

	// if the location is not an address location, e.g. an identifier location (`import Crypto`),
	// then return a single resolved location which declares all identifiers.
	if !isAddress {
		return []runtime.ResolvedLocation{
			{
				Location:    location,
				Identifiers: identifiers,
			},
		}, nil
	}

	// if the location is an address,
	// and no specific identifiers where requested in the import statement,
	// then fetch all identifiers at this address
	if len(identifiers) == 0 {
		address := flow.Address(addressLocation.Address)

		err := e.accounts.CheckAccountNotFrozen(address)
		if err != nil {
			return nil, fmt.Errorf("resolving location failed: %w", err)
		}

		contractNames, err := e.contracts.GetContractNames(addressLocation.Address)
		if err != nil {
			return nil, fmt.Errorf("resolving location failed: %w", err)
		}

		// if there are no contractNames deployed,
		// then return no resolved locations
		if len(contractNames) == 0 {
			return nil, nil
		}

		identifiers = make([]ast.Identifier, len(contractNames))

		for i := range identifiers {
			identifiers[i] = runtime.Identifier{
				Identifier: contractNames[i],
			}
		}
	}

	// return one resolved location per identifier.
	// each resolved location is an address contract location
	resolvedLocations := make([]runtime.ResolvedLocation, len(identifiers))
	for i := range resolvedLocations {
		identifier := identifiers[i]
		resolvedLocations[i] = runtime.ResolvedLocation{
			Location: common.AddressLocation{
				Address: addressLocation.Address,
				Name:    identifier.Identifier,
			},
			Identifiers: []runtime.Identifier{identifier},
		}
	}

	return resolvedLocations, nil
}

<<<<<<< HEAD
func (e *TransactionEnv) ProgramLog(message string) error {
	if e.isTraceable() && e.ctx.ExtensiveTracing {
		sp := e.ctx.Tracer.StartSpanFromParent(e.traceSpan, trace.FVMEnvProgramLog)
		defer sp.End()
	}

	if e.ctx.CadenceLoggingEnabled {
		e.logs = append(e.logs, message)
	}
	return nil
}

func (e *TransactionEnv) Logs() []string {
	return e.logs
}

func (e *TransactionEnv) EmitEvent(event cadence.Event) error {
	// only trace when extensive tracing
	if e.isTraceable() && e.ctx.ExtensiveTracing {
		sp := e.ctx.Tracer.StartSpanFromParent(e.traceSpan, trace.FVMEnvEmitEvent)
		defer sp.End()
	}
=======
func (e *TransactionEnv) EmitEvent(event cadence.Event) error {
	defer e.ctx.StartExtensiveTracingSpanFromRoot(trace.FVMEnvEmitEvent).End()
>>>>>>> f9c16a58

	err := e.Meter(meter.ComputationKindEmitEvent, 1)
	if err != nil {
		return fmt.Errorf("emit event failed: %w", err)
	}

	return e.eventHandler.EmitEvent(event, e.txID, e.txIndex, e.tx.Payer)
}

func (e *TransactionEnv) Events() []flow.Event {
	return e.eventHandler.Events()
}

func (e *TransactionEnv) ServiceEvents() []flow.Event {
	return e.eventHandler.ServiceEvents()
}

func (e *TransactionEnv) Meter(kind common.ComputationKind, intensity uint) error {
	if e.sth.EnforceComputationLimits {
		return e.sth.State().MeterComputation(kind, intensity)
	}
	return nil
}

func (e *TransactionEnv) meterMemory(kind common.MemoryKind, intensity uint) error {
	if e.sth.EnforceMemoryLimits() {
		return e.sth.State().MeterMemory(kind, intensity)
	}
	return nil
}

func (e *TransactionEnv) SetAccountFrozen(address common.Address, frozen bool) error {

	if !e.ctx.AccountFreezeEnabled {
		return errors.NewOperationNotSupportedError("SetAccountFrozen")
	}

	flowAddress := flow.Address(address)

	if flowAddress == e.ctx.Chain.ServiceAddress() {
		err := errors.NewValueErrorf(flowAddress.String(), "cannot freeze service account")
		return fmt.Errorf("setting account frozen failed: %w", err)
	}

	if !e.isAuthorizerServiceAccount() {
		err := errors.NewOperationAuthorizationErrorf("SetAccountFrozen", "accounts can be frozen only by transactions authorized by the service account")
		return fmt.Errorf("setting account frozen failed: %w", err)
	}

	err := e.accounts.SetAccountFrozen(flowAddress, frozen)
	if err != nil {
		return fmt.Errorf("setting account frozen failed: %w", err)
	}
	return nil
}

func (e *TransactionEnv) VerifySignature(
	signature []byte,
	tag string,
	signedData []byte,
	publicKey []byte,
	signatureAlgorithm runtime.SignatureAlgorithm,
	hashAlgorithm runtime.HashAlgorithm,
) (bool, error) {
<<<<<<< HEAD
	if e.isTraceable() {
		sp := e.ctx.Tracer.StartSpanFromParent(e.traceSpan, trace.FVMEnvVerifySignature)
		defer sp.End()
	}
=======
	defer e.ctx.StartSpanFromRoot(trace.FVMEnvVerifySignature).End()
>>>>>>> f9c16a58

	err := e.Meter(meter.ComputationKindVerifySignature, 1)
	if err != nil {
		return false, fmt.Errorf("verify signature failed: %w", err)
	}

	valid, err := crypto.VerifySignatureFromRuntime(
		signature,
		tag,
		signedData,
		publicKey,
		signatureAlgorithm,
		hashAlgorithm,
	)

	if err != nil {
		return false, fmt.Errorf("verify signature failed: %w", err)
	}

	return valid, nil
}

func (e *TransactionEnv) ValidatePublicKey(pk *runtime.PublicKey) error {
	err := e.Meter(meter.ComputationKindValidatePublicKey, 1)
	if err != nil {
		return fmt.Errorf("validate public key failed: %w", err)
	}

	return crypto.ValidatePublicKey(pk.SignAlgo, pk.PublicKey)
}

// Block Environment Functions

func (e *TransactionEnv) CreateAccount(payer runtime.Address) (address runtime.Address, err error) {
<<<<<<< HEAD

	if e.isTraceable() {
		sp := e.ctx.Tracer.StartSpanFromParent(e.traceSpan, trace.FVMEnvCreateAccount)
		defer sp.End()
	}
=======
	defer e.ctx.StartSpanFromRoot(trace.FVMEnvCreateAccount).End()
>>>>>>> f9c16a58

	err = e.Meter(meter.ComputationKindCreateAccount, 1)
	if err != nil {
		return address, err
	}

	e.sth.DisableAllLimitEnforcements() // don't enforce limit during account creation
	defer e.sth.EnableAllLimitEnforcements()

	flowAddress, err := e.addressGenerator.NextAddress()
	if err != nil {
		return address, err
	}

	err = e.accounts.Create(nil, flowAddress)
	if err != nil {
		return address, fmt.Errorf("create account failed: %w", err)
	}

	if e.ctx.ServiceAccountEnabled {
		_, invokeErr := InvokeSetupNewAccountContract(
			e,
			e.traceSpan,
			flowAddress,
			payer)
		if invokeErr != nil {
			return address, errors.HandleRuntimeError(invokeErr)
		}
	}

	e.ctx.Metrics.RuntimeSetNumberOfAccounts(e.addressGenerator.AddressCount())
	return runtime.Address(flowAddress), nil
}

// AddEncodedAccountKey adds an encoded public key to an existing account.
//
// This function returns an error if the specified account does not exist or
// if the key insertion fails.
func (e *TransactionEnv) AddEncodedAccountKey(address runtime.Address, publicKey []byte) error {
<<<<<<< HEAD
	if e.isTraceable() {
		sp := e.ctx.Tracer.StartSpanFromParent(e.traceSpan, trace.FVMEnvAddAccountKey)
		defer sp.End()
	}
=======
	defer e.ctx.StartSpanFromRoot(trace.FVMEnvAddAccountKey).End()
>>>>>>> f9c16a58

	err := e.Meter(meter.ComputationKindAddEncodedAccountKey, 1)
	if err != nil {
		return fmt.Errorf("add encoded account key failed: %w", err)
	}

	// TODO do a call to track the computation usage and memory usage
	e.sth.DisableAllLimitEnforcements() // don't enforce limit during adding a key
	defer e.sth.EnableAllLimitEnforcements()

	err = e.accounts.CheckAccountNotFrozen(flow.Address(address))
	if err != nil {
		return fmt.Errorf("add encoded account key failed: %w", err)
	}

	err = e.accountKeys.AddEncodedAccountKey(address, publicKey)

	if err != nil {
		return fmt.Errorf("add encoded account key failed: %w", err)
	}
	return nil
}

// RevokeEncodedAccountKey revokes a public key by index from an existing account.
//
// This function returns an error if the specified account does not exist, the
// provided key is invalid, or if key revoking fails.
func (e *TransactionEnv) RevokeEncodedAccountKey(address runtime.Address, index int) (publicKey []byte, err error) {
<<<<<<< HEAD
	if e.isTraceable() {
		sp := e.ctx.Tracer.StartSpanFromParent(e.traceSpan, trace.FVMEnvRemoveAccountKey)
		defer sp.End()
	}
=======
	defer e.ctx.StartSpanFromRoot(trace.FVMEnvRemoveAccountKey).End()
>>>>>>> f9c16a58

	err = e.Meter(meter.ComputationKindRevokeEncodedAccountKey, 1)
	if err != nil {
		return publicKey, fmt.Errorf("revoke encoded account key failed: %w", err)
	}

	err = e.accounts.CheckAccountNotFrozen(flow.Address(address))
	if err != nil {
		return nil, fmt.Errorf("revoke encoded account key failed: %w", err)
	}

	encodedKey, err := e.accountKeys.RemoveAccountKey(address, index)
	if err != nil {
		return nil, fmt.Errorf("revoke encoded account key failed: %w", err)
	}

	return encodedKey, nil
}

// AddAccountKey adds a public key to an existing account.
//
// This function returns an error if the specified account does not exist or
// if the key insertion fails.
func (e *TransactionEnv) AddAccountKey(
	address runtime.Address,
	publicKey *runtime.PublicKey,
	hashAlgo runtime.HashAlgorithm,
	weight int,
) (
	*runtime.AccountKey,
	error,
) {
<<<<<<< HEAD
	if e.isTraceable() {
		sp := e.ctx.Tracer.StartSpanFromParent(e.traceSpan, trace.FVMEnvAddAccountKey)
		defer sp.End()
	}
=======
	defer e.ctx.StartSpanFromRoot(trace.FVMEnvAddAccountKey).End()
>>>>>>> f9c16a58

	err := e.Meter(meter.ComputationKindAddAccountKey, 1)
	if err != nil {
		return nil, fmt.Errorf("add account key failed: %w", err)
	}

	accKey, err := e.accountKeys.AddAccountKey(address, publicKey, hashAlgo, weight)
	if err != nil {
		return nil, fmt.Errorf("add account key failed: %w", err)
	}

	return accKey, nil
}

// GetAccountKey retrieves a public key by index from an existing account.
//
// This function returns a nil key with no errors, if a key doesn't exist at the given index.
// An error is returned if the specified account does not exist, the provided index is not valid,
// or if the key retrieval fails.
func (e *TransactionEnv) GetAccountKey(address runtime.Address, keyIndex int) (*runtime.AccountKey, error) {
<<<<<<< HEAD
	if e.isTraceable() {
		sp := e.ctx.Tracer.StartSpanFromParent(e.traceSpan, trace.FVMEnvGetAccountKey)
		defer sp.End()
	}
=======
	defer e.ctx.StartSpanFromRoot(trace.FVMEnvGetAccountKey).End()
>>>>>>> f9c16a58

	err := e.Meter(meter.ComputationKindGetAccountKey, 1)
	if err != nil {
		return nil, fmt.Errorf("get account key failed: %w", err)
	}

	accKey, err := e.accountKeys.GetAccountKey(address, keyIndex)
	if err != nil {
		return nil, fmt.Errorf("get account key failed: %w", err)
	}
	return accKey, err
}

// RevokeAccountKey revokes a public key by index from an existing account,
// and returns the revoked key.
//
// This function returns a nil key with no errors, if a key doesn't exist at the given index.
// An error is returned if the specified account does not exist, the provided index is not valid,
// or if the key revoking fails.
func (e *TransactionEnv) RevokeAccountKey(address runtime.Address, keyIndex int) (*runtime.AccountKey, error) {
<<<<<<< HEAD
	if e.isTraceable() {
		sp := e.ctx.Tracer.StartSpanFromParent(e.traceSpan, trace.FVMEnvRemoveAccountKey)
		defer sp.End()
	}
=======
	defer e.ctx.StartSpanFromRoot(trace.FVMEnvRemoveAccountKey).End()
>>>>>>> f9c16a58

	err := e.Meter(meter.ComputationKindRevokeAccountKey, 1)
	if err != nil {
		return nil, fmt.Errorf("revoke account key failed: %w", err)
	}

	return e.accountKeys.RevokeAccountKey(address, keyIndex)
}

func (e *TransactionEnv) UpdateAccountContractCode(address runtime.Address, name string, code []byte) (err error) {
<<<<<<< HEAD
	if e.isTraceable() {
		sp := e.ctx.Tracer.StartSpanFromParent(e.traceSpan, trace.FVMEnvUpdateAccountContractCode)
		defer sp.End()
	}
=======
	defer e.ctx.StartSpanFromRoot(trace.FVMEnvUpdateAccountContractCode).End()
>>>>>>> f9c16a58

	err = e.Meter(meter.ComputationKindUpdateAccountContractCode, 1)
	if err != nil {
		return fmt.Errorf("update account contract code failed: %w", err)
	}

	err = e.accounts.CheckAccountNotFrozen(flow.Address(address))
	if err != nil {
		return fmt.Errorf("update account contract code failed: %w", err)
	}

	err = e.contracts.SetContract(address, name, code, e.getSigningAccounts())
	if err != nil {
		return fmt.Errorf("updating account contract code failed: %w", err)
	}

	return nil
}

func (e *TransactionEnv) RemoveAccountContractCode(address runtime.Address, name string) (err error) {
<<<<<<< HEAD
	if e.isTraceable() {
		sp := e.ctx.Tracer.StartSpanFromParent(e.traceSpan, trace.FVMEnvRemoveAccountContractCode)
		defer sp.End()
	}
=======
	defer e.ctx.StartSpanFromRoot(trace.FVMEnvRemoveAccountContractCode).End()
>>>>>>> f9c16a58

	err = e.Meter(meter.ComputationKindRemoveAccountContractCode, 1)
	if err != nil {
		return fmt.Errorf("remove account contract code failed: %w", err)
	}

	err = e.accounts.CheckAccountNotFrozen(flow.Address(address))
	if err != nil {
		return fmt.Errorf("remove account contract code failed: %w", err)
	}

	err = e.contracts.RemoveContract(address, name, e.getSigningAccounts())
	if err != nil {
		return fmt.Errorf("remove account contract code failed: %w", err)
	}

	return nil
}

func (e *TransactionEnv) GetSigningAccounts() ([]runtime.Address, error) {
<<<<<<< HEAD
	if e.isTraceable() && e.ctx.ExtensiveTracing {
		sp := e.ctx.Tracer.StartSpanFromParent(e.traceSpan, trace.FVMEnvGetSigningAccounts)
		defer sp.End()
	}
=======
	defer e.ctx.StartExtensiveTracingSpanFromRoot(trace.FVMEnvGetSigningAccounts).End()
>>>>>>> f9c16a58
	return e.getSigningAccounts(), nil
}

func (e *TransactionEnv) getSigningAccounts() []runtime.Address {
	if e.authorizers == nil {
		e.authorizers = make([]runtime.Address, len(e.tx.Authorizers))

		for i, auth := range e.tx.Authorizers {
			e.authorizers[i] = runtime.Address(auth)
		}
	}
	return e.authorizers
}<|MERGE_RESOLUTION|>--- conflicted
+++ resolved
@@ -297,14 +297,7 @@
 }
 
 func (e *TransactionEnv) GetStorageCapacity(address common.Address) (value uint64, err error) {
-<<<<<<< HEAD
-	if e.isTraceable() {
-		sp := e.ctx.Tracer.StartSpanFromParent(e.traceSpan, trace.FVMEnvGetStorageCapacity)
-		defer sp.End()
-	}
-=======
 	defer e.ctx.StartSpanFromRoot(trace.FVMEnvGetStorageCapacity).End()
->>>>>>> f9c16a58
 
 	err = e.Meter(meter.ComputationKindGetStorageCapacity, 1)
 	if err != nil {
@@ -323,14 +316,7 @@
 }
 
 func (e *TransactionEnv) GetAccountBalance(address common.Address) (value uint64, err error) {
-<<<<<<< HEAD
-	if e.isTraceable() {
-		sp := e.ctx.Tracer.StartSpanFromParent(e.traceSpan, trace.FVMEnvGetAccountBalance)
-		defer sp.End()
-	}
-=======
 	defer e.ctx.StartSpanFromRoot(trace.FVMEnvGetAccountBalance).End()
->>>>>>> f9c16a58
 
 	err = e.Meter(meter.ComputationKindGetAccountBalance, 1)
 	if err != nil {
@@ -345,14 +331,7 @@
 }
 
 func (e *TransactionEnv) GetAccountAvailableBalance(address common.Address) (value uint64, err error) {
-<<<<<<< HEAD
-	if e.isTraceable() {
-		sp := e.ctx.Tracer.StartSpanFromParent(e.traceSpan, trace.FVMEnvGetAccountBalance)
-		defer sp.End()
-	}
-=======
 	defer e.ctx.StartSpanFromRoot(trace.FVMEnvGetAccountBalance).End()
->>>>>>> f9c16a58
 
 	err = e.Meter(meter.ComputationKindGetAccountAvailableBalance, 1)
 	if err != nil {
@@ -374,14 +353,7 @@
 	identifiers []runtime.Identifier,
 	location runtime.Location,
 ) ([]runtime.ResolvedLocation, error) {
-<<<<<<< HEAD
-	if e.isTraceable() && e.ctx.ExtensiveTracing {
-		sp := e.ctx.Tracer.StartSpanFromParent(e.traceSpan, trace.FVMEnvResolveLocation)
-		defer sp.End()
-	}
-=======
 	defer e.ctx.StartExtensiveTracingSpanFromRoot(trace.FVMEnvResolveLocation).End()
->>>>>>> f9c16a58
 
 	err := e.Meter(meter.ComputationKindResolveLocation, 1)
 	if err != nil {
@@ -449,33 +421,8 @@
 	return resolvedLocations, nil
 }
 
-<<<<<<< HEAD
-func (e *TransactionEnv) ProgramLog(message string) error {
-	if e.isTraceable() && e.ctx.ExtensiveTracing {
-		sp := e.ctx.Tracer.StartSpanFromParent(e.traceSpan, trace.FVMEnvProgramLog)
-		defer sp.End()
-	}
-
-	if e.ctx.CadenceLoggingEnabled {
-		e.logs = append(e.logs, message)
-	}
-	return nil
-}
-
-func (e *TransactionEnv) Logs() []string {
-	return e.logs
-}
-
-func (e *TransactionEnv) EmitEvent(event cadence.Event) error {
-	// only trace when extensive tracing
-	if e.isTraceable() && e.ctx.ExtensiveTracing {
-		sp := e.ctx.Tracer.StartSpanFromParent(e.traceSpan, trace.FVMEnvEmitEvent)
-		defer sp.End()
-	}
-=======
 func (e *TransactionEnv) EmitEvent(event cadence.Event) error {
 	defer e.ctx.StartExtensiveTracingSpanFromRoot(trace.FVMEnvEmitEvent).End()
->>>>>>> f9c16a58
 
 	err := e.Meter(meter.ComputationKindEmitEvent, 1)
 	if err != nil {
@@ -540,14 +487,7 @@
 	signatureAlgorithm runtime.SignatureAlgorithm,
 	hashAlgorithm runtime.HashAlgorithm,
 ) (bool, error) {
-<<<<<<< HEAD
-	if e.isTraceable() {
-		sp := e.ctx.Tracer.StartSpanFromParent(e.traceSpan, trace.FVMEnvVerifySignature)
-		defer sp.End()
-	}
-=======
 	defer e.ctx.StartSpanFromRoot(trace.FVMEnvVerifySignature).End()
->>>>>>> f9c16a58
 
 	err := e.Meter(meter.ComputationKindVerifySignature, 1)
 	if err != nil {
@@ -582,15 +522,7 @@
 // Block Environment Functions
 
 func (e *TransactionEnv) CreateAccount(payer runtime.Address) (address runtime.Address, err error) {
-<<<<<<< HEAD
-
-	if e.isTraceable() {
-		sp := e.ctx.Tracer.StartSpanFromParent(e.traceSpan, trace.FVMEnvCreateAccount)
-		defer sp.End()
-	}
-=======
 	defer e.ctx.StartSpanFromRoot(trace.FVMEnvCreateAccount).End()
->>>>>>> f9c16a58
 
 	err = e.Meter(meter.ComputationKindCreateAccount, 1)
 	if err != nil {
@@ -630,14 +562,7 @@
 // This function returns an error if the specified account does not exist or
 // if the key insertion fails.
 func (e *TransactionEnv) AddEncodedAccountKey(address runtime.Address, publicKey []byte) error {
-<<<<<<< HEAD
-	if e.isTraceable() {
-		sp := e.ctx.Tracer.StartSpanFromParent(e.traceSpan, trace.FVMEnvAddAccountKey)
-		defer sp.End()
-	}
-=======
 	defer e.ctx.StartSpanFromRoot(trace.FVMEnvAddAccountKey).End()
->>>>>>> f9c16a58
 
 	err := e.Meter(meter.ComputationKindAddEncodedAccountKey, 1)
 	if err != nil {
@@ -666,14 +591,7 @@
 // This function returns an error if the specified account does not exist, the
 // provided key is invalid, or if key revoking fails.
 func (e *TransactionEnv) RevokeEncodedAccountKey(address runtime.Address, index int) (publicKey []byte, err error) {
-<<<<<<< HEAD
-	if e.isTraceable() {
-		sp := e.ctx.Tracer.StartSpanFromParent(e.traceSpan, trace.FVMEnvRemoveAccountKey)
-		defer sp.End()
-	}
-=======
 	defer e.ctx.StartSpanFromRoot(trace.FVMEnvRemoveAccountKey).End()
->>>>>>> f9c16a58
 
 	err = e.Meter(meter.ComputationKindRevokeEncodedAccountKey, 1)
 	if err != nil {
@@ -706,14 +624,7 @@
 	*runtime.AccountKey,
 	error,
 ) {
-<<<<<<< HEAD
-	if e.isTraceable() {
-		sp := e.ctx.Tracer.StartSpanFromParent(e.traceSpan, trace.FVMEnvAddAccountKey)
-		defer sp.End()
-	}
-=======
 	defer e.ctx.StartSpanFromRoot(trace.FVMEnvAddAccountKey).End()
->>>>>>> f9c16a58
 
 	err := e.Meter(meter.ComputationKindAddAccountKey, 1)
 	if err != nil {
@@ -734,14 +645,7 @@
 // An error is returned if the specified account does not exist, the provided index is not valid,
 // or if the key retrieval fails.
 func (e *TransactionEnv) GetAccountKey(address runtime.Address, keyIndex int) (*runtime.AccountKey, error) {
-<<<<<<< HEAD
-	if e.isTraceable() {
-		sp := e.ctx.Tracer.StartSpanFromParent(e.traceSpan, trace.FVMEnvGetAccountKey)
-		defer sp.End()
-	}
-=======
 	defer e.ctx.StartSpanFromRoot(trace.FVMEnvGetAccountKey).End()
->>>>>>> f9c16a58
 
 	err := e.Meter(meter.ComputationKindGetAccountKey, 1)
 	if err != nil {
@@ -762,14 +666,7 @@
 // An error is returned if the specified account does not exist, the provided index is not valid,
 // or if the key revoking fails.
 func (e *TransactionEnv) RevokeAccountKey(address runtime.Address, keyIndex int) (*runtime.AccountKey, error) {
-<<<<<<< HEAD
-	if e.isTraceable() {
-		sp := e.ctx.Tracer.StartSpanFromParent(e.traceSpan, trace.FVMEnvRemoveAccountKey)
-		defer sp.End()
-	}
-=======
 	defer e.ctx.StartSpanFromRoot(trace.FVMEnvRemoveAccountKey).End()
->>>>>>> f9c16a58
 
 	err := e.Meter(meter.ComputationKindRevokeAccountKey, 1)
 	if err != nil {
@@ -780,14 +677,7 @@
 }
 
 func (e *TransactionEnv) UpdateAccountContractCode(address runtime.Address, name string, code []byte) (err error) {
-<<<<<<< HEAD
-	if e.isTraceable() {
-		sp := e.ctx.Tracer.StartSpanFromParent(e.traceSpan, trace.FVMEnvUpdateAccountContractCode)
-		defer sp.End()
-	}
-=======
 	defer e.ctx.StartSpanFromRoot(trace.FVMEnvUpdateAccountContractCode).End()
->>>>>>> f9c16a58
 
 	err = e.Meter(meter.ComputationKindUpdateAccountContractCode, 1)
 	if err != nil {
@@ -808,14 +698,7 @@
 }
 
 func (e *TransactionEnv) RemoveAccountContractCode(address runtime.Address, name string) (err error) {
-<<<<<<< HEAD
-	if e.isTraceable() {
-		sp := e.ctx.Tracer.StartSpanFromParent(e.traceSpan, trace.FVMEnvRemoveAccountContractCode)
-		defer sp.End()
-	}
-=======
 	defer e.ctx.StartSpanFromRoot(trace.FVMEnvRemoveAccountContractCode).End()
->>>>>>> f9c16a58
 
 	err = e.Meter(meter.ComputationKindRemoveAccountContractCode, 1)
 	if err != nil {
@@ -836,14 +719,7 @@
 }
 
 func (e *TransactionEnv) GetSigningAccounts() ([]runtime.Address, error) {
-<<<<<<< HEAD
-	if e.isTraceable() && e.ctx.ExtensiveTracing {
-		sp := e.ctx.Tracer.StartSpanFromParent(e.traceSpan, trace.FVMEnvGetSigningAccounts)
-		defer sp.End()
-	}
-=======
 	defer e.ctx.StartExtensiveTracingSpanFromRoot(trace.FVMEnvGetSigningAccounts).End()
->>>>>>> f9c16a58
 	return e.getSigningAccounts(), nil
 }
 
