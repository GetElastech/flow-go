package fvm

import (
	"encoding/binary"
	"errors"
	"fmt"
	"math/rand"

	"github.com/onflow/cadence"
	jsoncdc "github.com/onflow/cadence/encoding/json"
	"github.com/onflow/cadence/runtime"
	"github.com/onflow/cadence/runtime/ast"
	"github.com/onflow/cadence/runtime/common"
	"github.com/onflow/cadence/runtime/interpreter"

	fvmEvent "github.com/onflow/flow-go/fvm/event"
	"github.com/onflow/flow-go/fvm/state"
	"github.com/onflow/flow-go/model/flow"
	"github.com/onflow/flow-go/storage"

	"github.com/onflow/flow-go-sdk/crypto"
)

var _ runtime.Interface = &hostEnv{}
var _ runtime.HighLevelStorage = &hostEnv{}

type hostEnv struct {
	ctx              Context
	st               *state.State
	vm               *VirtualMachine
	accounts         *state.Accounts
	addressGenerator flow.AddressGenerator
	uuidGenerator    *UUIDGenerator
	runtime.Metrics
	events             []flow.Event
	serviceEvents      []flow.Event
	totalEventByteSize uint64
	logs               []string
	totalGasUsed       uint64
	transactionEnv     *transactionEnv
	rng                *rand.Rand
	programs           *Programs
}

func (e *hostEnv) Hash(data []byte, hashAlgorithm string) ([]byte, error) {

	hasher, err := crypto.NewHasher(crypto.StringToHashAlgorithm(hashAlgorithm))
	if err != nil {
		panic(fmt.Errorf("cannot create hasher: %w", err))
	}
	return hasher.ComputeHash(data), nil
}

func newEnvironment(ctx Context, vm *VirtualMachine, st *state.State) (*hostEnv, error) {
	accounts := state.NewAccounts(st)
	generator, err := state.NewStateBoundAddressGenerator(st, ctx.Chain)
	if err != nil {
		return nil, err
	}

	uuids := state.NewUUIDs(st)
	uuidGenerator := NewUUIDGenerator(uuids)

	env := &hostEnv{
		ctx:                ctx,
		st:                 st,
		vm:                 vm,
		Metrics:            &noopMetricsCollector{},
		accounts:           accounts,
		addressGenerator:   generator,
		uuidGenerator:      uuidGenerator,
		totalEventByteSize: uint64(0),
		programs:           NewPrograms(),
	}

	if ctx.BlockHeader != nil {
		env.seedRNG(ctx.BlockHeader)
	}

	if ctx.Metrics != nil {
		env.Metrics = &metricsCollector{ctx.Metrics}
	}

	return env, nil
}

func (e *hostEnv) seedRNG(header *flow.Header) {
	// Seed the random number generator with entropy created from the block header ID. The random number generator will
	// be used by the UnsafeRandom function.
	id := header.ID()
	source := rand.NewSource(int64(binary.BigEndian.Uint64(id[:])))
	e.rng = rand.New(source)
}

func (e *hostEnv) setTransaction(tx *flow.TransactionBody, txIndex uint32) {
	e.transactionEnv = newTransactionEnv(
		e.vm,
		e.ctx,
		e.st,
		e.accounts,
		e.addressGenerator,
		tx,
		txIndex,
	)
}

func (e *hostEnv) getEvents() []flow.Event {
	return e.events
}

func (e *hostEnv) getServiceEvents() []flow.Event {
	return e.serviceEvents
}

func (e *hostEnv) getLogs() []string {
	return e.logs
}

func (e *hostEnv) GetValue(owner, key []byte) ([]byte, error) {
	v, _ := e.accounts.GetValue(
		flow.BytesToAddress(owner),
		string(key),
	)
	return v, nil
}

func (e *hostEnv) SetValue(owner, key, value []byte) error {
	return e.accounts.SetValue(
		flow.BytesToAddress(owner),
		string(key),
		value,
	)
}

func (e *hostEnv) ValueExists(owner, key []byte) (exists bool, err error) {
	v, err := e.GetValue(owner, key)
	if err != nil {
		return false, err
	}

	return len(v) > 0, nil
}

func (e *hostEnv) GetStorageUsed(address common.Address) (value uint64, err error) {
	return e.accounts.GetStorageUsed(flow.BytesToAddress(address.Bytes()))
}

func (e *hostEnv) GetStorageCapacity(address common.Address) (value uint64, err error) {
	script := getStorageCapacityScript(flow.BytesToAddress(address.Bytes()), e.ctx.Chain.ServiceAddress())

	err = e.vm.Run(
		e.ctx,
		script,
		e.st,
	)
	if err != nil {
		return 0, err
	}

	var capacity uint64
	// TODO: Figure out how to handle this error. Currently if a runtime error occurs, storage capacity will be 0.
	// 1. An error will occur if user has removed their FlowToken.Vault -- should this be allowed?
	// 2. There will also be an error in case the accounts balance times megabytesPerFlow constant overflows,
	//		which shouldn't happen unless the the price of storage is reduced at least 100 fold
	// 3. Any other error indicates a bug in our implementation. How can we reliably check the Cadence error?
	if script.Err == nil {
		// Return type is actually a UFix64 with the unit of megabytes so some conversion is necessary
		// divide the unsigned int by (1e8 (the scale of Fix64) / 1e6 (for mega)) to get bytes (rounded down)
		capacity = script.Value.ToGoValue().(uint64) / 100
	}

	return capacity, nil
}

func (e *hostEnv) GetAccountBalance(address common.Address) (value uint64, err error) {
	script := getFlowTokenBalanceScript(flow.BytesToAddress(address.Bytes()), e.ctx.Chain.ServiceAddress())

	err = e.vm.Run(
		e.ctx,
		script,
		e.st,
	)
	if err != nil {
		return 0, err
	}

	var balance uint64
	// TODO: Figure out how to handle this error. Currently if a runtime error occurs, balance will be 0.
	// 1. An error will occur if user has removed their FlowToken.Vault -- should this be allowed?
	// 2. Any other error indicates a bug in our implementation. How can we reliably check the Cadence error?
	if script.Err == nil {
		balance = script.Value.ToGoValue().(uint64)
	}

	return balance, nil
}

func (e *hostEnv) ResolveLocation(
	identifiers []runtime.Identifier,
	location runtime.Location,
) ([]runtime.ResolvedLocation, error) {

	addressLocation, isAddress := location.(common.AddressLocation)

	// if the location is not an address location, e.g. an identifier location (`import Crypto`),
	// then return a single resolved location which declares all identifiers.

	if !isAddress {
		return []runtime.ResolvedLocation{
			{
				Location:    location,
				Identifiers: identifiers,
			},
		}, nil
	}

	// if the location is an address,
	// and no specific identifiers where requested in the import statement,
	// then fetch all identifiers at this address

	if len(identifiers) == 0 {
		address := flow.Address(addressLocation.Address)

		err := e.accounts.CheckAccountNotFrozen(address)
		if err != nil {
			return nil, fmt.Errorf("resolve location: %w", err)
		}

		contractNames, err := e.accounts.GetContractNames(address)
		if err != nil {
			panic(err)
		}

		// if there are no contractNames deployed,
		// then return no resolved locations

		if len(contractNames) == 0 {
			return nil, nil
		}

		identifiers = make([]ast.Identifier, len(contractNames))

		for i := range identifiers {
			identifiers[i] = runtime.Identifier{
				Identifier: contractNames[i],
			}
		}
	}

	// return one resolved location per identifier.
	// each resolved location is an address contract location

	resolvedLocations := make([]runtime.ResolvedLocation, len(identifiers))
	for i := range resolvedLocations {
		identifier := identifiers[i]
		resolvedLocations[i] = runtime.ResolvedLocation{
			Location: common.AddressLocation{
				Address: addressLocation.Address,
				Name:    identifier.Identifier,
			},
			Identifiers: []runtime.Identifier{identifier},
		}
	}

	return resolvedLocations, nil
}

func (e *hostEnv) GetCode(location runtime.Location) ([]byte, error) {
	contractLocation, ok := location.(common.AddressLocation)
	if !ok {
		return nil, fmt.Errorf("can only get code for an account contract (an AddressLocation)")
	}

	address := flow.BytesToAddress(contractLocation.Address.Bytes())

	err := e.accounts.CheckAccountNotFrozen(address)
	if err != nil {
		return nil, fmt.Errorf("get code: %w", err)
	}

	code, err := e.accounts.GetContract(contractLocation.Name, address)
	if err != nil {
		return nil, err
	}

	return code, nil
}

func (e *hostEnv) GetProgram(location common.Location) (*interpreter.Program, error) {

	program := e.programs.Get(location)
	if program != nil {
		// Program was found, do an explicit ledger register touch
		// to ensure consistent reads during chunk verification.
		if addressLocation, ok := location.(common.AddressLocation); ok {
<<<<<<< HEAD
			address := flow.BytesToAddress(addressLocation.Address.Bytes())

			freezeError := e.accounts.CheckAccountNotFrozen(address)

			if freezeError != nil {
				return nil, freezeError
			}

			e.accounts.TouchContract(addressLocation.Name, address)
=======
			e.accounts.TouchContract(
				addressLocation.Name,
				flow.BytesToAddress(addressLocation.Address.Bytes()),
			)
>>>>>>> 4a571b88
		}
	}

	return program, nil
}

func (e *hostEnv) SetProgram(location common.Location, program *interpreter.Program) error {
	e.programs.Set(location, program)

	return nil
}

func (e *hostEnv) ProgramLog(message string) error {
	if e.ctx.CadenceLoggingEnabled {
		e.logs = append(e.logs, message)
	}
	return nil
}

func (e *hostEnv) EmitEvent(event cadence.Event) error {

	if e.transactionEnv == nil {
		return errors.New("emitting events is not supported")
	}

	payload, err := jsoncdc.Encode(event)
	if err != nil {
		return fmt.Errorf("failed to json encode a cadence event: %w", err)
	}

	e.totalEventByteSize += uint64(len(payload))

	// skip limit if payer is service account
	if e.transactionEnv.tx.Payer != e.ctx.Chain.ServiceAddress() {
		if e.totalEventByteSize > e.ctx.EventCollectionByteSizeLimit {
			return &EventLimitExceededError{
				TotalByteSize: e.totalEventByteSize,
				Limit:         e.ctx.EventCollectionByteSizeLimit,
			}
		}
	}

	flowEvent := flow.Event{
		Type:             flow.EventType(event.EventType.ID()),
		TransactionID:    e.transactionEnv.TxID(),
		TransactionIndex: e.transactionEnv.TxIndex(),
		EventIndex:       uint32(len(e.events)),
		Payload:          payload,
	}

	if fvmEvent.IsServiceEvent(event, e.ctx.Chain) {
		e.serviceEvents = append(e.serviceEvents, flowEvent)
	}

	e.events = append(e.events, flowEvent)
	return nil
}

func (e *hostEnv) GenerateUUID() (uint64, error) {
	// TODO add not supported
	uuid, err := e.uuidGenerator.GenerateUUID()
	return uuid, err
}

func (e *hostEnv) GetComputationLimit() uint64 {
	if e.transactionEnv != nil {
		return e.transactionEnv.GetComputationLimit()
	}

	return e.ctx.GasLimit
}

func (e *hostEnv) SetComputationUsed(used uint64) error {
	e.totalGasUsed = used
	return nil
}

func (e *hostEnv) SetAccountFrozen(address common.Address, frozen bool) error {

	flowAddress := flow.Address(address)

	if flowAddress == e.ctx.Chain.ServiceAddress() {
		return fmt.Errorf("cannot freeze service account")
	}

	if e.transactionEnv.isAuthorizerServiceAccount() {
		return fmt.Errorf("SetAccountFrozen can only be used in transactions authorized by service account")
	}

	err := e.accounts.SetAccountFrozen(flowAddress, frozen)
	if err != nil {
		return fmt.Errorf("cannot set account [%s] frozen [%t]: %w", flowAddress, frozen, err)
	}
	return nil
}

func (e *hostEnv) DecodeArgument(b []byte, t cadence.Type) (cadence.Value, error) {
	return jsoncdc.Decode(b)
}

func (e *hostEnv) Events() []flow.Event {
	return e.events
}

func (e *hostEnv) Logs() []string {
	return e.logs
}

func (e *hostEnv) VerifySignature(
	signature []byte,
	tag string,
	message []byte,
	rawPublicKey []byte,
	rawSigAlgo string,
	rawHashAlgo string,
) (bool, error) {
	valid, err := verifySignatureFromRuntime(
		e.ctx.SignatureVerifier,
		signature,
		tag,
		message,
		rawPublicKey,
		rawSigAlgo,
		rawHashAlgo,
	)

	if err != nil {
		return false, err
	}

	return valid, nil
}

func (e *hostEnv) HighLevelStorageEnabled() bool {
	return e.ctx.SetValueHandler != nil
}

func (e *hostEnv) SetCadenceValue(owner common.Address, key string, value cadence.Value) error {
	return e.ctx.SetValueHandler(flow.Address(owner), key, value)
}

// Block Environment Functions

// GetCurrentBlockHeight returns the current block height.
func (e *hostEnv) GetCurrentBlockHeight() (uint64, error) {
	if e.ctx.BlockHeader == nil {
		return 0, errors.New("getting the current block height is not supported")
	}
	return e.ctx.BlockHeader.Height, nil
}

// UnsafeRandom returns a random uint64, where the process of random number derivation is not cryptographically
// secure.
func (e *hostEnv) UnsafeRandom() (uint64, error) {
	if e.rng == nil {
		return 0, errors.New("unsafe random is not supported")
	}
	buf := make([]byte, 8)
	_, _ = e.rng.Read(buf) // Always succeeds, no need to check error
	return binary.LittleEndian.Uint64(buf), nil
}

func runtimeBlockFromHeader(header *flow.Header) runtime.Block {
	return runtime.Block{
		Height:    header.Height,
		View:      header.View,
		Hash:      runtime.BlockHash(header.ID()),
		Timestamp: header.Timestamp.UnixNano(),
	}
}

// GetBlockAtHeight returns the block at the given height.
func (e *hostEnv) GetBlockAtHeight(height uint64) (runtime.Block, bool, error) {
	if e.ctx.Blocks == nil {
		return runtime.Block{}, false, errors.New("getting block information is not supported")
	}

	if e.ctx.BlockHeader != nil && height == e.ctx.BlockHeader.Height {
		return runtimeBlockFromHeader(e.ctx.BlockHeader), true, nil
	}

	header, err := e.ctx.Blocks.ByHeightFrom(height, e.ctx.BlockHeader)
	// TODO: remove dependency on storage
	if errors.Is(err, storage.ErrNotFound) {
		return runtime.Block{}, false, nil
	} else if err != nil {
		// TODO: improve error passing https://github.com/onflow/cadence/issues/202
		return runtime.Block{}, false, fmt.Errorf("unexpected failure of GetBlockAtHeight, height %v: %w", height, err)
	}

	// TODO: improve error passing https://github.com/onflow/cadence/issues/202
	return runtimeBlockFromHeader(header), true, nil
}

// Transaction Environment Functions

func (e *hostEnv) CreateAccount(payer runtime.Address) (address runtime.Address, err error) {
	if e.transactionEnv == nil {
		return runtime.Address{}, errors.New("creating accounts is not supported")
	}

	// TODO: improve error passing https://github.com/onflow/cadence/issues/202
	return e.transactionEnv.CreateAccount(payer)
}

func (e *hostEnv) AddAccountKey(address runtime.Address, publicKey []byte) error {
	if e.transactionEnv == nil {
		return errors.New("adding account keys is not supported")
	}

	err := e.accounts.CheckAccountNotFrozen(flow.Address(address))
	if err != nil {
		return fmt.Errorf("add count key: %w", err)
	}

	// TODO: improve error passing https://github.com/onflow/cadence/issues/202
	return e.transactionEnv.AddAccountKey(address, publicKey)
}

func (e *hostEnv) RemoveAccountKey(address runtime.Address, index int) (publicKey []byte, err error) {
	if e.transactionEnv == nil {
		return nil, errors.New("removing account keys is not supported")
	}

	err = e.accounts.CheckAccountNotFrozen(flow.Address(address))
	if err != nil {
		return nil, fmt.Errorf("remove account key: %w", err)
	}

	// TODO: improve error passing https://github.com/onflow/cadence/issues/202
	return e.transactionEnv.RemoveAccountKey(address, index)
}

func (e *hostEnv) UpdateAccountContractCode(address runtime.Address, name string, code []byte) (err error) {
	if e.transactionEnv == nil {
		return errors.New("updating account contract code is not supported")
	}

	err = e.accounts.CheckAccountNotFrozen(flow.Address(address))
	if err != nil {
		return fmt.Errorf("update account contract code: %w", err)
	}

	// TODO: improve error passing https://github.com/onflow/cadence/issues/202
	return e.transactionEnv.UpdateAccountContractCode(address, name, code)
}

func (e *hostEnv) GetAccountContractCode(address runtime.Address, name string) (code []byte, err error) {
	return e.GetCode(common.AddressLocation{
		Address: address,
		Name:    name,
	})
}

func (e *hostEnv) RemoveAccountContractCode(address runtime.Address, name string) (err error) {
	if e.transactionEnv == nil {
		return errors.New("removing account contracts is not supported")
	}

	err = e.accounts.CheckAccountNotFrozen(flow.Address(address))
	if err != nil {
		return fmt.Errorf("remove account contract code: %w", err)
	}

	// TODO: improve error passing https://github.com/onflow/cadence/issues/202
	return e.transactionEnv.RemoveAccountContractCode(address, name)
}

func (e *transactionEnv) UpdateAccountContractCode(address runtime.Address, name string, code []byte) (err error) {
	accountAddress := flow.Address(address)

	// must be signed by the service account
	if e.ctx.RestrictedDeploymentEnabled && !e.isAuthorizerServiceAccount() {
		// TODO: improve error passing https://github.com/onflow/cadence/issues/202
		return errors.New("code deployment requires authorization from the service account")
	}

	return e.accounts.SetContract(name, accountAddress, code)
}

func (e *transactionEnv) RemoveAccountContractCode(address runtime.Address, name string) (err error) {
	accountAddress := flow.Address(address)

	// must be signed by the service account
	if e.ctx.RestrictedDeploymentEnabled && !e.isAuthorizerServiceAccount() {
		// TODO: improve error passing https://github.com/onflow/cadence/issues/202
		return errors.New("code deployment requires authorization from the service account")
	}

	return e.accounts.DeleteContract(name, accountAddress)
}

func (e *hostEnv) GetSigningAccounts() ([]runtime.Address, error) {
	if e.transactionEnv == nil {
		return nil, errors.New("getting signer accounts is not supported")
	}

	return e.transactionEnv.GetSigningAccounts(), nil
}

func (e *hostEnv) ImplementationDebugLog(message string) error {
	e.ctx.Logger.Debug().Msgf("Cadence: %s", message)
	return nil
}

// Transaction Environment

type transactionEnv struct {
	vm               *VirtualMachine
	ctx              Context
	st               *state.State
	accounts         *state.Accounts
	addressGenerator flow.AddressGenerator

	tx      *flow.TransactionBody
	txIndex uint32
	txID    flow.Identifier

	authorizers []runtime.Address
}

func newTransactionEnv(
	vm *VirtualMachine,
	ctx Context,
	st *state.State,
	accounts *state.Accounts,
	addressGenerator flow.AddressGenerator,
	tx *flow.TransactionBody,
	txIndex uint32,

) *transactionEnv {
	return &transactionEnv{
		vm:               vm,
		ctx:              ctx,
		st:               st,
		accounts:         accounts,
		addressGenerator: addressGenerator,
		tx:               tx,
		txIndex:          txIndex,
		txID:             tx.ID(),
	}
}

func (e *transactionEnv) GetSigningAccounts() []runtime.Address {
	if e.authorizers == nil {
		e.authorizers = make([]runtime.Address, len(e.tx.Authorizers))

		for i, auth := range e.tx.Authorizers {
			e.authorizers[i] = runtime.Address(auth)
		}
	}

	return e.authorizers
}

func (e *transactionEnv) TxIndex() uint32 {
	return e.txIndex
}

func (e *transactionEnv) TxID() flow.Identifier {
	return e.txID
}

func (e *transactionEnv) GetComputationLimit() uint64 {
	return e.tx.GasLimit
}

func (e *transactionEnv) CreateAccount(payer runtime.Address) (address runtime.Address, err error) {
	flowAddress, err := e.addressGenerator.NextAddress()
	if err != nil {
		return address, err
	}

	err = e.accounts.Create(nil, flowAddress)
	if err != nil {
		// TODO: improve error passing https://github.com/onflow/cadence/issues/202
		return address, err
	}

	if e.ctx.ServiceAccountEnabled {
		err = e.vm.invokeMetaTransaction(
			e.ctx,
			initAccountTransaction(
				flow.Address(payer),
				flowAddress,
				e.ctx.Chain.ServiceAddress(),
				e.ctx.RestrictedAccountCreationEnabled),
			e.st,
		)
		if err != nil {
			// TODO: improve error passing https://github.com/onflow/cadence/issues/202
			return address, err
		}
	}

	return runtime.Address(flowAddress), nil
}

// AddAccountKey adds a public key to an existing account.
//
// This function returns an error if the specified account does not exist or
// if the key insertion fails.
func (e *transactionEnv) AddAccountKey(address runtime.Address, encodedPublicKey []byte) (err error) {
	accountAddress := flow.Address(address)

	var ok bool

	ok, err = e.accounts.Exists(accountAddress)
	if err != nil {
		// TODO: improve error passing https://github.com/onflow/cadence/issues/202
		return err
	}

	if !ok {
		// TODO: improve error passing https://github.com/onflow/cadence/issues/202
		return fmt.Errorf("account with address %s does not exist", address)
	}

	var publicKey flow.AccountPublicKey

	publicKey, err = flow.DecodeRuntimeAccountPublicKey(encodedPublicKey, 0)
	if err != nil {
		return fmt.Errorf("cannot decode runtime public account key: %w", err)
	}

	err = e.accounts.AppendPublicKey(accountAddress, publicKey)
	if err != nil {
		return fmt.Errorf("failed to add public key to account: %w", err)
	}

	return nil
}

// RemoveAccountKey revokes a public key by index from an existing account.
//
// This function returns an error if the specified account does not exist, the
// provided key is invalid, or if key revoking fails.
func (e *transactionEnv) RemoveAccountKey(address runtime.Address, keyIndex int) (encodedPublicKey []byte, err error) {
	accountAddress := flow.Address(address)

	var ok bool

	ok, err = e.accounts.Exists(accountAddress)
	if err != nil {
		// TODO: improve error passing https://github.com/onflow/cadence/issues/202
		return nil, err
	}

	if !ok {
		// TODO: improve error passing https://github.com/onflow/cadence/issues/202
		return nil, fmt.Errorf("account with address %s does not exist", address)
	}

	if keyIndex < 0 {
		return nil, fmt.Errorf("key index must be positve, received %d", keyIndex)
	}

	var publicKey flow.AccountPublicKey
	publicKey, err = e.accounts.GetPublicKey(accountAddress, uint64(keyIndex))
	if err != nil {
		return nil, err
	}

	// mark this key as revoked
	publicKey.Revoked = true

	encodedPublicKey, err = e.accounts.SetPublicKey(accountAddress, uint64(keyIndex), publicKey)
	if err != nil {
		// TODO: improve error passing https://github.com/onflow/cadence/issues/202 {
		return nil, fmt.Errorf("failed to revoke account key: %w", err)
	}

	return encodedPublicKey, nil
}

func (e *transactionEnv) isAuthorizerServiceAccount() bool {
	return e.isAuthorizer(runtime.Address(e.ctx.Chain.ServiceAddress()))
}

func (e *transactionEnv) isAuthorizer(address runtime.Address) bool {
	for _, accountAddress := range e.GetSigningAccounts() {
		if accountAddress == address {
			return true
		}
	}
	return false
}<|MERGE_RESOLUTION|>--- conflicted
+++ resolved
@@ -293,7 +293,6 @@
 		// Program was found, do an explicit ledger register touch
 		// to ensure consistent reads during chunk verification.
 		if addressLocation, ok := location.(common.AddressLocation); ok {
-<<<<<<< HEAD
 			address := flow.BytesToAddress(addressLocation.Address.Bytes())
 
 			freezeError := e.accounts.CheckAccountNotFrozen(address)
@@ -303,12 +302,6 @@
 			}
 
 			e.accounts.TouchContract(addressLocation.Name, address)
-=======
-			e.accounts.TouchContract(
-				addressLocation.Name,
-				flow.BytesToAddress(addressLocation.Address.Bytes()),
-			)
->>>>>>> 4a571b88
 		}
 	}
 
