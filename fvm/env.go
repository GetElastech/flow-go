--- conflicted
+++ resolved
@@ -4,7 +4,6 @@
 	"encoding/binary"
 	"errors"
 	"fmt"
-	"math"
 	"math/rand"
 
 	"github.com/onflow/cadence"
@@ -38,16 +37,8 @@
 	rng                *rand.Rand
 }
 
-<<<<<<< HEAD
-func (e *hostEnv) SetComputationUsed(used uint64) error {
-	// TODO
-	return nil
-}
-
-func (e *hostEnv) Hash(data []byte, hashAlgorithm string) []byte {
-=======
 func (e *hostEnv) Hash(data []byte, hashAlgorithm string) ([]byte, error) {
->>>>>>> 115ccee9
+
 	hasher, err := crypto.NewHasher(crypto.StringToHashAlgorithm(hashAlgorithm))
 	if err != nil {
 		panic(fmt.Errorf("cannot create hasher: %w", err))
@@ -143,13 +134,8 @@
 	return e.accounts.GetStorageUsed(flow.BytesToAddress(address.Bytes()))
 }
 
-<<<<<<< HEAD
 func (e *hostEnv) GetStorageCapacity(address common.Address) (value uint64, err error) {
 	return e.ctx.StorageCapacityResolver(e.ledger, flow.BytesToAddress(address.Bytes()), e.ctx)
-=======
-func (e *hostEnv) GetStorageCapacity(_ common.Address) (value uint64, err error) {
-	return math.MaxUint64, nil
->>>>>>> 115ccee9
 }
 
 func (e *hostEnv) ResolveLocation(
@@ -270,11 +256,7 @@
 
 	payload, err := jsoncdc.Encode(event)
 	if err != nil {
-<<<<<<< HEAD
-		panic(fmt.Errorf("cannot get UUID: %w", err))
-=======
 		return fmt.Errorf("failed to json encode a cadence event: %w", err)
->>>>>>> 115ccee9
 	}
 
 	e.totalEventByteSize += uint64(len(payload))
@@ -351,7 +333,7 @@
 	)
 
 	if err != nil {
-		return false
+		return false, nil
 	}
 
 	return valid, nil
@@ -370,11 +352,7 @@
 // GetCurrentBlockHeight returns the current block height.
 func (e *hostEnv) GetCurrentBlockHeight() (uint64, error) {
 	if e.ctx.BlockHeader == nil {
-<<<<<<< HEAD
-		panic(fmt.Errorf("GetCurrentBlockHeight is not supported by this environment"))
-=======
 		return 0, errors.New("GetCurrentBlockHeight is not supported by this environment")
->>>>>>> 115ccee9
 	}
 	return e.ctx.BlockHeader.Height, nil
 }
@@ -502,11 +480,7 @@
 
 func (e *hostEnv) GetSigningAccounts() ([]runtime.Address, error) {
 	if e.transactionEnv == nil {
-<<<<<<< HEAD
-		panic(fmt.Errorf("GetSigningAccounts is not supported by this environment"))
-=======
 		return nil, errors.New("GetSigningAccounts is not supported by this environment")
->>>>>>> 115ccee9
 	}
 
 	return e.transactionEnv.GetSigningAccounts(), nil
