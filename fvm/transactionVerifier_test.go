--- conflicted
+++ resolved
@@ -72,7 +72,7 @@
 		tx.EnvelopeSignatures = []flow.TransactionSignature{sig}
 		proc := fvm.Transaction(&tx, 0)
 
-		txVerifier := fvm.NewTransactionSignatureVerifier(1000)
+		txVerifier := fvm.NewTransactionVerifier(1000)
 		err = txVerifier.Process(nil, &fvm.Context{}, proc, sth, programs.NewEmptyPrograms())
 		require.Error(t, err)
 		require.True(t, strings.Contains(err.Error(), "duplicate signatures are provided for the same key"))
@@ -106,7 +106,7 @@
 		tx.EnvelopeSignatures = []flow.TransactionSignature{sig2}
 
 		proc := fvm.Transaction(&tx, 0)
-		txVerifier := fvm.NewTransactionSignatureVerifier(1000)
+		txVerifier := fvm.NewTransactionVerifier(1000)
 		err = txVerifier.Process(nil, &fvm.Context{}, proc, sth, programs.NewEmptyPrograms())
 		require.Error(t, err)
 
@@ -142,7 +142,7 @@
 		tx.EnvelopeSignatures = []flow.TransactionSignature{sig2}
 
 		proc := fvm.Transaction(&tx, 0)
-		txVerifier := fvm.NewTransactionSignatureVerifier(1000)
+		txVerifier := fvm.NewTransactionVerifier(1000)
 		err = txVerifier.Process(nil, &fvm.Context{}, proc, sth, programs.NewEmptyPrograms())
 		require.Error(t, err)
 
@@ -171,15 +171,11 @@
 			// invalid signature
 		}
 
-<<<<<<< HEAD
-		txVerifier := fvm.NewTransactionVerifier(1000)
-=======
 		tx.PayloadSignatures = []flow.TransactionSignature{sig1}
 		tx.EnvelopeSignatures = []flow.TransactionSignature{sig2}
 
 		proc := fvm.Transaction(&tx, 0)
-		txVerifier := fvm.NewTransactionSignatureVerifier(1000)
->>>>>>> 323599a2
+		txVerifier := fvm.NewTransactionVerifier(1000)
 		err = txVerifier.Process(nil, &fvm.Context{}, proc, sth, programs.NewEmptyPrograms())
 		require.Error(t, err)
 
