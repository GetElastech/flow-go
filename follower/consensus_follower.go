--- conflicted
+++ resolved
@@ -110,15 +110,12 @@
 	if config.bindAddr != "" {
 		options = append(options, cmd.WithBindAddress(config.bindAddr))
 	}
-<<<<<<< HEAD
-=======
 	if config.logLevel != "" {
 		options = append(options, cmd.WithLogLevel(config.logLevel))
 	}
 	if config.db != nil {
 		options = append(options, cmd.WithDB(config.db))
 	}
->>>>>>> 0a8729c7
 
 	return options
 }
@@ -128,7 +125,7 @@
 	nodeBuilder := access.NewUnstakedAccessNodeBuilder(anb)
 
 	nodeBuilder.Initialize()
-	nodeBuilder.Build()
+	nodeBuilder.BuildConsensusFollower()
 
 	return nodeBuilder
 }
@@ -161,10 +158,7 @@
 
 	anb := buildAccessNode(accessNodeOptions)
 	consensusFollower := &ConsensusFollowerImpl{NodeBuilder: anb}
-<<<<<<< HEAD
-=======
 	anb.BaseConfig.NodeRole = "consensus_follower"
->>>>>>> 0a8729c7
 
 	anb.FinalizationDistributor.AddOnBlockFinalizedConsumer(consensusFollower.onBlockFinalized)
 
