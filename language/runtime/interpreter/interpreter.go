--- conflicted
+++ resolved
@@ -1800,10 +1800,7 @@
 			value := &CompositeValue{
 				Location:   interpreter.Checker.Location,
 				Identifier: identifier,
-<<<<<<< HEAD
-=======
 				Kind:       declaration.CompositeKind,
->>>>>>> df90663d
 				Fields:     map[string]Value{},
 				Functions:  functions,
 				Destructor: destructorFunction,
