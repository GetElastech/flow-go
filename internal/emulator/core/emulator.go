--- conflicted
+++ resolved
@@ -1,11 +1,8 @@
 package core
 
 import (
-<<<<<<< HEAD
 	"sync"
-=======
 	"reflect"
->>>>>>> bfe246d7
 	"time"
 
 	crypto "github.com/dapperlabs/bamboo-node/pkg/crypto/oldcrypto"
@@ -30,12 +27,8 @@
 	// current world state
 	pendingWorldState       *state.WorldState
 	// pool of pending transactions waiting to be commmitted (already executed)
-<<<<<<< HEAD
-	txPool                  map[crypto.Hash]*types.SignedTransaction
+	txPool             map[crypto.Hash]*types.SignedTransaction
 	emulatorMutex           sync.RWMutex
-	computer                *Computer
-=======
-	txPool             map[crypto.Hash]*types.SignedTransaction
 	computer           *Computer
 	rootAccountAddress types.Address
 	rootAccountKeyPair *crypto.KeyPair
@@ -44,7 +37,6 @@
 // EmulatedBlockchainOptions is a set of configuration options for an emulated blockchain.
 type EmulatedBlockchainOptions struct {
 	RootAccountKeyPair *crypto.KeyPair
->>>>>>> bfe246d7
 }
 
 // DefaultOptions is the default configuration for an emulated blockchain.
@@ -142,20 +134,15 @@
 }
 
 // GetAccount gets account information associated with an address identifier.
-<<<<<<< HEAD
-func (b *EmulatedBlockchain) GetAccount(address crypto.Address) (*crypto.Account, error) {
-	account := b.pendingWorldState.GetAccount(address)
-	if account == nil {
-		return nil, &ErrAccountNotFound{Address: address}
-	}
-
-	return account, nil
-=======
 func (b *EmulatedBlockchain) GetAccount(address types.Address) *types.Account {
 	registers := b.pendingWorldState.Registers.NewView()
 	runtimeAPI := eruntime.NewEmulatorRuntimeAPI(registers)
-	return runtimeAPI.GetAccount(address)
->>>>>>> bfe246d7
+	account := runtimeAPI.GetAccount(address)
+	if account == nil {
+		return nil, &ErrAccountNotFound{Address: address}
+	}
+
+	return account, nil
 }
 
 // GetAccountAtVersion gets account information associated with an address identifier at a specified state.
@@ -165,18 +152,14 @@
 		return nil, err
 	}
 
-<<<<<<< HEAD
-	account := ws.GetAccount(address)
+	registers := ws.Registers.NewView()
+	runtimeAPI := eruntime.NewEmulatorRuntimeAPI(registers)
+	account := runtimeAPI.GetAccount(address)
 	if account == nil {
 		return nil, &ErrAccountNotFound{Address: address}
 	}
 
 	return account, nil
-=======
-	registers := ws.Registers.NewView()
-	runtimeAPI := eruntime.NewEmulatorRuntimeAPI(registers)
-	return runtimeAPI.GetAccount(address), nil
->>>>>>> bfe246d7
 }
 
 // SubmitTransaction sends a transaction to the network that is immediately executed (updates blockchain state).
