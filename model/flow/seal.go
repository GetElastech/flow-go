// (c) 2019 Dapper Labs - ALL RIGHTS RESERVED

package flow

import (
	"github.com/dapperlabs/flow-go/crypto"
)

// AggregatedSignature contains all approvers attenstation signature and verifier IDs per chunk
type AggregatedSignature struct {
	VerifierSignatures []crypto.Signature // TODO: this will later be replaced by a sinlge aggregated signature once we have implemented BLS aggregation
	SignerIDs          []Identifier       // The Identifiers of all the signers
}

type Seal struct {
<<<<<<< HEAD
	BlockID                Identifier
	ResultID               Identifier
	FinalState             StateCommitment
	AggregatedApprovalSigs []AggregatedSignature
=======
	BlockID       Identifier
	ResultID      Identifier
	InitialState  StateCommitment
	FinalState    StateCommitment
	ServiceEvents []ServiceEvent
>>>>>>> 0ea941b0
}

// TODO need to include service events in hash, omitted for now as they are not
// encodable with RLP
func (s Seal) Body() interface{} {
	return struct {
		BlockID    Identifier
		ResultID   Identifier
		FinalState StateCommitment
	}{
		BlockID:    s.BlockID,
		ResultID:   s.ResultID,
		FinalState: s.FinalState,
	}
}

func (s Seal) ID() Identifier {
	return MakeID(s.Body())
}

func (s Seal) Checksum() Identifier {
	return MakeID(s)
}<|MERGE_RESOLUTION|>--- conflicted
+++ resolved
@@ -13,18 +13,11 @@
 }
 
 type Seal struct {
-<<<<<<< HEAD
 	BlockID                Identifier
 	ResultID               Identifier
 	FinalState             StateCommitment
 	AggregatedApprovalSigs []AggregatedSignature
-=======
-	BlockID       Identifier
-	ResultID      Identifier
-	InitialState  StateCommitment
-	FinalState    StateCommitment
-	ServiceEvents []ServiceEvent
->>>>>>> 0ea941b0
+	ServiceEvents          []ServiceEvent
 }
 
 // TODO need to include service events in hash, omitted for now as they are not
