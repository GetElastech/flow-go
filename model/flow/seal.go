// (c) 2019 Dapper Labs - ALL RIGHTS RESERVED

package flow

import (
	"github.com/dapperlabs/flow-go/crypto"
)

// AggregatedSignature contains all approvers attenstation signature and verifier IDs per chunk
type AggregatedSignature struct {
	VerifierSignatures []crypto.Signature // TODO: this will later be replaced by a sinlge aggregated signature once we have implemented BLS aggregation
	SignerIDs          []Identifier       // The Identifiers of all the signers
}

type Seal struct {
<<<<<<< HEAD
	BlockID                Identifier
	ResultID               Identifier
	FinalState             StateCommitment
	AggregatedApprovalSigs []AggregatedSignature
=======
	BlockID       Identifier
	ResultID      Identifier
	InitialState  StateCommitment
	FinalState    StateCommitment
	ServiceEvents []ServiceEvent
>>>>>>> a2da92dc
}

// TODO need to include service events in hash, omitted for now as they are not
// encodable with RLP
func (s Seal) Body() interface{} {
	return struct {
		BlockID    Identifier
		ResultID   Identifier
		FinalState StateCommitment
	}{
		BlockID:    s.BlockID,
		ResultID:   s.ResultID,
		FinalState: s.FinalState,
	}
}

func (s Seal) ID() Identifier {
	return MakeID(s.Body())
}

func (s Seal) Checksum() Identifier {
	return MakeID(s)
}<|MERGE_RESOLUTION|>--- conflicted
+++ resolved
@@ -3,7 +3,7 @@
 package flow
 
 import (
-	"github.com/dapperlabs/flow-go/crypto"
+	"github.com/onflow/flow-go/crypto"
 )
 
 // AggregatedSignature contains all approvers attenstation signature and verifier IDs per chunk
@@ -13,18 +13,11 @@
 }
 
 type Seal struct {
-<<<<<<< HEAD
 	BlockID                Identifier
 	ResultID               Identifier
 	FinalState             StateCommitment
 	AggregatedApprovalSigs []AggregatedSignature
-=======
-	BlockID       Identifier
-	ResultID      Identifier
-	InitialState  StateCommitment
-	FinalState    StateCommitment
-	ServiceEvents []ServiceEvent
->>>>>>> a2da92dc
+	ServiceEvents          []ServiceEvent
 }
 
 // TODO need to include service events in hash, omitted for now as they are not
