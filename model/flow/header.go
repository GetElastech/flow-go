package flow

import (
	"encoding/json"
	"time"

	"github.com/fxamacker/cbor/v2"
	"github.com/vmihailenco/msgpack/v4"

	"github.com/onflow/flow-go/crypto"
	cborcodec "github.com/onflow/flow-go/model/encoding/cbor"
	"github.com/onflow/flow-go/model/fingerprint"
)

// Header contains all meta-data for a block, as well as a hash representing
// the combined payload of the entire block. It is what consensus nodes agree
// on after validating the contents against the payload hash.
type Header struct {
<<<<<<< HEAD
	ChainID        ChainID    // ChainID is a chain-specific value to prevent replay attacks.
	ParentID       Identifier // ParentID is the ID of this block's parent.
	Height         uint64
	PayloadHash    Identifier   // PayloadHash is a hash of the payload of this block.
	Timestamp      time.Time    // Timestamp is the time at which this block was proposed. The proposing node can choose any time, so this should not be trusted as accurate.
	View           uint64       // View is the view number at which this block was proposed.
	ParentVoterIDs []Identifier // list of voters who signed the parent block. This is used as QC.SignerIDs
	// aggregated signature over the parent block. This is used as QC.SigData
	// The reason its type is not crypto.Signature is that
	// the signature could be a serialization of multi sigs
	ParentVoterSig []byte
	ProposerID     Identifier // proposer identifier for the block
	// signature of the proposer over the new block. The reason its type is not crypto.Signature is that
	// the signature could be a serialization of multi sigs
	ProposerSig []byte
=======
	ChainID ChainID // ChainID is a chain-specific value to prevent replay attacks.

	ParentID Identifier // ParentID is the ID of this block's parent.

	Height uint64 // Height is the height of the parent + 1

	PayloadHash Identifier // PayloadHash is a hash of the payload of this block.

	Timestamp time.Time // Timestamp is the time at which this block was proposed.

	View uint64 // View number at which this block was proposed.

	ParentVoterIDs []Identifier // List of voters who signed the parent block. Used as QC.SignerIDs

	ParentVoterSig []byte // Used as QC.SigData. Might be a serialization of multiple signatures and therefore not a crypto.Signature.

	ProposerID Identifier // proposer identifier for the block

	ProposerSig []byte // signature of the proposer over the new block.
	// Might be a serialization of multiple signatures and therefore not a crypto.Signature.
>>>>>>> 4f0195e5
}

// Body returns the immutable part of the block header.
func (h Header) Body() interface{} {
	return struct {
		ChainID        ChainID
		ParentID       Identifier
		Height         uint64
		PayloadHash    Identifier
		Timestamp      uint64
		View           uint64
		ParentVoterIDs []Identifier
		ParentVoterSig crypto.Signature
		ProposerID     Identifier
	}{
		ChainID:        h.ChainID,
		ParentID:       h.ParentID,
		Height:         h.Height,
		PayloadHash:    h.PayloadHash,
		Timestamp:      uint64(h.Timestamp.UnixNano()),
		View:           h.View,
		ParentVoterIDs: h.ParentVoterIDs,
		ParentVoterSig: h.ParentVoterSig,
		ProposerID:     h.ProposerID,
	}
}

func (h Header) Fingerprint() []byte {
	return fingerprint.Fingerprint(h.Body())
}

// ID returns a unique ID to singularly identify the header and its block
// within the flow system.
func (h Header) ID() Identifier {
	// NOTE: this is just a sanity check to make sure that we don't get
	// different block IDs if someone forgets to use UTC timestamps
	if h.Timestamp.Location() != time.UTC {
		h.Timestamp = h.Timestamp.UTC()
	}
	return MakeID(h)
}

// Checksum returns the checksum of the header.
func (h Header) Checksum() Identifier {
	return MakeID(h)
}

// MarshalJSON makes sure the timestamp is encoded in UTC.
func (h Header) MarshalJSON() ([]byte, error) {

	// NOTE: this is just a sanity check to make sure that we don't get
	// different encodings if someone forgets to use UTC timestamps
	if h.Timestamp.Location() != time.UTC {
		h.Timestamp = h.Timestamp.UTC()
	}

	// we use an alias to avoid endless recursion; the alias will not have the
	// marshal function and encode like a raw header
	type Encodable Header
	return json.Marshal(Encodable(h))
}

// UnmarshalJSON makes sure the timestamp is decoded in UTC.
func (h *Header) UnmarshalJSON(data []byte) error {

	// we use an alias to avoid endless recursion; the alias will not have the
	// unmarshal function and decode like a raw header
	type Decodable *Header
	err := json.Unmarshal(data, Decodable(h))

	// NOTE: the timezone check is not required for JSON, as it already encodes
	// timezones, but it doesn't hurt to add it in case someone messes with the
	// raw encoded format
	if h.Timestamp.Location() != time.UTC {
		h.Timestamp = h.Timestamp.UTC()
	}

	return err
}

// MarshalCBOR makes sure the timestamp is encoded in UTC.
func (h Header) MarshalCBOR() ([]byte, error) {

	// NOTE: this is just a sanity check to make sure that we don't get
	// different encodings if someone forgets to use UTC timestamps
	if h.Timestamp.Location() != time.UTC {
		h.Timestamp = h.Timestamp.UTC()
	}

	// we use an alias to avoid endless recursion; the alias will not have the
	// marshal function and encode like a raw header
	type Encodable Header
	return cborcodec.EncMode.Marshal(Encodable(h))
}

// UnmarshalCBOR makes sure the timestamp is decoded in UTC.
func (h *Header) UnmarshalCBOR(data []byte) error {

	// we use an alias to avoid endless recursion; the alias will not have the
	// unmarshal function and decode like a raw header
	// NOTE: for some reason, the pointer alias works for JSON to not recurse,
	// but msgpack will still recurse; we have to do an extra struct copy here
	type Decodable Header
	decodable := Decodable(*h)
	err := cbor.Unmarshal(data, &decodable)
	*h = Header(decodable)

	// NOTE: the timezone check is not required for CBOR, as it already encodes
	// timezones, but it doesn't hurt to add it in case someone messes with the
	// raw encoded format
	if h.Timestamp.Location() != time.UTC {
		h.Timestamp = h.Timestamp.UTC()
	}

	return err
}

// MarshalMsgpack makes sure the timestamp is encoded in UTC.
func (h Header) MarshalMsgpack() ([]byte, error) {

	// NOTE: this is just a sanity check to make sure that we don't get
	// different encodings if someone forgets to use UTC timestamps
	if h.Timestamp.Location() != time.UTC {
		h.Timestamp = h.Timestamp.UTC()
	}

	// we use an alias to avoid endless recursion; the alias will not have the
	// marshal function and encode like a raw header
	type Encodable Header
	return msgpack.Marshal(Encodable(h))
}

// UnmarshalMsgpack makes sure the timestamp is decoded in UTC.
func (h *Header) UnmarshalMsgpack(data []byte) error {

	// we use an alias to avoid endless recursion; the alias will not have the
	// unmarshal function and decode like a raw header
	// NOTE: for some reason, the pointer alias works for JSON to not recurse,
	// but msgpack will still recurse; we have to do an extra struct copy here
	type Decodable Header
	decodable := Decodable(*h)
	err := msgpack.Unmarshal(data, &decodable)
	*h = Header(decodable)

	// NOTE: Msgpack unmarshals timestamps with the local timezone, which means
	// that a block ID would suddenly be different after encoding and decoding
	// on a machine with non-UTC local time
	if h.Timestamp.Location() != time.UTC {
		h.Timestamp = h.Timestamp.UTC()
	}

	return err
}<|MERGE_RESOLUTION|>--- conflicted
+++ resolved
@@ -16,23 +16,6 @@
 // the combined payload of the entire block. It is what consensus nodes agree
 // on after validating the contents against the payload hash.
 type Header struct {
-<<<<<<< HEAD
-	ChainID        ChainID    // ChainID is a chain-specific value to prevent replay attacks.
-	ParentID       Identifier // ParentID is the ID of this block's parent.
-	Height         uint64
-	PayloadHash    Identifier   // PayloadHash is a hash of the payload of this block.
-	Timestamp      time.Time    // Timestamp is the time at which this block was proposed. The proposing node can choose any time, so this should not be trusted as accurate.
-	View           uint64       // View is the view number at which this block was proposed.
-	ParentVoterIDs []Identifier // list of voters who signed the parent block. This is used as QC.SignerIDs
-	// aggregated signature over the parent block. This is used as QC.SigData
-	// The reason its type is not crypto.Signature is that
-	// the signature could be a serialization of multi sigs
-	ParentVoterSig []byte
-	ProposerID     Identifier // proposer identifier for the block
-	// signature of the proposer over the new block. The reason its type is not crypto.Signature is that
-	// the signature could be a serialization of multi sigs
-	ProposerSig []byte
-=======
 	ChainID ChainID // ChainID is a chain-specific value to prevent replay attacks.
 
 	ParentID Identifier // ParentID is the ID of this block's parent.
@@ -53,7 +36,6 @@
 
 	ProposerSig []byte // signature of the proposer over the new block.
 	// Might be a serialization of multiple signatures and therefore not a crypto.Signature.
->>>>>>> 4f0195e5
 }
 
 // Body returns the immutable part of the block header.
