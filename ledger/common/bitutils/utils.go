--- conflicted
+++ resolved
@@ -8,22 +8,6 @@
 	return (byteValue >> (7 - idx)) & 1
 }
 
-<<<<<<< HEAD
-// SetBit sets the bit at position i in the byte array b
-//
-// The function assumes b has at least i bits. The caller must make sure this condition is met.
-func SetBit(b []byte, idx int, value int) {
-	byteIndex := idx >> 3
-	idx &= 7
-	mask := byte(1 << (7 - idx))
-	if value == 0 {
-		b[byteIndex] &= ^mask
-	} else {
-		b[byteIndex] |= mask
-	}
-}
-
-=======
 // WriteBit assigns value `v` to the bit at index `i` in the byte array `b`.
 // The function panics, if the byte slice is too short. We follow the common
 // convention of converting between integer and boolean/bit values:
@@ -55,7 +39,6 @@
 	b[byteIndex] &= ^mask
 }
 
->>>>>>> b6beeca8
 // MakeBitVector allocates a byte slice of minimal size that can hold numberBits.
 func MakeBitVector(numberBits int) []byte {
 	return make([]byte, (numberBits+7)>>3)
