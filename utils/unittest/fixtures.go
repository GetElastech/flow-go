package unittest

import (
	crand "crypto/rand"
	"fmt"
	"math/rand"
	"time"

	"github.com/onflow/flow-go/model/chunks"

	sdk "github.com/onflow/flow-go-sdk"

	hotstuff "github.com/onflow/flow-go/consensus/hotstuff/model"
	"github.com/onflow/flow-go/crypto"
	"github.com/onflow/flow-go/crypto/hash"
	"github.com/onflow/flow-go/engine/execution/state/delta"
	"github.com/onflow/flow-go/engine/verification"
	"github.com/onflow/flow-go/model/cluster"
	"github.com/onflow/flow-go/model/flow"
	"github.com/onflow/flow-go/model/flow/filter"
	"github.com/onflow/flow-go/model/messages"
	"github.com/onflow/flow-go/module/mempool/entity"
	"github.com/onflow/flow-go/utils/dsl"
)

func AddressFixture() flow.Address {
	return flow.Testnet.Chain().ServiceAddress()
}

func TransactionSignatureFixture() flow.TransactionSignature {
	return flow.TransactionSignature{
		Address:     AddressFixture(),
		SignerIndex: 0,
		Signature:   []byte{1, 2, 3, 4},
		KeyID:       1,
	}
}

func ProposalKeyFixture() flow.ProposalKey {
	return flow.ProposalKey{
		Address:        AddressFixture(),
		KeyID:          1,
		SequenceNumber: 0,
	}
}

// AccountKeyFixture returns a randomly generated ECDSA/SHA3 account key.
func AccountKeyFixture() (*flow.AccountPrivateKey, error) {
	seed := make([]byte, crypto.KeyGenSeedMinLenECDSAP256)

	_, err := crand.Read(seed)
	if err != nil {
		return nil, err
	}

	key, err := crypto.GeneratePrivateKey(crypto.ECDSAP256, seed)
	if err != nil {
		return nil, err
	}

	return &flow.AccountPrivateKey{
		PrivateKey: key,
		SignAlgo:   key.Algorithm(),
		HashAlgo:   hash.SHA3_256,
	}, nil
}

func BlockFixture() flow.Block {
	header := BlockHeaderFixture()
	return BlockWithParentFixture(&header)
}

func ProposalFixture() *messages.BlockProposal {
	block := BlockFixture()
	return ProposalFromBlock(&block)
}

func ProposalFromBlock(block *flow.Block) *messages.BlockProposal {
	proposal := &messages.BlockProposal{
		Header:  block.Header,
		Payload: block.Payload,
	}
	return proposal
}

func PendingFromBlock(block *flow.Block) *flow.PendingBlock {
	pending := flow.PendingBlock{
		OriginID: block.Header.ProposerID,
		Header:   block.Header,
		Payload:  block.Payload,
	}
	return &pending
}

func StateDeltaFixture() *messages.ExecutionStateDelta {
	header := BlockHeaderFixture()
	block := BlockWithParentFixture(&header)
	return &messages.ExecutionStateDelta{
		ExecutableBlock: entity.ExecutableBlock{
			Block: &block,
		},
	}
}

func PayloadFixture(options ...func(*flow.Payload)) *flow.Payload {
	payload := flow.Payload{
		Guarantees: CollectionGuaranteesFixture(16),
		Seals:      BlockSealsFixture(16),
	}
	for _, option := range options {
		option(&payload)
	}
	return &payload
}

func WithoutSeals(payload *flow.Payload) {
	payload.Seals = nil
}

func BlockWithParentFixture(parent *flow.Header) flow.Block {
	payload := PayloadFixture(WithoutSeals)
	header := BlockHeaderWithParentFixture(parent)
	header.PayloadHash = payload.Hash()
	return flow.Block{
		Header:  &header,
		Payload: payload,
	}
}

<<<<<<< HEAD
func StateInteractionsFixture() *delta.Snapshot {
	return delta.NewView(nil).Interactions()
=======
func BlockWithParentAndProposerFixture(parent *flow.Header, proposer flow.Identifier) flow.Block {
	block := BlockWithParentFixture(parent)

	block.Header.ProposerID = proposer
	block.Header.ParentVoterIDs = []flow.Identifier{proposer}

	return block
}

func BlockWithParentAndSeal(
	parent *flow.Header, sealed *flow.Header) *flow.Block {
	block := BlockWithParentFixture(parent)
	payload := flow.Payload{
		Guarantees: nil,
	}

	if sealed != nil {
		payload.Seals = []*flow.Seal{
			SealFixture(
				SealWithBlockID(sealed.ID()),
			),
		}
	}

	block.SetPayload(payload)
	return &block
>>>>>>> 3989fe74
}

func StateDeltaWithParentFixture(parent *flow.Header) *messages.ExecutionStateDelta {
	payload := PayloadFixture()
	header := BlockHeaderWithParentFixture(parent)
	header.PayloadHash = payload.Hash()
	block := flow.Block{
		Header:  &header,
		Payload: payload,
	}

	var stateInteractions []*delta.Snapshot
	stateInteractions = append(stateInteractions, StateInteractionsFixture())

	return &messages.ExecutionStateDelta{
		ExecutableBlock: entity.ExecutableBlock{
			Block: &block,
		},
		StateInteractions: stateInteractions,
	}
}

func GenesisFixture(identities flow.IdentityList) *flow.Block {
	genesis := flow.Genesis(flow.Emulator)
	return genesis
}

func BlockHeaderFixture() flow.Header {
	height := uint64(rand.Uint32())
	view := height + uint64(rand.Intn(1000))
	return BlockHeaderWithParentFixture(&flow.Header{
		ChainID:  flow.Emulator,
		ParentID: IdentifierFixture(),
		Height:   height,
		View:     view,
	})
}

func BlockHeaderFixtureOnChain(chainID flow.ChainID) flow.Header {
	height := uint64(rand.Uint32())
	view := height + uint64(rand.Intn(1000))
	return BlockHeaderWithParentFixture(&flow.Header{
		ChainID:  chainID,
		ParentID: IdentifierFixture(),
		Height:   height,
		View:     view,
	})
}

func BlockHeaderWithParentFixture(parent *flow.Header) flow.Header {
	height := parent.Height + 1
	view := parent.View + 1 + uint64(rand.Intn(10)) // Intn returns [0, n)
	return flow.Header{
		ChainID:        parent.ChainID,
		ParentID:       parent.ID(),
		Height:         height,
		PayloadHash:    IdentifierFixture(),
		Timestamp:      time.Now().UTC(),
		View:           view,
		ParentVoterIDs: IdentifierListFixture(4),
		ParentVoterSig: SignatureFixture(),
		ProposerID:     IdentifierFixture(),
		ProposerSig:    SignatureFixture(),
	}
}

func ClusterPayloadFixture(n int) *cluster.Payload {
	transactions := make([]*flow.TransactionBody, n)
	for i := 0; i < n; i++ {
		tx := TransactionBodyFixture()
		transactions[i] = &tx
	}
	payload := cluster.PayloadFromTransactions(flow.ZeroID, transactions...)
	return &payload
}

func ClusterBlockFixture() cluster.Block {

	payload := ClusterPayloadFixture(3)
	header := BlockHeaderFixture()
	header.PayloadHash = payload.Hash()

	return cluster.Block{
		Header:  &header,
		Payload: payload,
	}
}

// ClusterBlockWithParent creates a new cluster consensus block that is valid
// with respect to the given parent block.
func ClusterBlockWithParent(parent *cluster.Block) cluster.Block {

	payload := ClusterPayloadFixture(3)

	header := BlockHeaderFixture()
	header.Height = parent.Header.Height + 1
	header.View = parent.Header.View + 1
	header.ChainID = parent.Header.ChainID
	header.Timestamp = time.Now()
	header.ParentID = parent.ID()
	header.PayloadHash = payload.Hash()

	block := cluster.Block{
		Header:  &header,
		Payload: payload,
	}

	return block
}

func WithCollRef(refID flow.Identifier) func(*flow.CollectionGuarantee) {
	return func(guarantee *flow.CollectionGuarantee) {
		guarantee.ReferenceBlockID = refID
	}
}

func CollectionGuaranteeFixture(options ...func(*flow.CollectionGuarantee)) *flow.CollectionGuarantee {
	guarantee := &flow.CollectionGuarantee{
		CollectionID: IdentifierFixture(),
		SignerIDs:    IdentifierListFixture(16),
		Signature:    SignatureFixture(),
	}
	for _, option := range options {
		option(guarantee)
	}
	return guarantee
}

func CollectionGuaranteesFixture(n int, options ...func(*flow.CollectionGuarantee)) []*flow.CollectionGuarantee {
	guarantees := make([]*flow.CollectionGuarantee, 0, n)
	for i := 1; i <= n; i++ {
		guarantee := CollectionGuaranteeFixture(options...)
		guarantees = append(guarantees, guarantee)
	}
	return guarantees
}

func SealFromResult(result *flow.ExecutionResult) func(*flow.Seal) {
	return func(seal *flow.Seal) {
		finalState, _ := result.FinalStateCommitment()
		seal.ResultID = result.ID()
		seal.BlockID = result.BlockID
		seal.FinalState = finalState
	}
}

func SealWithBlockID(blockID flow.Identifier) func(*flow.Seal) {
	return func(seal *flow.Seal) {
		seal.BlockID = blockID
	}
}

func WithServiceEvents(events ...flow.ServiceEvent) func(*flow.Seal) {
	return func(seal *flow.Seal) {
		seal.ServiceEvents = events
	}
}

func SealFixture(opts ...func(*flow.Seal)) *flow.Seal {
	seal := &flow.Seal{
		BlockID:    IdentifierFixture(),
		ResultID:   IdentifierFixture(),
		FinalState: StateCommitmentFixture(),
	}
	for _, apply := range opts {
		apply(seal)
	}
	return seal
}

func BlockSealsFixture(n int) []*flow.Seal {
	seals := make([]*flow.Seal, 0, n)
	for i := 0; i < n; i++ {
		seal := SealFixture()
		seals = append(seals, seal)
	}
	return seals
}

func CollectionFixture(n int) flow.Collection {
	transactions := make([]*flow.TransactionBody, 0, n)

	for i := 0; i < n; i++ {
		tx := TransactionFixture()
		transactions = append(transactions, &tx.TransactionBody)
	}

	return flow.Collection{Transactions: transactions}
}

func CompleteCollectionFixture() *entity.CompleteCollection {
	txBody := TransactionBodyFixture()
	return &entity.CompleteCollection{
		Guarantee: &flow.CollectionGuarantee{
			CollectionID: flow.Collection{Transactions: []*flow.TransactionBody{&txBody}}.ID(),
			Signature:    SignatureFixture(),
		},
		Transactions: []*flow.TransactionBody{&txBody},
	}
}

func ExecutableBlockFixture(collectionsSignerIDs [][]flow.Identifier) *entity.ExecutableBlock {

	header := BlockHeaderFixture()
	return ExecutableBlockFixtureWithParent(collectionsSignerIDs, &header)
}

func ExecutableBlockFixtureWithParent(collectionsSignerIDs [][]flow.Identifier, parent *flow.Header) *entity.ExecutableBlock {

	completeCollections := make(map[flow.Identifier]*entity.CompleteCollection, len(collectionsSignerIDs))
	block := BlockWithParentFixture(parent)
	block.Payload.Guarantees = nil

	for _, signerIDs := range collectionsSignerIDs {
		completeCollection := CompleteCollectionFixture()
		completeCollection.Guarantee.SignerIDs = signerIDs
		block.Payload.Guarantees = append(block.Payload.Guarantees, completeCollection.Guarantee)
		completeCollections[completeCollection.Guarantee.CollectionID] = completeCollection
	}

	block.Header.PayloadHash = block.Payload.Hash()

	executableBlock := &entity.ExecutableBlock{
		Block:               &block,
		CompleteCollections: completeCollections,
	}
	// Preload the id
	executableBlock.ID()
	return executableBlock
}

func ResultForBlockFixture(block *flow.Block) *flow.ExecutionResult {
	chunks := 0
	if block.Payload != nil {
		// +1 for system chunk
		chunks = len(block.Payload.Guarantees) + 1
	}

	return &flow.ExecutionResult{
		ExecutionResultBody: flow.ExecutionResultBody{
			PreviousResultID: IdentifierFixture(),
			BlockID:          block.ID(),
			Chunks:           ChunksFixture(uint(chunks), block.ID()),
		},
		Signatures: SignaturesFixture(6),
	}
}

func ExecutionReceiptFixture() *flow.ExecutionReceipt {
	return &flow.ExecutionReceipt{
		ExecutorID:        IdentifierFixture(),
		ExecutionResult:   *ExecutionResultFixture(),
		Spocks:            nil,
		ExecutorSignature: SignatureFixture(),
	}
}

func ExecutionResultFixture() *flow.ExecutionResult {
	blockID := IdentifierFixture()
	return &flow.ExecutionResult{
		ExecutionResultBody: flow.ExecutionResultBody{
			PreviousResultID: IdentifierFixture(),
			BlockID:          IdentifierFixture(),
			Chunks: flow.ChunkList{
				ChunkFixture(blockID),
				ChunkFixture(blockID),
			},
		},
		Signatures: SignaturesFixture(6),
	}
}

func IncorporatedResultFixture() *flow.IncorporatedResult {
	result := ExecutionResultFixture()
	incorporationBlockID := IdentifierFixture()
	return &flow.IncorporatedResult{
		IncorporatedBlockID: incorporationBlockID,
		Result:              result,
	}
}

func IncorporatedResultForBlockFixture(block *flow.Block) *flow.IncorporatedResult {
	result := ResultForBlockFixture(block)
	incorporatedBlockID := IdentifierFixture()
	return &flow.IncorporatedResult{
		IncorporatedBlockID: incorporatedBlockID,
		Result:              result,
	}
}

func WithExecutionResultID(id flow.Identifier) func(*flow.ResultApproval) {
	return func(ra *flow.ResultApproval) {
		ra.Body.ExecutionResultID = id
	}
}

func ResultApprovalFixture(opts ...func(*flow.ResultApproval)) *flow.ResultApproval {
	attestation := flow.Attestation{
		BlockID:           IdentifierFixture(),
		ExecutionResultID: IdentifierFixture(),
		ChunkIndex:        uint64(0),
	}

	approval := flow.ResultApproval{
		Body: flow.ResultApprovalBody{
			Attestation:          attestation,
			ApproverID:           IdentifierFixture(),
			AttestationSignature: SignatureFixture(),
			Spock:                nil,
		},
		VerifierSignature: SignatureFixture(),
	}

	for _, apply := range opts {
		apply(&approval)
	}

	return &approval
}

func StateCommitmentFixture() flow.StateCommitment {
	var state = make([]byte, 20)
	_, _ = crand.Read(state[0:20])
	return state
}

func HashFixture(size int) hash.Hash {
	hash := make(hash.Hash, size)
	for i := 0; i < size; i++ {
		hash[i] = byte(i)
	}
	return hash
}

func IdentifierListFixture(n int) []flow.Identifier {
	list := make([]flow.Identifier, n)
	for i := 0; i < n; i++ {
		list[i] = IdentifierFixture()
	}
	return list
}

func IdentifierFixture() flow.Identifier {
	var id flow.Identifier
	_, _ = crand.Read(id[:])
	return id
}

// WithRole adds a role to an identity fixture.
func WithRole(role flow.Role) func(*flow.Identity) {
	return func(identity *flow.Identity) {
		identity.Role = role
	}
}

func WithStake(stake uint64) func(*flow.Identity) {
	return func(identity *flow.Identity) {
		identity.Stake = stake
	}
}

func RandomBytes(n int) []byte {
	b := make([]byte, n)
	read, err := crand.Read(b)
	if err != nil {
		panic("cannot read random bytes")
	}
	if read != n {
		panic(fmt.Errorf("cannot read enough random bytes (got %d of %d)", read, n))
	}
	return b
}

// IdentityFixture returns a node identity.
func IdentityFixture(opts ...func(*flow.Identity)) *flow.Identity {
	nodeID := IdentifierFixture()
	identity := flow.Identity{
		NodeID:  nodeID,
		Address: fmt.Sprintf("address-%v", nodeID[0:7]),
		Role:    flow.RoleConsensus,
		Stake:   1000,
	}
	for _, apply := range opts {
		apply(&identity)
	}
	return &identity
}

// WithNodeID adds a node ID with the given first byte to an identity.
func WithNodeID(b byte) func(*flow.Identity) {
	return func(identity *flow.Identity) {
		identity.NodeID = flow.Identifier{b}
	}
}

// WithRandomPublicKeys adds random public keys to an identity.
func WithRandomPublicKeys() func(*flow.Identity) {
	return func(identity *flow.Identity) {
		identity.StakingPubKey = KeyFixture(crypto.BLSBLS12381).PublicKey()
		identity.NetworkPubKey = KeyFixture(crypto.ECDSAP256).PublicKey()
	}
}

// WithAllRoles can be used used to ensure an IdentityList fixtures contains
// all the roles required for a valid genesis block.
func WithAllRoles() func(*flow.Identity) {
	return WithAllRolesExcept()
}

// Same as above, but omitting a certain role for cases where we are manually
// setting up nodes or a particular role.
func WithAllRolesExcept(except ...flow.Role) func(*flow.Identity) {
	i := 0
	roles := flow.Roles()

	// remove omitted roles
	for _, omitRole := range except {
		for i, role := range roles {
			if role == omitRole {
				roles = append(roles[:i], roles[i+1:]...)
			}
		}
	}

	return func(id *flow.Identity) {
		id.Role = roles[i%len(roles)]
		i++
	}
}

// CompleteIdentitySet takes a number of identities and completes the missing roles.
func CompleteIdentitySet(identities ...*flow.Identity) flow.IdentityList {
	required := map[flow.Role]struct{}{
		flow.RoleCollection:   {},
		flow.RoleConsensus:    {},
		flow.RoleExecution:    {},
		flow.RoleVerification: {},
	}
	for _, identity := range identities {
		delete(required, identity.Role)
	}
	for role := range required {
		identities = append(identities, IdentityFixture(WithRole(role)))
	}
	return identities
}

// IdentityListFixture returns a list of node identity objects. The identities
// can be customized (ie. set their role) by passing in a function that modifies
// the input identities as required.
func IdentityListFixture(n int, opts ...func(*flow.Identity)) flow.IdentityList {
	identities := make(flow.IdentityList, n)

	for i := 0; i < n; i++ {
		identity := IdentityFixture()
		identity.Address = fmt.Sprintf("%x@flow.com:1234", identity.NodeID)
		for _, opt := range opts {
			opt(identity)
		}
		identities[i] = identity
	}

	return identities
}

func ChunkFixture(blockID flow.Identifier) *flow.Chunk {
	return &flow.Chunk{
		ChunkBody: flow.ChunkBody{
			CollectionIndex:      42,
			StartState:           StateCommitmentFixture(),
			EventCollection:      IdentifierFixture(),
			TotalComputationUsed: 4200,
			NumberOfTransactions: 42,
			BlockID:              blockID,
		},
		Index:    0,
		EndState: StateCommitmentFixture(),
	}
}

func ChunksFixture(n uint, blockID flow.Identifier) []*flow.Chunk {
	chunks := make([]*flow.Chunk, 0, n)
	for i := uint64(0); i < uint64(n); i++ {
		chunk := ChunkFixture(blockID)
		chunk.Index = i
		chunks = append(chunks, chunk)
	}
	return chunks
}

func SignatureFixture() crypto.Signature {
	sig := make([]byte, 32)
	_, _ = crand.Read(sig)
	return sig
}

func SignaturesFixture(n int) []crypto.Signature {
	var sigs []crypto.Signature
	for i := 0; i < n; i++ {
		sigs = append(sigs, SignatureFixture())
	}
	return sigs
}

func TransactionFixture(n ...func(t *flow.Transaction)) flow.Transaction {
	tx := flow.Transaction{TransactionBody: TransactionBodyFixture()}
	if len(n) > 0 {
		n[0](&tx)
	}
	return tx
}

func TransactionBodyFixture(opts ...func(*flow.TransactionBody)) flow.TransactionBody {
	tb := flow.TransactionBody{
		Script:             []byte("pub fun main() {}"),
		ReferenceBlockID:   IdentifierFixture(),
		GasLimit:           10,
		ProposalKey:        ProposalKeyFixture(),
		Payer:              AddressFixture(),
		Authorizers:        []flow.Address{AddressFixture()},
		PayloadSignatures:  []flow.TransactionSignature{TransactionSignatureFixture()},
		EnvelopeSignatures: []flow.TransactionSignature{TransactionSignatureFixture()},
	}

	for _, apply := range opts {
		apply(&tb)
	}

	return tb
}

func WithTransactionDSL(txDSL dsl.Transaction) func(tx *flow.TransactionBody) {
	return func(tx *flow.TransactionBody) {
		tx.Script = []byte(txDSL.ToCadence())
	}
}

func WithReferenceBlock(id flow.Identifier) func(tx *flow.TransactionBody) {
	return func(tx *flow.TransactionBody) {
		tx.ReferenceBlockID = id
	}
}

func TransactionDSLFixture(chain flow.Chain) dsl.Transaction {
	return dsl.Transaction{
		Import: dsl.Import{Address: sdk.Address(chain.ServiceAddress())},
		Content: dsl.Prepare{
			Content: dsl.Code(`
				pub fun main() {}
			`),
		},
	}
}

// VerifiableChunkDataFixture returns a complete verifiable chunk with an
// execution receipt referencing the block/collections.
func VerifiableChunkDataFixture(chunkIndex uint64) *verification.VerifiableChunkData {

	guarantees := make([]*flow.CollectionGuarantee, 0)

	var col flow.Collection

	for i := 0; i <= int(chunkIndex); i++ {
		col = CollectionFixture(1)
		guarantee := col.Guarantee()
		guarantees = append(guarantees, &guarantee)
	}

	payload := flow.Payload{
		Guarantees: guarantees,
		Seals:      nil,
	}
	header := BlockHeaderFixture()
	header.PayloadHash = payload.Hash()

	block := flow.Block{
		Header:  &header,
		Payload: &payload,
	}

	chunks := make([]*flow.Chunk, 0)

	var chunk flow.Chunk

	for i := 0; i <= int(chunkIndex); i++ {
		chunk = flow.Chunk{
			ChunkBody: flow.ChunkBody{
				CollectionIndex: uint(i),
				StartState:      StateCommitmentFixture(),
				BlockID:         block.ID(),
			},
			Index: uint64(i),
		}
		chunks = append(chunks, &chunk)
	}

	result := flow.ExecutionResult{
		ExecutionResultBody: flow.ExecutionResultBody{
			BlockID: block.ID(),
			Chunks:  chunks,
		},
	}

	// computes chunk end state
	index := chunk.Index
	var endState flow.StateCommitment
	if int(index) == len(result.Chunks)-1 {
		// last chunk in receipt takes final state commitment
		endState = StateCommitmentFixture()
	} else {
		// any chunk except last takes the subsequent chunk's start state
		endState = result.Chunks[index+1].StartState
	}

	return &verification.VerifiableChunkData{
		Chunk:         &chunk,
		Header:        block.Header,
		Result:        &result,
		Collection:    &col,
		ChunkDataPack: ChunkDataPackFixture(result.ID()),
		EndState:      endState,
	}
}

func ChunkDataPackFixture(identifier flow.Identifier) *flow.ChunkDataPack {

	//ids := utils.GetRandomRegisterIDs(1)
	//values := utils.GetRandomValues(1, 1, 32)

	return &flow.ChunkDataPack{
		ChunkID:    identifier,
		StartState: StateCommitmentFixture(),
		//RegisterTouches: []flow.RegisterTouch{{RegisterID: ids[0], Value: values[0], Proof: []byte{'p'}}},
		Proof:        []byte{'p'},
		CollectionID: IdentifierFixture(),
	}
}

// SeedFixture returns a random []byte with length n
func SeedFixture(n int) []byte {
	var seed = make([]byte, n)
	_, _ = crand.Read(seed[0:n])
	return seed
}

// SeedFixtures returns a list of m random []byte, each having length n
func SeedFixtures(m int, n int) [][]byte {
	var seeds = make([][]byte, m, n)
	for i := range seeds {
		seeds[i] = SeedFixture(n)
	}
	return seeds
}

// EventFixture returns an event
func EventFixture(eType flow.EventType, transactionIndex uint32, eventIndex uint32, txID flow.Identifier) flow.Event {
	return flow.Event{
		Type:             eType,
		TransactionIndex: transactionIndex,
		EventIndex:       eventIndex,
		Payload:          []byte{},
		TransactionID:    txID,
	}
}

func EmulatorRootKey() (*flow.AccountPrivateKey, error) {

	// TODO seems this key literal doesn't decode anymore
	emulatorRootKey, err := crypto.DecodePrivateKey(crypto.ECDSAP256, []byte("f87db87930770201010420ae2cc975dcbdd0ebc56f268b1d8a95834c2955970aea27042d35ec9f298b9e5aa00a06082a8648ce3d030107a1440342000417f5a527137785d2d773fee84b4c7ee40266a1dd1f36ddd46ecf25db6df6a499459629174de83256f2a44ebd4325b9def67d523b755a8926218c4efb7904f8ce0203"))
	if err != nil {
		return nil, err
	}

	return &flow.AccountPrivateKey{
		PrivateKey: emulatorRootKey,
		SignAlgo:   emulatorRootKey.Algorithm(),
		HashAlgo:   hash.SHA3_256,
	}, nil
}

// NoopTxScript returns a Cadence script for a no-op transaction.
func NoopTxScript() []byte {
	return []byte("transaction {}")
}

func RangeFixture() flow.Range {
	return flow.Range{
		From: rand.Uint64(),
		To:   rand.Uint64(),
	}
}

func BatchFixture() flow.Batch {
	return flow.Batch{
		BlockIDs: IdentifierListFixture(10),
	}
}

func RangeListFixture(n int) []flow.Range {
	if n <= 0 {
		return nil
	}
	ranges := make([]flow.Range, n)
	for i := range ranges {
		ranges[i] = RangeFixture()
	}
	return ranges
}

func BatchListFixture(n int) []flow.Batch {
	if n <= 0 {
		return nil
	}
	batches := make([]flow.Batch, n)
	for i := range batches {
		batches[i] = BatchFixture()
	}
	return batches
}

func BootstrapExecutionResultFixture(block *flow.Block, commit flow.StateCommitment) *flow.ExecutionResult {
	result := &flow.ExecutionResult{
		ExecutionResultBody: flow.ExecutionResultBody{
			BlockID:          block.ID(),
			PreviousResultID: flow.ZeroID,
			Chunks:           chunks.ChunkListFromCommit(commit),
		},
		Signatures: nil,
	}
	return result
}

func KeyFixture(algo crypto.SigningAlgorithm) crypto.PrivateKey {
	key, err := crypto.GeneratePrivateKey(algo, SeedFixture(128))
	if err != nil {
		panic(err)
	}
	return key
}

func QuorumCertificateFixture() *flow.QuorumCertificate {
	return &flow.QuorumCertificate{
		View:      uint64(rand.Uint32()),
		BlockID:   IdentifierFixture(),
		SignerIDs: IdentifierListFixture(3),
		SigData:   SeedFixture(32 * 3),
	}
}

func VoteFixture() *hotstuff.Vote {
	return &hotstuff.Vote{
		View:     uint64(rand.Uint32()),
		BlockID:  IdentifierFixture(),
		SignerID: IdentifierFixture(),
		SigData:  RandomBytes(128),
	}
}

func WithParticipants(participants flow.IdentityList) func(*flow.EpochSetup) {
	return func(setup *flow.EpochSetup) {
		setup.Participants = participants
		setup.Assignments = ClusterAssignment(1, participants)
	}
}

func SetupWithCounter(counter uint64) func(*flow.EpochSetup) {
	return func(setup *flow.EpochSetup) {
		setup.Counter = counter
	}
}

func WithFinalView(view uint64) func(*flow.EpochSetup) {
	return func(setup *flow.EpochSetup) {
		setup.FinalView = view
	}
}

func EpochSetupFixture(opts ...func(setup *flow.EpochSetup)) *flow.EpochSetup {
	participants := IdentityListFixture(5, WithAllRoles())
	assignments := ClusterAssignment(1, participants)
	setup := &flow.EpochSetup{
		Counter:      uint64(rand.Uint32()),
		FinalView:    uint64(rand.Uint32() + 1000),
		Participants: participants,
		Assignments:  assignments,
		RandomSource: SeedFixture(32),
	}
	for _, apply := range opts {
		apply(setup)
	}
	return setup
}

func WithDKGFromParticipants(participants flow.IdentityList) func(*flow.EpochCommit) {
	return func(commit *flow.EpochCommit) {
		lookup := make(map[flow.Identifier]flow.DKGParticipant)
		for i, node := range participants.Filter(filter.HasRole(flow.RoleConsensus)) {
			lookup[node.NodeID] = flow.DKGParticipant{
				Index:    uint(i),
				KeyShare: KeyFixture(crypto.BLSBLS12381).PublicKey(),
			}
		}
		commit.DKGParticipants = lookup
	}
}

func CommitWithCounter(counter uint64) func(*flow.EpochCommit) {
	return func(commit *flow.EpochCommit) {
		commit.Counter = counter
	}
}

func EpochCommitFixture(opts ...func(*flow.EpochCommit)) *flow.EpochCommit {
	commit := &flow.EpochCommit{
		Counter:         uint64(rand.Uint32()),
		ClusterQCs:      []*flow.QuorumCertificate{QuorumCertificateFixture()},
		DKGGroupKey:     KeyFixture(crypto.BLSBLS12381).PublicKey(),
		DKGParticipants: make(map[flow.Identifier]flow.DKGParticipant),
	}
	for _, apply := range opts {
		apply(commit)
	}
	return commit
}

// BootstrapFixture generates all the artifacts necessary to bootstrap the
// protocol state.
func BootstrapFixture(participants flow.IdentityList, opts ...func(*flow.Block)) (*flow.Block, *flow.ExecutionResult, *flow.Seal) {

	root := GenesisFixture(participants)
	for _, apply := range opts {
		apply(root)
	}
	result := BootstrapExecutionResultFixture(root, GenesisStateCommitment)

	counter := uint64(1)
	setup := EpochSetupFixture(
		WithParticipants(participants),
		SetupWithCounter(counter),
		WithFinalView(root.Header.View+1000),
	)
	commit := EpochCommitFixture(WithDKGFromParticipants(participants), CommitWithCounter(counter))
	seal := SealFixture(SealFromResult(result), WithServiceEvents(setup.ServiceEvent(), commit.ServiceEvent()))
	return root, result, seal
}<|MERGE_RESOLUTION|>--- conflicted
+++ resolved
@@ -127,10 +127,10 @@
 	}
 }
 
-<<<<<<< HEAD
 func StateInteractionsFixture() *delta.Snapshot {
 	return delta.NewView(nil).Interactions()
-=======
+}
+
 func BlockWithParentAndProposerFixture(parent *flow.Header, proposer flow.Identifier) flow.Block {
 	block := BlockWithParentFixture(parent)
 
@@ -157,7 +157,6 @@
 
 	block.SetPayload(payload)
 	return &block
->>>>>>> 3989fe74
 }
 
 func StateDeltaWithParentFixture(parent *flow.Header) *messages.ExecutionStateDelta {
