package unittest

import (
	crand "crypto/rand"
	"fmt"
	"math/rand"
	"testing"
	"time"

	blocks "github.com/ipfs/go-block-format"
	"github.com/ipfs/go-cid"
	"github.com/libp2p/go-libp2p-core/peer"
	"github.com/onflow/cadence"
	"github.com/stretchr/testify/require"

	sdk "github.com/onflow/flow-go-sdk"
	hotstuff "github.com/onflow/flow-go/consensus/hotstuff/model"
	"github.com/onflow/flow-go/crypto"
	"github.com/onflow/flow-go/crypto/hash"
	"github.com/onflow/flow-go/engine/execution/state/delta"
	"github.com/onflow/flow-go/ledger/common/bitutils"
	"github.com/onflow/flow-go/model/bootstrap"
	"github.com/onflow/flow-go/model/chainsync"
	"github.com/onflow/flow-go/model/chunks"
	"github.com/onflow/flow-go/model/cluster"
	"github.com/onflow/flow-go/model/encoding"
	"github.com/onflow/flow-go/model/flow"
	"github.com/onflow/flow-go/model/flow/filter"
	"github.com/onflow/flow-go/model/flow/order"
	"github.com/onflow/flow-go/model/messages"
	"github.com/onflow/flow-go/model/verification"
	"github.com/onflow/flow-go/module"
	"github.com/onflow/flow-go/module/mempool/entity"
	"github.com/onflow/flow-go/module/updatable_configs"
	"github.com/onflow/flow-go/state/protocol"
	"github.com/onflow/flow-go/state/protocol/inmem"
	"github.com/onflow/flow-go/utils/dsl"
)

const (
	DefaultSeedFixtureLength = 64
)

func AddressFixture() flow.Address {
	return flow.Testnet.Chain().ServiceAddress()
}

func RandomAddressFixture() flow.Address {
	// we use a 32-bit index - since the linear address generator uses 45 bits,
	// this won't error
	addr, err := flow.Testnet.Chain().AddressAtIndex(uint64(rand.Uint32()))
	if err != nil {
		panic(err)
	}
	return addr
}

func RandomSDKAddressFixture() sdk.Address {
	addr := RandomAddressFixture()
	var sdkAddr sdk.Address
	copy(sdkAddr[:], addr[:])
	return sdkAddr
}

func InvalidAddressFixture() flow.Address {
	addr := AddressFixture()
	addr[0] ^= 1 // alter one bit to obtain an invalid address
	if flow.Testnet.Chain().IsValid(addr) {
		panic("invalid address fixture generated valid address")
	}
	return addr
}

func InvalidFormatSignature() flow.TransactionSignature {
	return flow.TransactionSignature{
		Address:     AddressFixture(),
		SignerIndex: 0,
		Signature:   make([]byte, crypto.SignatureLenECDSAP256), // zero signature is invalid
		KeyIndex:    1,
	}
}

func TransactionSignatureFixture() flow.TransactionSignature {
	sigLen := crypto.SignatureLenECDSAP256
	s := flow.TransactionSignature{
		Address:     AddressFixture(),
		SignerIndex: 0,
		Signature:   SeedFixture(sigLen),
		KeyIndex:    1,
	}
	// make sure the ECDSA signature passes the format check
	s.Signature[sigLen/2] = 0
	s.Signature[0] = 0
	s.Signature[sigLen/2-1] |= 1
	s.Signature[sigLen-1] |= 1
	return s
}

func ProposalKeyFixture() flow.ProposalKey {
	return flow.ProposalKey{
		Address:        AddressFixture(),
		KeyIndex:       1,
		SequenceNumber: 0,
	}
}

// AccountKeyDefaultFixture returns a randomly generated ECDSA/SHA3 account key.
func AccountKeyDefaultFixture() (*flow.AccountPrivateKey, error) {
	return AccountKeyFixture(crypto.KeyGenSeedMinLenECDSAP256, crypto.ECDSAP256, hash.SHA3_256)
}

// AccountKeyFixture returns a randomly generated account key.
func AccountKeyFixture(
	seedLength int,
	signingAlgo crypto.SigningAlgorithm,
	hashAlgo hash.HashingAlgorithm,
) (*flow.AccountPrivateKey, error) {
	seed := make([]byte, seedLength)

	_, err := crand.Read(seed)
	if err != nil {
		return nil, err
	}

	key, err := crypto.GeneratePrivateKey(signingAlgo, seed)
	if err != nil {
		return nil, err
	}

	return &flow.AccountPrivateKey{
		PrivateKey: key,
		SignAlgo:   key.Algorithm(),
		HashAlgo:   hashAlgo,
	}, nil
}

// AccountFixture returns a randomly generated account.
func AccountFixture() (*flow.Account, error) {
	key, err := AccountKeyFixture(128, crypto.ECDSAP256, hash.SHA3_256)
	if err != nil {
		return nil, err
	}

	contracts := make(map[string][]byte, 2)
	contracts["contract1"] = []byte("contract1")
	contracts["contract2"] = []byte("contract2")

	return &flow.Account{
		Address:   RandomAddressFixture(),
		Balance:   100,
		Keys:      []flow.AccountPublicKey{key.PublicKey(1000)},
		Contracts: contracts,
	}, nil
}

func BlockFixture() flow.Block {
	header := BlockHeaderFixture()
	return *BlockWithParentFixture(&header)
}

func FullBlockFixture() flow.Block {
	block := BlockFixture()
	payload := block.Payload
	payload.Seals = Seal.Fixtures(10)
	payload.Results = []*flow.ExecutionResult{
		ExecutionResultFixture(),
		ExecutionResultFixture(),
	}
	payload.Receipts = []*flow.ExecutionReceiptMeta{
		ExecutionReceiptFixture(WithResult(payload.Results[0])).Meta(),
		ExecutionReceiptFixture(WithResult(payload.Results[1])).Meta(),
	}

	header := block.Header
	header.PayloadHash = payload.Hash()

	return flow.Block{
		Header:  header,
		Payload: payload,
	}
}

func BlockFixtures(number int) []*flow.Block {
	blocks := make([]*flow.Block, 0, number)
	for ; number > 0; number-- {
		block := BlockFixture()
		blocks = append(blocks, &block)
	}
	return blocks
}

func ProposalFixture() *messages.BlockProposal {
	block := BlockFixture()
	return ProposalFromBlock(&block)
}

func ProposalFromBlock(block *flow.Block) *messages.BlockProposal {
	proposal := &messages.BlockProposal{
		Header:  block.Header,
		Payload: block.Payload,
	}
	return proposal
}

func ClusterProposalFromBlock(block *cluster.Block) *messages.ClusterBlockProposal {
	proposal := &messages.ClusterBlockProposal{
		Header:  block.Header,
		Payload: block.Payload,
	}
	return proposal
}

func PendingFromBlock(block *flow.Block) *flow.PendingBlock {
	pending := flow.PendingBlock{
		OriginID: block.Header.ProposerID,
		Header:   block.Header,
		Payload:  block.Payload,
	}
	return &pending
}

func StateDeltaFixture() *messages.ExecutionStateDelta {
	header := BlockHeaderFixture()
	block := BlockWithParentFixture(&header)
	return &messages.ExecutionStateDelta{
		ExecutableBlock: entity.ExecutableBlock{
			Block: block,
		},
	}
}

func ReceiptAndSealForBlock(block *flow.Block) (*flow.ExecutionReceipt, *flow.Seal) {
	receipt := ReceiptForBlockFixture(block)
	seal := Seal.Fixture(Seal.WithBlock(block.Header), Seal.WithResult(&receipt.ExecutionResult))
	return receipt, seal
}

func PayloadFixture(options ...func(*flow.Payload)) flow.Payload {
	payload := flow.EmptyPayload()
	for _, option := range options {
		option(&payload)
	}
	return payload
}

// WithAllTheFixins ensures a payload contains no empty slice fields. When
// encoding and decoding, nil vs empty slices are not preserved, which can
// result in two models that are semantically equal being considered non-equal
// by our testing framework.
func WithAllTheFixins(payload *flow.Payload) {
	payload.Seals = Seal.Fixtures(3)
	payload.Guarantees = CollectionGuaranteesFixture(4)
	for i := 0; i < 10; i++ {
		receipt := ExecutionReceiptFixture()
		payload.Receipts = flow.ExecutionReceiptMetaList{receipt.Meta()}
		payload.Results = flow.ExecutionResultList{&receipt.ExecutionResult}
	}
}

func WithSeals(seals ...*flow.Seal) func(*flow.Payload) {
	return func(payload *flow.Payload) {
		payload.Seals = append(payload.Seals, seals...)
	}
}

func WithGuarantees(guarantees ...*flow.CollectionGuarantee) func(*flow.Payload) {
	return func(payload *flow.Payload) {
		payload.Guarantees = append(payload.Guarantees, guarantees...)
	}
}

func WithReceipts(receipts ...*flow.ExecutionReceipt) func(*flow.Payload) {
	return func(payload *flow.Payload) {
		for _, receipt := range receipts {
			payload.Receipts = append(payload.Receipts, receipt.Meta())
			payload.Results = append(payload.Results, &receipt.ExecutionResult)
		}
	}
}

// WithReceiptsAndNoResults will add receipt to payload only
func WithReceiptsAndNoResults(receipts ...*flow.ExecutionReceipt) func(*flow.Payload) {
	return func(payload *flow.Payload) {
		for _, receipt := range receipts {
			payload.Receipts = append(payload.Receipts, receipt.Meta())
		}
	}
}

// WithExecutionResults will add execution results to payload
func WithExecutionResults(results ...*flow.ExecutionResult) func(*flow.Payload) {
	return func(payload *flow.Payload) {
		for _, result := range results {
			payload.Results = append(payload.Results, result)
		}
	}
}

func BlockWithParentFixture(parent *flow.Header) *flow.Block {
	payload := PayloadFixture()
	header := BlockHeaderWithParentFixture(parent)
	header.PayloadHash = payload.Hash()
	return &flow.Block{
		Header:  &header,
		Payload: &payload,
	}
}

func BlockWithGuaranteesFixture(guarantees []*flow.CollectionGuarantee) *flow.Block {
	payload := PayloadFixture(WithGuarantees(guarantees...))
	header := BlockHeaderFixture()
	header.PayloadHash = payload.Hash()
	return &flow.Block{
		Header:  &header,
		Payload: &payload,
	}

}

func WithoutGuarantee(payload *flow.Payload) {
	payload.Guarantees = nil
}

func StateInteractionsFixture() *delta.Snapshot {
	return &delta.NewView(nil).Interactions().Snapshot
}

func BlockWithParentAndProposerFixture(parent *flow.Header, proposer flow.Identifier, participantCount int) flow.Block {
	block := BlockWithParentFixture(parent)

	block.Header.ProposerID = proposer
	indices := bitutils.MakeBitVector(10)
	bitutils.SetBit(indices, 1)
	block.Header.ParentVoterIndices = indices

	return *block
}

func BlockWithParentAndSeals(parent *flow.Header, seals []*flow.Header) *flow.Block {
	block := BlockWithParentFixture(parent)
	payload := flow.Payload{
		Guarantees: nil,
	}

	if len(seals) > 0 {
		payload.Seals = make([]*flow.Seal, len(seals))
		for i, seal := range seals {
			payload.Seals[i] = Seal.Fixture(
				Seal.WithBlockID(seal.ID()),
			)
		}
	}

	block.SetPayload(payload)
	return block
}

func StateDeltaWithParentFixture(parent *flow.Header) *messages.ExecutionStateDelta {
	payload := PayloadFixture()
	header := BlockHeaderWithParentFixture(parent)
	header.PayloadHash = payload.Hash()
	block := flow.Block{
		Header:  &header,
		Payload: &payload,
	}

	var stateInteractions []*delta.Snapshot
	stateInteractions = append(stateInteractions, StateInteractionsFixture())

	return &messages.ExecutionStateDelta{
		ExecutableBlock: entity.ExecutableBlock{
			Block: &block,
		},
		StateInteractions: stateInteractions,
	}
}

func GenesisFixture() *flow.Block {
	genesis := flow.Genesis(flow.Emulator)
	return genesis
}

func WithHeaderHeight(height uint64) func(header *flow.Header) {
	return func(header *flow.Header) {
		header.Height = height
	}
}

func HeaderWithView(view uint64) func(*flow.Header) {
	return func(header *flow.Header) {
		header.View = view
	}
}

func BlockHeaderFixture(opts ...func(header *flow.Header)) flow.Header {
	height := 1 + uint64(rand.Uint32()) // avoiding edge case of height = 0 (genesis block)
	view := height + uint64(rand.Intn(1000))
	header := BlockHeaderWithParentFixture(&flow.Header{
		ChainID:  flow.Emulator,
		ParentID: IdentifierFixture(),
		Height:   height,
		View:     view,
	})

	for _, opt := range opts {
		opt(&header)
	}

	return header
}

func CidFixture() cid.Cid {
	data := make([]byte, 1024)
	rand.Read(data)
	return blocks.NewBlock(data).Cid()
}

func BlockHeaderFixtureOnChain(chainID flow.ChainID, opts ...func(header *flow.Header)) flow.Header {
	height := 1 + uint64(rand.Uint32()) // avoiding edge case of height = 0 (genesis block)
	view := height + uint64(rand.Intn(1000))
	header := BlockHeaderWithParentFixture(&flow.Header{
		ChainID:  chainID,
		ParentID: IdentifierFixture(),
		Height:   height,
		View:     view,
	})

	for _, opt := range opts {
		opt(&header)
	}

	return header
}

func BlockHeaderWithParentFixture(parent *flow.Header) flow.Header {
	height := parent.Height + 1
	view := parent.View + 1 + uint64(rand.Intn(10)) // Intn returns [0, n)
	return flow.Header{
		ChainID:            parent.ChainID,
		ParentID:           parent.ID(),
		Height:             height,
		PayloadHash:        IdentifierFixture(),
		Timestamp:          time.Now().UTC(),
		View:               view,
		ParentVoterIndices: SignerIndicesFixture(4),
		ParentVoterSigData: QCSigDataFixture(),
		ProposerID:         IdentifierFixture(),
		ProposerSigData:    SignatureFixture(),
	}
}

func ClusterPayloadFixture(n int) *cluster.Payload {
	transactions := make([]*flow.TransactionBody, n)
	for i := 0; i < n; i++ {
		tx := TransactionBodyFixture()
		transactions[i] = &tx
	}
	payload := cluster.PayloadFromTransactions(flow.ZeroID, transactions...)
	return &payload
}

func ClusterBlockFixture() cluster.Block {

	payload := ClusterPayloadFixture(3)
	header := BlockHeaderFixture()
	header.PayloadHash = payload.Hash()

	return cluster.Block{
		Header:  &header,
		Payload: payload,
	}
}

// ClusterBlockWithParent creates a new cluster consensus block that is valid
// with respect to the given parent block.
func ClusterBlockWithParent(parent *cluster.Block) cluster.Block {

	payload := ClusterPayloadFixture(3)

	header := BlockHeaderFixture()
	header.Height = parent.Header.Height + 1
	header.View = parent.Header.View + 1
	header.ChainID = parent.Header.ChainID
	header.Timestamp = time.Now()
	header.ParentID = parent.ID()
	header.PayloadHash = payload.Hash()

	block := cluster.Block{
		Header:  &header,
		Payload: payload,
	}

	return block
}

func WithCollRef(refID flow.Identifier) func(*flow.CollectionGuarantee) {
	return func(guarantee *flow.CollectionGuarantee) {
		guarantee.ReferenceBlockID = refID
	}
}

func WithCollection(collection *flow.Collection) func(guarantee *flow.CollectionGuarantee) {
	return func(guarantee *flow.CollectionGuarantee) {
		guarantee.CollectionID = collection.ID()
	}
}

func CollectionGuaranteeFixture(options ...func(*flow.CollectionGuarantee)) *flow.CollectionGuarantee {
	guarantee := &flow.CollectionGuarantee{
		CollectionID:  IdentifierFixture(),
		SignerIndices: RandomBytes(16),
		Signature:     SignatureFixture(),
	}
	for _, option := range options {
		option(guarantee)
	}
	return guarantee
}

func CollectionGuaranteesWithCollectionIDFixture(collections []*flow.Collection) []*flow.CollectionGuarantee {
	guarantees := make([]*flow.CollectionGuarantee, 0, len(collections))
	for i := 0; i < len(collections); i++ {
		guarantee := CollectionGuaranteeFixture(WithCollection(collections[i]))
		guarantees = append(guarantees, guarantee)
	}
	return guarantees
}

func CollectionGuaranteesFixture(n int, options ...func(*flow.CollectionGuarantee)) []*flow.CollectionGuarantee {
	guarantees := make([]*flow.CollectionGuarantee, 0, n)
	for i := 1; i <= n; i++ {
		guarantee := CollectionGuaranteeFixture(options...)
		guarantees = append(guarantees, guarantee)
	}
	return guarantees
}

func BlockSealsFixture(n int) []*flow.Seal {
	seals := make([]*flow.Seal, 0, n)
	for i := 0; i < n; i++ {
		seal := Seal.Fixture()
		seals = append(seals, seal)
	}
	return seals
}

func CollectionListFixture(n int, options ...func(*flow.Collection)) []*flow.Collection {
	collections := make([]*flow.Collection, n)
	for i := 0; i < n; i++ {
		collection := CollectionFixture(1, options...)
		collections[i] = &collection
	}

	return collections
}

func CollectionFixture(n int, options ...func(*flow.Collection)) flow.Collection {
	transactions := make([]*flow.TransactionBody, 0, n)

	for i := 0; i < n; i++ {
		tx := TransactionFixture()
		transactions = append(transactions, &tx.TransactionBody)
	}

	col := flow.Collection{Transactions: transactions}
	for _, opt := range options {
		opt(&col)
	}
	return col
}

func FixedReferenceBlockID() flow.Identifier {
	blockID := flow.Identifier{}
	blockID[0] = byte(1)
	return blockID
}

func CompleteCollectionFixture() *entity.CompleteCollection {
	txBody := TransactionBodyFixture()
	return &entity.CompleteCollection{
		Guarantee: &flow.CollectionGuarantee{
			CollectionID:     flow.Collection{Transactions: []*flow.TransactionBody{&txBody}}.ID(),
			Signature:        SignatureFixture(),
			ReferenceBlockID: FixedReferenceBlockID(),
			SignerIndices:    SignerIndicesFixture(1),
		},
		Transactions: []*flow.TransactionBody{&txBody},
	}
}

func CompleteCollectionFromTransactions(txs []*flow.TransactionBody) *entity.CompleteCollection {
	return &entity.CompleteCollection{
		Guarantee: &flow.CollectionGuarantee{
			CollectionID:     flow.Collection{Transactions: txs}.ID(),
			Signature:        SignatureFixture(),
			ReferenceBlockID: IdentifierFixture(),
			SignerIndices:    SignerIndicesFixture(3),
		},
		Transactions: txs,
	}
}

func ExecutableBlockFixture(collectionsSignerIDs [][]flow.Identifier) *entity.ExecutableBlock {

	header := BlockHeaderFixture()
	return ExecutableBlockFixtureWithParent(collectionsSignerIDs, &header)
}

func ExecutableBlockFixtureWithParent(collectionsSignerIDs [][]flow.Identifier, parent *flow.Header) *entity.ExecutableBlock {

	completeCollections := make(map[flow.Identifier]*entity.CompleteCollection, len(collectionsSignerIDs))
	block := BlockWithParentFixture(parent)
	block.Payload.Guarantees = nil

	for range collectionsSignerIDs {
		completeCollection := CompleteCollectionFixture()
		block.Payload.Guarantees = append(block.Payload.Guarantees, completeCollection.Guarantee)
		completeCollections[completeCollection.Guarantee.CollectionID] = completeCollection
	}

	block.Header.PayloadHash = block.Payload.Hash()

	executableBlock := &entity.ExecutableBlock{
		Block:               block,
		CompleteCollections: completeCollections,
	}
	return executableBlock
}

func ExecutableBlockFromTransactions(chain flow.ChainID, txss [][]*flow.TransactionBody) *entity.ExecutableBlock {

	completeCollections := make(map[flow.Identifier]*entity.CompleteCollection, len(txss))
	blockHeader := BlockHeaderFixtureOnChain(chain)
	block := *BlockWithParentFixture(&blockHeader)
	block.Payload.Guarantees = nil

	for _, txs := range txss {
		cc := CompleteCollectionFromTransactions(txs)
		block.Payload.Guarantees = append(block.Payload.Guarantees, cc.Guarantee)
		completeCollections[cc.Guarantee.CollectionID] = cc
	}

	block.Header.PayloadHash = block.Payload.Hash()

	executableBlock := &entity.ExecutableBlock{
		Block:               &block,
		CompleteCollections: completeCollections,
	}
	// Preload the id
	executableBlock.ID()
	return executableBlock
}

func WithExecutorID(executorID flow.Identifier) func(*flow.ExecutionReceipt) {
	return func(er *flow.ExecutionReceipt) {
		er.ExecutorID = executorID
	}
}

func WithResult(result *flow.ExecutionResult) func(*flow.ExecutionReceipt) {
	return func(receipt *flow.ExecutionReceipt) {
		receipt.ExecutionResult = *result
	}
}

func ExecutionReceiptFixture(opts ...func(*flow.ExecutionReceipt)) *flow.ExecutionReceipt {
	receipt := &flow.ExecutionReceipt{
		ExecutorID:        IdentifierFixture(),
		ExecutionResult:   *ExecutionResultFixture(),
		Spocks:            nil,
		ExecutorSignature: SignatureFixture(),
	}

	for _, apply := range opts {
		apply(receipt)
	}

	return receipt
}

func ReceiptForBlockFixture(block *flow.Block) *flow.ExecutionReceipt {
	return ReceiptForBlockExecutorFixture(block, IdentifierFixture())
}

func ReceiptForBlockExecutorFixture(block *flow.Block, executor flow.Identifier) *flow.ExecutionReceipt {
	result := ExecutionResultFixture(WithBlock(block))
	receipt := ExecutionReceiptFixture(WithResult(result), WithExecutorID(executor))
	return receipt
}

func ReceiptsForBlockFixture(block *flow.Block, ids []flow.Identifier) []*flow.ExecutionReceipt {
	result := ExecutionResultFixture(WithBlock(block))
	var ers []*flow.ExecutionReceipt
	for _, id := range ids {
		ers = append(ers, ExecutionReceiptFixture(WithResult(result), WithExecutorID(id)))
	}
	return ers
}

func WithPreviousResult(prevResult flow.ExecutionResult) func(*flow.ExecutionResult) {
	return func(result *flow.ExecutionResult) {
		result.PreviousResultID = prevResult.ID()
		finalState, err := prevResult.FinalStateCommitment()
		if err != nil {
			panic("missing final state commitment")
		}
		result.Chunks[0].StartState = finalState
	}
}

func WithBlock(block *flow.Block) func(*flow.ExecutionResult) {
	chunks := 1 // tailing chunk is always system chunk
	var previousResultID flow.Identifier
	if block.Payload != nil {
		chunks += len(block.Payload.Guarantees)
	}
	blockID := block.ID()

	return func(result *flow.ExecutionResult) {
		startState := result.Chunks[0].StartState // retain previous start state in case it was user-defined
		result.BlockID = blockID
		result.Chunks = ChunkListFixture(uint(chunks), blockID)
		result.Chunks[0].StartState = startState // set start state to value before update
		result.PreviousResultID = previousResultID
	}
}

func WithChunks(n uint) func(*flow.ExecutionResult) {
	return func(result *flow.ExecutionResult) {
		result.Chunks = ChunkListFixture(n, result.BlockID)
	}
}

func ExecutionResultListFixture(n int, opts ...func(*flow.ExecutionResult)) []*flow.ExecutionResult {
	results := make([]*flow.ExecutionResult, 0, n)
	for i := 0; i < n; i++ {
		results = append(results, ExecutionResultFixture(opts...))
	}

	return results
}

func WithExecutionResultBlockID(blockID flow.Identifier) func(*flow.ExecutionResult) {
	return func(result *flow.ExecutionResult) {
		result.BlockID = blockID
		for _, chunk := range result.Chunks {
			chunk.BlockID = blockID
		}
	}
}

func WithServiceEvents(n int) func(result *flow.ExecutionResult) {
	return func(result *flow.ExecutionResult) {
		result.ServiceEvents = ServiceEventsFixture(n)
	}
}

func WithExecutionDataID(id flow.Identifier) func(result *flow.ExecutionResult) {
	return func(result *flow.ExecutionResult) {
		result.ExecutionDataID = id
	}
}

func ServiceEventsFixture(n int) flow.ServiceEventList {
	sel := make(flow.ServiceEventList, n)

	for ; n > 0; n-- {
		switch rand.Intn(2) {
		case 0:
			sel[n-1] = EpochCommitFixture().ServiceEvent()
		case 1:
			sel[n-1] = EpochSetupFixture().ServiceEvent()
		}
	}

	return sel
}

func ExecutionResultFixture(opts ...func(*flow.ExecutionResult)) *flow.ExecutionResult {
	blockID := IdentifierFixture()
	result := &flow.ExecutionResult{
		PreviousResultID: IdentifierFixture(),
		BlockID:          IdentifierFixture(),
		Chunks:           ChunkListFixture(2, blockID),
		ExecutionDataID:  IdentifierFixture(),
	}

	for _, apply := range opts {
		apply(result)
	}

	return result
}

func WithApproverID(approverID flow.Identifier) func(*flow.ResultApproval) {
	return func(ra *flow.ResultApproval) {
		ra.Body.ApproverID = approverID
	}
}

func WithAttestationBlock(block *flow.Block) func(*flow.ResultApproval) {
	return func(ra *flow.ResultApproval) {
		ra.Body.Attestation.BlockID = block.ID()
	}
}

func WithExecutionResultID(id flow.Identifier) func(*flow.ResultApproval) {
	return func(ra *flow.ResultApproval) {
		ra.Body.ExecutionResultID = id
	}
}

func WithBlockID(id flow.Identifier) func(*flow.ResultApproval) {
	return func(ra *flow.ResultApproval) {
		ra.Body.BlockID = id
	}
}

func WithChunk(chunkIdx uint64) func(*flow.ResultApproval) {
	return func(approval *flow.ResultApproval) {
		approval.Body.ChunkIndex = chunkIdx
	}
}

func ResultApprovalFixture(opts ...func(*flow.ResultApproval)) *flow.ResultApproval {
	attestation := flow.Attestation{
		BlockID:           IdentifierFixture(),
		ExecutionResultID: IdentifierFixture(),
		ChunkIndex:        uint64(0),
	}

	approval := flow.ResultApproval{
		Body: flow.ResultApprovalBody{
			Attestation:          attestation,
			ApproverID:           IdentifierFixture(),
			AttestationSignature: SignatureFixture(),
			Spock:                nil,
		},
		VerifierSignature: SignatureFixture(),
	}

	for _, apply := range opts {
		apply(&approval)
	}

	return &approval
}

func AttestationFixture() *flow.Attestation {
	return &flow.Attestation{
		BlockID:           IdentifierFixture(),
		ExecutionResultID: IdentifierFixture(),
		ChunkIndex:        uint64(0),
	}
}

func StateCommitmentFixture() flow.StateCommitment {
	var state flow.StateCommitment
	_, _ = crand.Read(state[:])
	return state
}

func StateCommitmentPointerFixture() *flow.StateCommitment {
	state := StateCommitmentFixture()
	return &state
}

func HashFixture(size int) hash.Hash {
	hash := make(hash.Hash, size)
	for i := 0; i < size; i++ {
		hash[i] = byte(i)
	}
	return hash
}

func IdentifierListFixture(n int) []flow.Identifier {
	list := make([]flow.Identifier, n)
	for i := 0; i < n; i++ {
		list[i] = IdentifierFixture()
	}
	return list
}

func IdentifierFixture() flow.Identifier {
	var id flow.Identifier
	_, _ = crand.Read(id[:])
	return id
}

func SignerIndicesFixture(n int) []byte {
	indices := bitutils.MakeBitVector(10)
	for i := 0; i < n; i++ {
		bitutils.SetBit(indices, 1)
	}
	return indices
}

func SignerIndicesByIndices(n int, indices []int) []byte {
	signers := bitutils.MakeBitVector(n)
	for _, i := range indices {
		bitutils.SetBit(signers, i)
	}
	return signers
}

// WithRole adds a role to an identity fixture.
func WithRole(role flow.Role) func(*flow.Identity) {
	return func(identity *flow.Identity) {
		identity.Role = role
	}
}

// WithWeight sets the weight on an identity fixture.
func WithWeight(weight uint64) func(*flow.Identity) {
	return func(identity *flow.Identity) {
		identity.Weight = weight
	}
}

func WithEjected(ejected bool) func(*flow.Identity) {
	return func(identity *flow.Identity) {
		identity.Ejected = ejected
	}
}

// WithAddress sets the network address of identity fixture.
func WithAddress(address string) func(*flow.Identity) {
	return func(identity *flow.Identity) {
		identity.Address = address
	}
}

// WithNetworkingKey sets the networking public key of identity fixture.
func WithNetworkingKey(key crypto.PublicKey) func(*flow.Identity) {
	return func(identity *flow.Identity) {
		identity.NetworkPubKey = key
	}
}

func RandomBytes(n int) []byte {
	b := make([]byte, n)
	read, err := crand.Read(b)
	if err != nil {
		panic("cannot read random bytes")
	}
	if read != n {
		panic(fmt.Errorf("cannot read enough random bytes (got %d of %d)", read, n))
	}
	return b
}

func NodeConfigFixture(opts ...func(*flow.Identity)) bootstrap.NodeConfig {
	identity := IdentityFixture(opts...)
	return bootstrap.NodeConfig{
		Role:    identity.Role,
		Address: identity.Address,
		Weight:  identity.Weight,
	}
}

func NodeInfoFixture(opts ...func(*flow.Identity)) bootstrap.NodeInfo {
	opts = append(opts, WithKeys)
	return bootstrap.NodeInfoFromIdentity(IdentityFixture(opts...))
}

func NodeInfosFixture(n int, opts ...func(*flow.Identity)) []bootstrap.NodeInfo {
	opts = append(opts, WithKeys)
	il := IdentityListFixture(n, opts...)
	nodeInfos := make([]bootstrap.NodeInfo, 0, n)
	for _, identity := range il {
		nodeInfos = append(nodeInfos, bootstrap.NodeInfoFromIdentity(identity))
	}
	return nodeInfos
}

func PrivateNodeInfosFixture(n int, opts ...func(*flow.Identity)) []bootstrap.NodeInfo {
	il := IdentityListFixture(n, opts...)
	nodeInfos := make([]bootstrap.NodeInfo, 0, n)
	for _, identity := range il {
		nodeInfo := bootstrap.PrivateNodeInfoFromIdentity(identity, KeyFixture(crypto.ECDSAP256), KeyFixture(crypto.BLSBLS12381))
		nodeInfos = append(nodeInfos, nodeInfo)
	}
	return nodeInfos
}

// IdentityFixture returns a node identity.
func IdentityFixture(opts ...func(*flow.Identity)) *flow.Identity {
	nodeID := IdentifierFixture()
	stakingKey := StakingPrivKeyByIdentifier(nodeID)
	identity := flow.Identity{
		NodeID:        nodeID,
		Address:       fmt.Sprintf("address-%x", nodeID[0:7]),
		Role:          flow.RoleConsensus,
		Weight:        1000,
		StakingPubKey: stakingKey.PublicKey(),
	}
	for _, apply := range opts {
		apply(&identity)
	}
	return &identity
}

// IdentityWithNetworkingKeyFixture returns a node identity and networking private key
func IdentityWithNetworkingKeyFixture(opts ...func(*flow.Identity)) (*flow.Identity, crypto.PrivateKey) {
	networkKey := NetworkingPrivKeyFixture()
	opts = append(opts, WithNetworkingKey(networkKey.PublicKey()))
	id := IdentityFixture(opts...)
	return id, networkKey
}

func WithKeys(identity *flow.Identity) {
	staking := StakingPrivKeyFixture()
	networking := NetworkingPrivKeyFixture()
	identity.StakingPubKey = staking.PublicKey()
	identity.NetworkPubKey = networking.PublicKey()
}

// WithNodeID adds a node ID with the given first byte to an identity.
func WithNodeID(id flow.Identifier) func(*flow.Identity) {
	return func(identity *flow.Identity) {
		identity.NodeID = id
	}
}

// WithStakingPubKey adds a staking public key to the identity
func WithStakingPubKey(pubKey crypto.PublicKey) func(*flow.Identity) {
	return func(identity *flow.Identity) {
		identity.StakingPubKey = pubKey
	}
}

// WithRandomPublicKeys adds random public keys to an identity.
func WithRandomPublicKeys() func(*flow.Identity) {
	return func(identity *flow.Identity) {
		identity.StakingPubKey = KeyFixture(crypto.BLSBLS12381).PublicKey()
		identity.NetworkPubKey = KeyFixture(crypto.ECDSAP256).PublicKey()
	}
}

// WithAllRoles can be used used to ensure an IdentityList fixtures contains
// all the roles required for a valid genesis block.
func WithAllRoles() func(*flow.Identity) {
	return WithAllRolesExcept()
}

// Same as above, but omitting a certain role for cases where we are manually
// setting up nodes or a particular role.
func WithAllRolesExcept(except ...flow.Role) func(*flow.Identity) {
	i := 0
	roles := flow.Roles()

	// remove omitted roles
	for _, omitRole := range except {
		for i, role := range roles {
			if role == omitRole {
				roles = append(roles[:i], roles[i+1:]...)
			}
		}
	}

	return func(id *flow.Identity) {
		id.Role = roles[i%len(roles)]
		i++
	}
}

// CompleteIdentitySet takes a number of identities and completes the missing roles.
func CompleteIdentitySet(identities ...*flow.Identity) flow.IdentityList {
	required := map[flow.Role]struct{}{
		flow.RoleCollection:   {},
		flow.RoleConsensus:    {},
		flow.RoleExecution:    {},
		flow.RoleVerification: {},
	}
	// don't add identities for roles that already exist
	for _, identity := range identities {
		delete(required, identity.Role)
	}
	// add identities for missing roles
	for role := range required {
		identities = append(identities, IdentityFixture(WithRole(role)))
	}
	return identities
}

// IdentityListFixture returns a list of node identity objects. The identities
// can be customized (ie. set their role) by passing in a function that modifies
// the input identities as required.
func IdentityListFixture(n int, opts ...func(*flow.Identity)) flow.IdentityList {
	identities := make(flow.IdentityList, 0, n)

	for i := 0; i < n; i++ {
		identity := IdentityFixture()
		identity.Address = fmt.Sprintf("%x@flow.com:1234", identity.NodeID)
		for _, opt := range opts {
			opt(identity)
		}
		identities = append(identities, identity)
	}

	return identities
}

func WithChunkStartState(startState flow.StateCommitment) func(chunk *flow.Chunk) {
	return func(chunk *flow.Chunk) {
		chunk.StartState = startState
	}
}

func ChunkFixture(blockID flow.Identifier, collectionIndex uint, opts ...func(*flow.Chunk)) *flow.Chunk {
	chunk := &flow.Chunk{
		ChunkBody: flow.ChunkBody{
			CollectionIndex:      collectionIndex,
			StartState:           StateCommitmentFixture(),
			EventCollection:      IdentifierFixture(),
			TotalComputationUsed: 4200,
			NumberOfTransactions: 42,
			BlockID:              blockID,
		},
		Index:    0,
		EndState: StateCommitmentFixture(),
	}

	for _, opt := range opts {
		opt(chunk)
	}

	return chunk
}

func ChunkListFixture(n uint, blockID flow.Identifier) flow.ChunkList {
	chunks := make([]*flow.Chunk, 0, n)
	for i := uint64(0); i < uint64(n); i++ {
		chunk := ChunkFixture(blockID, uint(i))
		chunk.Index = i
		chunks = append(chunks, chunk)
	}
	return chunks
}

func ChunkLocatorListFixture(n uint) chunks.LocatorList {
	locators := chunks.LocatorList{}
	resultID := IdentifierFixture()
	for i := uint64(0); i < uint64(n); i++ {
		locator := ChunkLocatorFixture(resultID, i)
		locators = append(locators, locator)
	}
	return locators
}

func ChunkLocatorFixture(resultID flow.Identifier, index uint64) *chunks.Locator {
	return &chunks.Locator{
		ResultID: resultID,
		Index:    index,
	}
}

// ChunkStatusListToChunkLocatorFixture extracts chunk locators from a list of chunk statuses.
func ChunkStatusListToChunkLocatorFixture(statuses []*verification.ChunkStatus) chunks.LocatorMap {
	locators := chunks.LocatorMap{}
	for _, status := range statuses {
		locator := ChunkLocatorFixture(status.ExecutionResult.ID(), status.ChunkIndex)
		locators[locator.ID()] = locator
	}

	return locators
}

// ChunkStatusListFixture receives an execution result, samples `n` chunks out of it and
// creates a chunk status for them.
// It returns the list of sampled chunk statuses for the result.
func ChunkStatusListFixture(t *testing.T, blockHeight uint64, result *flow.ExecutionResult, n int) verification.ChunkStatusList {
	statuses := verification.ChunkStatusList{}

	// result should have enough chunk to sample
	require.GreaterOrEqual(t, len(result.Chunks), n)

	chunkList := make(flow.ChunkList, n)
	copy(chunkList, result.Chunks)
	rand.Shuffle(len(chunkList), func(i, j int) { chunkList[i], chunkList[j] = chunkList[j], chunkList[i] })

	for _, chunk := range chunkList[:n] {
		status := &verification.ChunkStatus{
			ChunkIndex:      chunk.Index,
			BlockHeight:     blockHeight,
			ExecutionResult: result,
		}
		statuses = append(statuses, status)
	}

	return statuses
}

func QCSigDataFixture() []byte {
	packer := hotstuff.SigDataPacker{}
	sigType := RandomBytes(5)
	for i := range sigType {
		sigType[i] = sigType[i] % 2
	}
	sigData := hotstuff.SignatureData{
		SigType:                      sigType,
		AggregatedStakingSig:         SignatureFixture(),
		AggregatedRandomBeaconSig:    SignatureFixture(),
		ReconstructedRandomBeaconSig: SignatureFixture(),
	}
	encoded, _ := packer.Encode(&sigData)
	return encoded
}

func SignatureFixture() crypto.Signature {
	sig := make([]byte, crypto.SignatureLenBLSBLS12381)
	_, _ = crand.Read(sig)
	return sig
}

func SignaturesFixture(n int) []crypto.Signature {
	var sigs []crypto.Signature
	for i := 0; i < n; i++ {
		sigs = append(sigs, SignatureFixture())
	}
	return sigs
}

func TransactionFixture(n ...func(t *flow.Transaction)) flow.Transaction {
	tx := flow.Transaction{TransactionBody: TransactionBodyFixture()}
	if len(n) > 0 {
		n[0](&tx)
	}
	return tx
}

func TransactionBodyFixture(opts ...func(*flow.TransactionBody)) flow.TransactionBody {
	tb := flow.TransactionBody{
		Script:             []byte("pub fun main() {}"),
		ReferenceBlockID:   IdentifierFixture(),
		GasLimit:           10,
		ProposalKey:        ProposalKeyFixture(),
		Payer:              AddressFixture(),
		Authorizers:        []flow.Address{AddressFixture()},
		EnvelopeSignatures: []flow.TransactionSignature{TransactionSignatureFixture()},
	}

	for _, apply := range opts {
		apply(&tb)
	}

	return tb
}

func TransactionBodyListFixture(n int) []flow.TransactionBody {
	l := make([]flow.TransactionBody, n)
	for i := 0; i < n; i++ {
		l[i] = TransactionBodyFixture()
	}

	return l
}

func WithTransactionDSL(txDSL dsl.Transaction) func(tx *flow.TransactionBody) {
	return func(tx *flow.TransactionBody) {
		tx.Script = []byte(txDSL.ToCadence())
	}
}

func WithReferenceBlock(id flow.Identifier) func(tx *flow.TransactionBody) {
	return func(tx *flow.TransactionBody) {
		tx.ReferenceBlockID = id
	}
}

func TransactionDSLFixture(chain flow.Chain) dsl.Transaction {
	return dsl.Transaction{
		Import: dsl.Import{Address: sdk.Address(chain.ServiceAddress())},
		Content: dsl.Prepare{
			Content: dsl.Code(`
				pub fun main() {}
			`),
		},
	}
}

// VerifiableChunkDataFixture returns a complete verifiable chunk with an
// execution receipt referencing the block/collections.
func VerifiableChunkDataFixture(chunkIndex uint64) *verification.VerifiableChunkData {

	guarantees := make([]*flow.CollectionGuarantee, 0)

	var col flow.Collection

	for i := 0; i <= int(chunkIndex); i++ {
		col = CollectionFixture(1)
		guarantee := col.Guarantee()
		guarantees = append(guarantees, &guarantee)
	}

	payload := flow.Payload{
		Guarantees: guarantees,
		Seals:      nil,
	}
	header := BlockHeaderFixture()
	header.PayloadHash = payload.Hash()

	block := flow.Block{
		Header:  &header,
		Payload: &payload,
	}

	chunks := make([]*flow.Chunk, 0)

	var chunk flow.Chunk

	for i := 0; i <= int(chunkIndex); i++ {
		chunk = flow.Chunk{
			ChunkBody: flow.ChunkBody{
				CollectionIndex: uint(i),
				StartState:      StateCommitmentFixture(),
				BlockID:         block.ID(),
			},
			Index: uint64(i),
		}
		chunks = append(chunks, &chunk)
	}

	result := flow.ExecutionResult{
		BlockID: block.ID(),
		Chunks:  chunks,
	}

	// computes chunk end state
	index := chunk.Index
	var endState flow.StateCommitment
	if int(index) == len(result.Chunks)-1 {
		// last chunk in receipt takes final state commitment
		endState = StateCommitmentFixture()
	} else {
		// any chunk except last takes the subsequent chunk's start state
		endState = result.Chunks[index+1].StartState
	}

	return &verification.VerifiableChunkData{
		Chunk:         &chunk,
		Header:        block.Header,
		Result:        &result,
		ChunkDataPack: ChunkDataPackFixture(result.ID()),
		EndState:      endState,
	}
}

// ChunkDataResponseMsgFixture creates a chunk data response message with a single-transaction collection, and random chunk ID.
// Use options to customize the response.
func ChunkDataResponseMsgFixture(chunkID flow.Identifier, opts ...func(*messages.ChunkDataResponse)) *messages.ChunkDataResponse {
	cdp := &messages.ChunkDataResponse{
		ChunkDataPack: *ChunkDataPackFixture(chunkID),
		Nonce:         rand.Uint64(),
	}

	for _, opt := range opts {
		opt(cdp)
	}

	return cdp
}

// ChunkDataResponseMessageListFixture creates a list of chunk data response messages each with a single-transaction collection, and random chunk ID.
func ChunkDataResponseMessageListFixture(chunkIDs flow.IdentifierList) []*messages.ChunkDataResponse {
	lst := make([]*messages.ChunkDataResponse, 0, len(chunkIDs))
	for _, chunkID := range chunkIDs {
		lst = append(lst, ChunkDataResponseMsgFixture(chunkID))
	}
	return lst
}

// ChunkDataPackRequestListFixture creates and returns a list of chunk data pack requests fixtures.
func ChunkDataPackRequestListFixture(n int, opts ...func(*verification.ChunkDataPackRequest)) verification.ChunkDataPackRequestList {
	lst := make([]*verification.ChunkDataPackRequest, 0, n)
	for i := 0; i < n; i++ {
		lst = append(lst, ChunkDataPackRequestFixture(opts...))
	}
	return lst
}

func WithHeight(height uint64) func(*verification.ChunkDataPackRequest) {
	return func(request *verification.ChunkDataPackRequest) {
		request.Height = height
	}
}

func WithHeightGreaterThan(height uint64) func(*verification.ChunkDataPackRequest) {
	return func(request *verification.ChunkDataPackRequest) {
		request.Height = height + 1
	}
}

func WithAgrees(list flow.IdentifierList) func(*verification.ChunkDataPackRequest) {
	return func(request *verification.ChunkDataPackRequest) {
		request.Agrees = list
	}
}

func WithDisagrees(list flow.IdentifierList) func(*verification.ChunkDataPackRequest) {
	return func(request *verification.ChunkDataPackRequest) {
		request.Disagrees = list
	}
}

func WithChunkID(chunkID flow.Identifier) func(*verification.ChunkDataPackRequest) {
	return func(request *verification.ChunkDataPackRequest) {
		request.ChunkID = chunkID
	}
}

// ChunkDataPackRequestFixture creates a chunk data request with some default values, i.e., one agree execution node, one disagree execution node,
// and height of zero.
// Use options to customize the request.
func ChunkDataPackRequestFixture(opts ...func(*verification.ChunkDataPackRequest)) *verification.
	ChunkDataPackRequest {

	req := &verification.ChunkDataPackRequest{
		Locator: chunks.Locator{
			ResultID: IdentifierFixture(),
			Index:    0,
		},
		ChunkDataPackRequestInfo: verification.ChunkDataPackRequestInfo{
			ChunkID:   IdentifierFixture(),
			Height:    0,
			Agrees:    IdentifierListFixture(1),
			Disagrees: IdentifierListFixture(1),
		},
	}

	for _, opt := range opts {
		opt(req)
	}

	// creates identity fixtures for target ids as union of agrees and disagrees
	// TODO: remove this inner fixture once we have filter for identifier list.
	targets := flow.IdentityList{}
	for _, id := range req.Agrees {
		targets = append(targets, IdentityFixture(WithNodeID(id), WithRole(flow.RoleExecution)))
	}
	for _, id := range req.Disagrees {
		targets = append(targets, IdentityFixture(WithNodeID(id), WithRole(flow.RoleExecution)))
	}

	req.Targets = targets

	return req
}

func WithChunkDataPackCollection(collection *flow.Collection) func(*flow.ChunkDataPack) {
	return func(cdp *flow.ChunkDataPack) {
		cdp.Collection = collection
	}
}

func WithStartState(startState flow.StateCommitment) func(*flow.ChunkDataPack) {
	return func(cdp *flow.ChunkDataPack) {
		cdp.StartState = startState
	}
}

func ChunkDataPackFixture(chunkID flow.Identifier, opts ...func(*flow.ChunkDataPack)) *flow.ChunkDataPack {
	coll := CollectionFixture(1)
	cdp := &flow.ChunkDataPack{
		ChunkID:    chunkID,
		StartState: StateCommitmentFixture(),
		Proof:      []byte{'p'},
		Collection: &coll,
	}

	for _, opt := range opts {
		opt(cdp)
	}

	return cdp
}

func ChunkDataPacksFixture(count int, opts ...func(*flow.ChunkDataPack)) []*flow.ChunkDataPack {
	chunkDataPacks := make([]*flow.ChunkDataPack, count)
	for i := 0; i < count; i++ {
		chunkDataPacks[i] = ChunkDataPackFixture(IdentifierFixture())
	}

	return chunkDataPacks
}

// SeedFixture returns a random []byte with length n
func SeedFixture(n int) []byte {
	var seed = make([]byte, n)
	_, _ = crand.Read(seed)
	return seed
}

// SeedFixtures returns a list of m random []byte, each having length n
func SeedFixtures(m int, n int) [][]byte {
	var seeds = make([][]byte, m, n)
	for i := range seeds {
		seeds[i] = SeedFixture(n)
	}
	return seeds
}

// BlockEventsFixture returns a block events model populated with random events of length n.
func BlockEventsFixture(header flow.Header, n int) flow.BlockEvents {
	types := []flow.EventType{"A.0x1.Foo.Bar", "A.0x2.Zoo.Moo", "A.0x3.Goo.Hoo"}

	events := make([]flow.Event, n)
	for i := 0; i < n; i++ {
		events[i] = EventFixture(types[i%len(types)], 0, uint32(i), IdentifierFixture(), 0)
	}

	return flow.BlockEvents{
		BlockID:        header.ID(),
		BlockHeight:    header.Height,
		BlockTimestamp: header.Timestamp,
		Events:         events,
	}
}

// EventFixture returns an event
func EventFixture(eType flow.EventType, transactionIndex uint32, eventIndex uint32, txID flow.Identifier, _ int) flow.Event {
	return flow.Event{
		Type:             eType,
		TransactionIndex: transactionIndex,
		EventIndex:       eventIndex,
		Payload:          []byte{},
		TransactionID:    txID,
	}
}

func EmulatorRootKey() (*flow.AccountPrivateKey, error) {

	// TODO seems this key literal doesn't decode anymore
	emulatorRootKey, err := crypto.DecodePrivateKey(crypto.ECDSAP256, []byte("f87db87930770201010420ae2cc975dcbdd0ebc56f268b1d8a95834c2955970aea27042d35ec9f298b9e5aa00a06082a8648ce3d030107a1440342000417f5a527137785d2d773fee84b4c7ee40266a1dd1f36ddd46ecf25db6df6a499459629174de83256f2a44ebd4325b9def67d523b755a8926218c4efb7904f8ce0203"))
	if err != nil {
		return nil, err
	}

	return &flow.AccountPrivateKey{
		PrivateKey: emulatorRootKey,
		SignAlgo:   emulatorRootKey.Algorithm(),
		HashAlgo:   hash.SHA3_256,
	}, nil
}

// NoopTxScript returns a Cadence script for a no-op transaction.
func NoopTxScript() []byte {
	return []byte("transaction {}")
}

func RangeFixture() chainsync.Range {
	return chainsync.Range{
		From: rand.Uint64(),
		To:   rand.Uint64(),
	}
}

func BatchFixture() chainsync.Batch {
	return chainsync.Batch{
		BlockIDs: IdentifierListFixture(10),
	}
}

func RangeListFixture(n int) []chainsync.Range {
	if n <= 0 {
		return nil
	}
	ranges := make([]chainsync.Range, n)
	for i := range ranges {
		ranges[i] = RangeFixture()
	}
	return ranges
}

func BatchListFixture(n int) []chainsync.Batch {
	if n <= 0 {
		return nil
	}
	batches := make([]chainsync.Batch, n)
	for i := range batches {
		batches[i] = BatchFixture()
	}
	return batches
}

func BootstrapExecutionResultFixture(block *flow.Block, commit flow.StateCommitment) *flow.ExecutionResult {
	result := &flow.ExecutionResult{
		BlockID:          block.ID(),
		PreviousResultID: flow.ZeroID,
		Chunks:           chunks.ChunkListFromCommit(commit),
	}
	return result
}

func KeyFixture(algo crypto.SigningAlgorithm) crypto.PrivateKey {
	key, err := crypto.GeneratePrivateKey(algo, SeedFixture(128))
	if err != nil {
		panic(err)
	}
	return key
}

func KeysFixture(n int, algo crypto.SigningAlgorithm) []crypto.PrivateKey {
	keys := make([]crypto.PrivateKey, 0, n)
	for i := 0; i < n; i++ {
		keys = append(keys, KeyFixture(algo))
	}
	return keys
}

func PublicKeysFixture(n int, algo crypto.SigningAlgorithm) []crypto.PublicKey {
	pks := make([]crypto.PublicKey, 0, n)
	sks := KeysFixture(n, algo)
	for _, sk := range sks {
		pks = append(pks, sk.PublicKey())
	}
	return pks
}

func QuorumCertificateWithSignerIDsFixture(opts ...func(*flow.QuorumCertificateWithSignerIDs)) *flow.QuorumCertificateWithSignerIDs {
	qc := flow.QuorumCertificateWithSignerIDs{
		View:      uint64(rand.Uint32()),
		BlockID:   IdentifierFixture(),
		SignerIDs: IdentifierListFixture(3),
		SigData:   QCSigDataFixture(),
	}
	for _, apply := range opts {
		apply(&qc)
	}
	return &qc
}

func QuorumCertificatesWithSignerIDsFixtures(n uint, opts ...func(*flow.QuorumCertificateWithSignerIDs)) []*flow.QuorumCertificateWithSignerIDs {
	qcs := make([]*flow.QuorumCertificateWithSignerIDs, 0, n)
	for i := 0; i < int(n); i++ {
		qcs = append(qcs, QuorumCertificateWithSignerIDsFixture(opts...))
	}
	return qcs
}

func QuorumCertificatesFromAssignments(assignment flow.AssignmentList) []*flow.QuorumCertificateWithSignerIDs {
	qcs := make([]*flow.QuorumCertificateWithSignerIDs, 0, len(assignment))
	for _, nodes := range assignment {
		qc := QuorumCertificateWithSignerIDsFixture()
		qc.SignerIDs = nodes
		qcs = append(qcs, qc)
	}
	return qcs
}

func QuorumCertificateFixture(opts ...func(*flow.QuorumCertificate)) *flow.QuorumCertificate {
	qc := flow.QuorumCertificate{
		View:          uint64(rand.Uint32()),
		BlockID:       IdentifierFixture(),
		SignerIndices: SignerIndicesFixture(3),
		SigData:       QCSigDataFixture(),
	}
	for _, apply := range opts {
		apply(&qc)
	}
	return &qc
}

func QuorumCertificatesFixtures(n uint, opts ...func(*flow.QuorumCertificate)) []*flow.QuorumCertificate {
	qcs := make([]*flow.QuorumCertificate, 0, n)
	for i := 0; i < int(n); i++ {
		qcs = append(qcs, QuorumCertificateFixture(opts...))
	}
	return qcs
}

func QCWithBlockID(blockID flow.Identifier) func(*flow.QuorumCertificate) {
	return func(qc *flow.QuorumCertificate) {
		qc.BlockID = blockID
	}
}

func QCWithSignerIndices(signerIndices []byte) func(*flow.QuorumCertificate) {
	return func(qc *flow.QuorumCertificate) {
		qc.SignerIndices = signerIndices
	}
}

func VoteFixture(opts ...func(vote *hotstuff.Vote)) *hotstuff.Vote {
	vote := &hotstuff.Vote{
		View:     uint64(rand.Uint32()),
		BlockID:  IdentifierFixture(),
		SignerID: IdentifierFixture(),
		SigData:  RandomBytes(128),
	}

	for _, opt := range opts {
		opt(vote)
	}

	return vote
}

func WithVoteSignerID(signerID flow.Identifier) func(*hotstuff.Vote) {
	return func(vote *hotstuff.Vote) {
		vote.SignerID = signerID
	}
}

func WithVoteView(view uint64) func(*hotstuff.Vote) {
	return func(vote *hotstuff.Vote) {
		vote.View = view
	}
}

func WithVoteBlockID(blockID flow.Identifier) func(*hotstuff.Vote) {
	return func(vote *hotstuff.Vote) {
		vote.BlockID = blockID
	}
}

func VoteForBlockFixture(block *hotstuff.Block, opts ...func(vote *hotstuff.Vote)) *hotstuff.Vote {
	vote := VoteFixture(WithVoteView(block.View),
		WithVoteBlockID(block.BlockID))

	for _, opt := range opts {
		opt(vote)
	}

	return vote
}

func VoteWithStakingSig() func(*hotstuff.Vote) {
	return func(vote *hotstuff.Vote) {
		vote.SigData = append([]byte{byte(encoding.SigTypeStaking)}, vote.SigData...)
	}
}

func VoteWithBeaconSig() func(*hotstuff.Vote) {
	return func(vote *hotstuff.Vote) {
		vote.SigData = append([]byte{byte(encoding.SigTypeRandomBeacon)}, vote.SigData...)
	}
}

func WithParticipants(participants flow.IdentityList) func(*flow.EpochSetup) {
	return func(setup *flow.EpochSetup) {
		setup.Participants = participants.Sort(order.Canonical)
		setup.Assignments = ClusterAssignment(1, participants)
	}
}

func SetupWithCounter(counter uint64) func(*flow.EpochSetup) {
	return func(setup *flow.EpochSetup) {
		setup.Counter = counter
	}
}

func WithFinalView(view uint64) func(*flow.EpochSetup) {
	return func(setup *flow.EpochSetup) {
		setup.FinalView = view
	}
}

func WithFirstView(view uint64) func(*flow.EpochSetup) {
	return func(setup *flow.EpochSetup) {
		setup.FirstView = view
	}
}

// EpochSetupFixture creates a valid EpochSetup with default properties for
// testing. The default properties can be overwritten with optional parameter
// functions.
func EpochSetupFixture(opts ...func(setup *flow.EpochSetup)) *flow.EpochSetup {
	participants := IdentityListFixture(5, WithAllRoles())
	setup := &flow.EpochSetup{
		Counter:            uint64(rand.Uint32()),
		FirstView:          uint64(0),
		FinalView:          uint64(rand.Uint32() + 1000),
		Participants:       participants.Sort(order.Canonical),
		RandomSource:       SeedFixture(flow.EpochSetupRandomSourceLength),
		DKGPhase1FinalView: 100,
		DKGPhase2FinalView: 200,
		DKGPhase3FinalView: 300,
	}
	for _, apply := range opts {
		apply(setup)
	}
	if setup.Assignments == nil {
		setup.Assignments = ClusterAssignment(1, setup.Participants)
	}
	return setup
}

func EpochStatusFixture() *flow.EpochStatus {
	return &flow.EpochStatus{
		PreviousEpoch: flow.EventIDs{
			SetupID:  IdentifierFixture(),
			CommitID: IdentifierFixture(),
		},
		CurrentEpoch: flow.EventIDs{
			SetupID:  IdentifierFixture(),
			CommitID: IdentifierFixture(),
		},
		NextEpoch: flow.EventIDs{
			SetupID:  IdentifierFixture(),
			CommitID: IdentifierFixture(),
		},
	}
}

func IndexFixture() *flow.Index {
	return &flow.Index{
		CollectionIDs: IdentifierListFixture(5),
		SealIDs:       IdentifierListFixture(5),
		ReceiptIDs:    IdentifierListFixture(5),
	}
}

func WithDKGFromParticipants(participants flow.IdentityList) func(*flow.EpochCommit) {
	count := len(participants.Filter(filter.IsValidDKGParticipant))
	return func(commit *flow.EpochCommit) {
		commit.DKGParticipantKeys = PublicKeysFixture(count, crypto.BLSBLS12381)
	}
}

func WithClusterQCsFromAssignments(assignments flow.AssignmentList) func(*flow.EpochCommit) {
	qcs := make([]*flow.QuorumCertificateWithSignerIDs, 0, len(assignments))
	for _, assignment := range assignments {
		qcWithSignerIndex := QuorumCertificateWithSignerIDsFixture()
		qcWithSignerIndex.SignerIDs = assignment
		qcs = append(qcs, qcWithSignerIndex)
	}
	return func(commit *flow.EpochCommit) {
		commit.ClusterQCs = flow.ClusterQCVoteDatasFromQCs(qcs)
	}
}

func DKGParticipantLookup(participants flow.IdentityList) map[flow.Identifier]flow.DKGParticipant {
	lookup := make(map[flow.Identifier]flow.DKGParticipant)
	for i, node := range participants.Filter(filter.HasRole(flow.RoleConsensus)) {
		lookup[node.NodeID] = flow.DKGParticipant{
			Index:    uint(i),
			KeyShare: KeyFixture(crypto.BLSBLS12381).PublicKey(),
		}
	}
	return lookup
}

func CommitWithCounter(counter uint64) func(*flow.EpochCommit) {
	return func(commit *flow.EpochCommit) {
		commit.Counter = counter
	}
}

func EpochCommitFixture(opts ...func(*flow.EpochCommit)) *flow.EpochCommit {
	commit := &flow.EpochCommit{
		Counter:            uint64(rand.Uint32()),
		ClusterQCs:         flow.ClusterQCVoteDatasFromQCs(QuorumCertificatesWithSignerIDsFixtures(1)),
		DKGGroupKey:        KeyFixture(crypto.BLSBLS12381).PublicKey(),
		DKGParticipantKeys: PublicKeysFixture(2, crypto.BLSBLS12381),
	}
	for _, apply := range opts {
		apply(commit)
	}
	return commit
}

// BootstrapFixture generates all the artifacts necessary to bootstrap the
// protocol state.
func BootstrapFixture(participants flow.IdentityList, opts ...func(*flow.Block)) (*flow.Block, *flow.ExecutionResult, *flow.Seal) {

	root := GenesisFixture()
	for _, apply := range opts {
		apply(root)
	}

	counter := uint64(1)
	setup := EpochSetupFixture(
		WithParticipants(participants),
		SetupWithCounter(counter),
		WithFirstView(root.Header.View),
		WithFinalView(root.Header.View+1000),
	)
	commit := EpochCommitFixture(
		CommitWithCounter(counter),
		WithClusterQCsFromAssignments(setup.Assignments),
		WithDKGFromParticipants(participants),
	)

	result := BootstrapExecutionResultFixture(root, GenesisStateCommitment)
	result.ServiceEvents = []flow.ServiceEvent{setup.ServiceEvent(), commit.ServiceEvent()}

	seal := Seal.Fixture(Seal.WithResult(result))

	return root, result, seal
}

// RootSnapshotFixture returns a snapshot representing a root chain state, for
// example one as returned from BootstrapFixture.
func RootSnapshotFixture(participants flow.IdentityList, opts ...func(*flow.Block)) *inmem.Snapshot {
	block, result, seal := BootstrapFixture(participants.Sort(order.Canonical), opts...)
	qc := QuorumCertificateFixture(QCWithBlockID(block.ID()))
	root, err := inmem.SnapshotFromBootstrapState(block, result, seal, qc)
	if err != nil {
		panic(err)
	}
	return root
}

func SnapshotClusterByIndex(snapshot *inmem.Snapshot, clusterIndex uint) (protocol.Cluster, error) {
	epochs := snapshot.Epochs()
	epoch := epochs.Current()
	cluster, err := epoch.Cluster(clusterIndex)
	if err != nil {
		return nil, err
	}
	return cluster, nil
}

// ChainFixture creates a list of blocks that forms a chain
func ChainFixture(nonGenesisCount int) ([]*flow.Block, *flow.ExecutionResult, *flow.Seal) {
	chain := make([]*flow.Block, 0, nonGenesisCount+1)

	participants := IdentityListFixture(5, WithAllRoles())
	genesis, result, seal := BootstrapFixture(participants)
	chain = append(chain, genesis)

	children := ChainFixtureFrom(nonGenesisCount, genesis.Header)
	chain = append(chain, children...)
	return chain, result, seal
}

// ChainFixtureFrom creates a chain of blocks starting from a given parent block,
// the total number of blocks in the chain is specified by the given count
func ChainFixtureFrom(count int, parent *flow.Header) []*flow.Block {
	blocks := make([]*flow.Block, 0, count)

	for i := 0; i < count; i++ {
		block := BlockWithParentFixture(parent)
		blocks = append(blocks, block)
		parent = block.Header
	}

	return blocks
}

func ReceiptChainFor(blocks []*flow.Block, result0 *flow.ExecutionResult) []*flow.ExecutionReceipt {
	receipts := make([]*flow.ExecutionReceipt, len(blocks))
	receipts[0] = ExecutionReceiptFixture(WithResult(result0))
	receipts[0].ExecutionResult.BlockID = blocks[0].ID()

	for i := 1; i < len(blocks); i++ {
		b := blocks[i]
		prevReceipt := receipts[i-1]
		receipt := ReceiptForBlockFixture(b)
		receipt.ExecutionResult.PreviousResultID = prevReceipt.ExecutionResult.ID()
		prevLastChunk := prevReceipt.ExecutionResult.Chunks[len(prevReceipt.ExecutionResult.Chunks)-1]
		receipt.ExecutionResult.Chunks[0].StartState = prevLastChunk.EndState
		receipts[i] = receipt
	}

	return receipts
}

// ReconnectBlocksAndReceipts re-computes each block's PayloadHash and ParentID
// so that all the blocks are connected.
// blocks' height have to be in strict increasing order.
func ReconnectBlocksAndReceipts(blocks []*flow.Block, receipts []*flow.ExecutionReceipt) {
	for i := 1; i < len(blocks); i++ {
		b := blocks[i]
		p := i - 1
		prev := blocks[p]
		if prev.Header.Height+1 != b.Header.Height {
			panic(fmt.Sprintf("height has gap when connecting blocks: expect %v, but got %v", prev.Header.Height+1, b.Header.Height))
		}
		b.Header.ParentID = prev.ID()
		b.Header.PayloadHash = b.Payload.Hash()
		receipts[i].ExecutionResult.BlockID = b.ID()
		prevReceipt := receipts[p]
		receipts[i].ExecutionResult.PreviousResultID = prevReceipt.ExecutionResult.ID()
		for _, c := range receipts[i].ExecutionResult.Chunks {
			c.BlockID = b.ID()
		}
	}

	// after changing results we need to update IDs of results in receipt
	for _, block := range blocks {
		if len(block.Payload.Results) > 0 {
			for i := range block.Payload.Receipts {
				block.Payload.Receipts[i].ResultID = block.Payload.Results[i].ID()
			}
		}
	}
}

// DKGMessageFixture creates a single DKG message with random fields
func DKGMessageFixture() *messages.DKGMessage {
	return &messages.DKGMessage{
		Data:          RandomBytes(10),
		DKGInstanceID: fmt.Sprintf("test-dkg-instance-%d", uint64(rand.Int())),
	}
}

// DKGBroadcastMessageFixture creates a single DKG broadcast message with random fields
func DKGBroadcastMessageFixture() *messages.BroadcastDKGMessage {
	return &messages.BroadcastDKGMessage{
		DKGMessage:           *DKGMessageFixture(),
		CommitteeMemberIndex: uint64(rand.Int()),
		NodeID:               IdentifierFixture(),
		Signature:            SignatureFixture(),
	}
}

// PrivateKeyFixture returns a random private key with specified signature algorithm and seed length
func PrivateKeyFixture(algo crypto.SigningAlgorithm, seedLength int) crypto.PrivateKey {
	sk, err := crypto.GeneratePrivateKey(algo, SeedFixture(seedLength))
	if err != nil {
		panic(err)
	}
	return sk
}

// PrivateKeyFixtureByIdentifier returns a private key for a given node.
// given the same identifier, it will always return the same private key
func PrivateKeyFixtureByIdentifier(algo crypto.SigningAlgorithm, seedLength int, id flow.Identifier) crypto.PrivateKey {
	seed := append(id[:], id[:]...)
	sk, err := crypto.GeneratePrivateKey(algo, seed[:seedLength])
	if err != nil {
		panic(err)
	}
	return sk
}

func StakingPrivKeyByIdentifier(id flow.Identifier) crypto.PrivateKey {
	return PrivateKeyFixtureByIdentifier(crypto.BLSBLS12381, crypto.KeyGenSeedMinLenBLSBLS12381, id)
}

// NetworkingPrivKeyFixture returns random ECDSAP256 private key
func NetworkingPrivKeyFixture() crypto.PrivateKey {
	return PrivateKeyFixture(crypto.ECDSAP256, crypto.KeyGenSeedMinLenECDSAP256)
}

//StakingPrivKeyFixture returns a random BLS12381 private keyf
func StakingPrivKeyFixture() crypto.PrivateKey {
	return PrivateKeyFixture(crypto.BLSBLS12381, crypto.KeyGenSeedMinLenBLSBLS12381)
}

func NodeMachineAccountInfoFixture() bootstrap.NodeMachineAccountInfo {
	return bootstrap.NodeMachineAccountInfo{
		Address:           RandomAddressFixture().String(),
		EncodedPrivateKey: PrivateKeyFixture(crypto.ECDSAP256, DefaultSeedFixtureLength).Encode(),
		HashAlgorithm:     bootstrap.DefaultMachineAccountHashAlgo,
		SigningAlgorithm:  bootstrap.DefaultMachineAccountSignAlgo,
		KeyIndex:          bootstrap.DefaultMachineAccountKeyIndex,
	}
}

func MachineAccountFixture(t *testing.T) (bootstrap.NodeMachineAccountInfo, *sdk.Account) {
	info := NodeMachineAccountInfoFixture()

	bal, err := cadence.NewUFix64("0.5")
	require.NoError(t, err)

	acct := &sdk.Account{
		Address: sdk.HexToAddress(info.Address),
		Balance: uint64(bal),
		Keys: []*sdk.AccountKey{
			{
				Index:     int(info.KeyIndex),
				PublicKey: info.MustPrivateKey().PublicKey(),
				SigAlgo:   info.SigningAlgorithm,
				HashAlgo:  info.HashAlgorithm,
				Weight:    1000,
			},
		},
	}
	return info, acct
}

func TransactionResultsFixture(n int) []flow.TransactionResult {
	results := make([]flow.TransactionResult, 0, n)
	for i := 0; i < n; i++ {
		results = append(results, flow.TransactionResult{
			TransactionID:   IdentifierFixture(),
			ErrorMessage:    "whatever",
			ComputationUsed: uint64(rand.Uint32()),
		})
	}
	return results
}

<<<<<<< HEAD
func AllowAllPeerFilter() func(peer.ID) bool {
	return func(_ peer.ID) bool {
		return true
	}
=======
func NewSealingConfigs(val uint) module.SealingConfigsSetter {
	instance, err := updatable_configs.NewSealingConfigs(
		flow.DefaultRequiredApprovalsForSealConstruction,
		flow.DefaultRequiredApprovalsForSealValidation,
		flow.DefaultChunkAssignmentAlpha,
		flow.DefaultEmergencySealingActive,
	)
	if err != nil {
		panic(err)
	}
	_, err = instance.SetRequiredApprovalsForSealingConstruction(val)
	if err != nil {
		panic(err)
	}
	return instance
>>>>>>> ad225bef
}<|MERGE_RESOLUTION|>--- conflicted
+++ resolved
@@ -2084,12 +2084,11 @@
 	return results
 }
 
-<<<<<<< HEAD
 func AllowAllPeerFilter() func(peer.ID) bool {
 	return func(_ peer.ID) bool {
 		return true
 	}
-=======
+
 func NewSealingConfigs(val uint) module.SealingConfigsSetter {
 	instance, err := updatable_configs.NewSealingConfigs(
 		flow.DefaultRequiredApprovalsForSealConstruction,
@@ -2105,5 +2104,4 @@
 		panic(err)
 	}
 	return instance
->>>>>>> ad225bef
 }