package cmd

import (
	"encoding/hex"
	"os"
	"regexp"

	"path/filepath"
	"strings"
	"testing"

	"github.com/stretchr/testify/assert"
	"github.com/stretchr/testify/require"

	utils "github.com/onflow/flow-go/cmd/bootstrap/utils"
	model "github.com/onflow/flow-go/model/bootstrap"
	"github.com/onflow/flow-go/utils/unittest"
)

const finalizeHappyPathLogs = "^deterministic bootstrapping random seed" +
	"collecting partner network and staking keys" +
	`read \d+ partner node configuration files` +
	`read \d+ stakes for partner nodes` +
	"generating internal private networking and staking keys" +
	`read \d+ internal private node-info files` +
	`read internal node configurations` +
	`read \d+ stakes for internal nodes` +
	`checking constraints on consensus/cluster nodes` +
	`assembling network and staking keys` +
	`reading root block data` +
	`reading root block votes` +
	`reading dkg data` +
	`constructing root QC` +
	`computing collection node clusters` +
	`constructing root blocks for collection node clusters` +
	`constructing root QCs for collection node clusters` +
	`constructing root execution result and block seal` +
	`constructing root protocol snapshot` +
	`wrote file \S+/root-protocol-state-snapshot.json` +
	`saved result and seal are matching` +
	`attempting to copy private key files` +
	`skipping copy of private keys to output dir` +
	`created keys for \d+ consensus nodes` +
	`created keys for \d+ collection nodes` +
	`created keys for \d+ verification nodes` +
	`created keys for \d+ execution nodes` +
	`created keys for \d+ access nodes` +
	"🌊 🏄 🤙 Done – ready to flow!"

var finalizeHappyPathRegex = regexp.MustCompile(finalizeHappyPathLogs)

<<<<<<< HEAD
func prepareRootBlockVotes(t *testing.T, bootDir, votesDir string) {
	files, err := filesInDir(filepath.Join(bootDir, model.DirPrivateRoot))
	require.NoError(t, err)
	voteIndex := 0
	for _, privateDir := range files {
		files, err := filesInDir(privateDir)
		require.NoError(t, err)
		for _, f := range files {
			if !strings.Contains(f, model.FilenameRootBlockVotePrefix) {
				continue
			}
			dstFile := filepath.Join(votesDir, fmt.Sprintf(model.FilenameRootBlockVote, voteIndex))
			err := io.Copy(f, dstFile)
			require.NoError(t, err)
			voteIndex++
		}
	}
}

=======
>>>>>>> c805a2f4
func TestFinalize_HappyPath(t *testing.T) {
	deterministicSeed := GenerateRandomSeed()
	rootCommit := unittest.StateCommitmentFixture()
	rootParent := unittest.StateCommitmentFixture()
	chainName := "main"
	rootHeight := uint64(12332)
	epochCounter := uint64(2)

	utils.RunWithSporkBootstrapDir(t, func(bootDir, partnerDir, partnerStakes, internalPrivDir, configPath string) {

		flagOutdir = bootDir

		flagConfig = configPath
		flagPartnerNodeInfoDir = partnerDir
		flagPartnerStakes = partnerStakes
		flagInternalNodePrivInfoDir = internalPrivDir

		flagFastKG = true
		flagRootChain = chainName
		flagRootParent = hex.EncodeToString(rootParent[:])
		flagRootHeight = rootHeight

		// set deterministic bootstrapping seed
		flagBootstrapRandomSeed = deterministicSeed

		// rootBlock will generate DKG and place it into bootDir/public-root-information
		rootBlock(nil, nil)

		flagRootCommit = hex.EncodeToString(rootCommit[:])
		flagEpochCounter = epochCounter
		flagRootBlock = filepath.Join(bootDir, model.PathRootBlockData)
		flagDKGDataPath = filepath.Join(bootDir, model.PathRootDKGData)
		flagRootBlockVotesDir = filepath.Join(bootDir, model.DirnameRootBlockVotes)

		hook := zeroLoggerHook{logs: &strings.Builder{}}
		log = log.Hook(hook)

		finalize(nil, nil)
		assert.Regexp(t, finalizeHappyPathRegex, hook.logs.String())
		hook.logs.Reset()

		// check if root protocol snapshot exists
		snapshotPath := filepath.Join(bootDir, model.PathRootProtocolStateSnapshot)
		assert.FileExists(t, snapshotPath)
	})
}

func TestFinalize_Deterministic(t *testing.T) {
	deterministicSeed := GenerateRandomSeed()
	rootCommit := unittest.StateCommitmentFixture()
	rootParent := unittest.StateCommitmentFixture()
	chainName := "main"
	rootHeight := uint64(1000)
	epochCounter := uint64(0)

	utils.RunWithSporkBootstrapDir(t, func(bootDir, partnerDir, partnerStakes, internalPrivDir, configPath string) {

		flagOutdir = bootDir

		flagConfig = configPath
		flagPartnerNodeInfoDir = partnerDir
		flagPartnerStakes = partnerStakes
		flagInternalNodePrivInfoDir = internalPrivDir

		flagFastKG = true

		flagRootCommit = hex.EncodeToString(rootCommit[:])
		flagRootParent = hex.EncodeToString(rootParent[:])
		flagRootChain = chainName
		flagRootHeight = rootHeight
		flagEpochCounter = epochCounter

		// set deterministic bootstrapping seed
		flagBootstrapRandomSeed = deterministicSeed

		// rootBlock will generate DKG and place it into model.PathRootDKGData
		rootBlock(nil, nil)

		flagRootBlock = filepath.Join(bootDir, model.PathRootBlockData)
		flagDKGDataPath = filepath.Join(bootDir, model.PathRootDKGData)
		flagRootBlockVotesDir = filepath.Join(bootDir, model.DirnameRootBlockVotes)

		hook := zeroLoggerHook{logs: &strings.Builder{}}
		log = log.Hook(hook)

		finalize(nil, nil)
		require.Regexp(t, finalizeHappyPathRegex, hook.logs.String())
		hook.logs.Reset()

		// check if root protocol snapshot exists
		snapshotPath := filepath.Join(bootDir, model.PathRootProtocolStateSnapshot)
		assert.FileExists(t, snapshotPath)

		// read snapshot
		firstSnapshot, err := utils.ReadRootProtocolSnapshot(bootDir)
		require.NoError(t, err)

		// delete snapshot file
		err = os.Remove(snapshotPath)
		require.NoError(t, err)

		finalize(nil, nil)
		require.Regexp(t, finalizeHappyPathRegex, hook.logs.String())
		hook.logs.Reset()

		// check if root protocol snapshot exists
		assert.FileExists(t, snapshotPath)

		// read snapshot
		secondSnapshot, err := utils.ReadRootProtocolSnapshot(bootDir)
		require.NoError(t, err)

		assert.Equal(t, firstSnapshot, secondSnapshot)
	})
}

func TestFinalize_SameSeedDifferentStateCommits(t *testing.T) {
	deterministicSeed := GenerateRandomSeed()
	rootCommit := unittest.StateCommitmentFixture()
	rootParent := unittest.StateCommitmentFixture()
	chainName := "main"
	rootHeight := uint64(1000)
	epochCounter := uint64(0)

	utils.RunWithSporkBootstrapDir(t, func(bootDir, partnerDir, partnerStakes, internalPrivDir, configPath string) {

		flagOutdir = bootDir

		flagConfig = configPath
		flagPartnerNodeInfoDir = partnerDir
		flagPartnerStakes = partnerStakes
		flagInternalNodePrivInfoDir = internalPrivDir

		flagFastKG = true

		flagRootCommit = hex.EncodeToString(rootCommit[:])
		flagRootParent = hex.EncodeToString(rootParent[:])
		flagRootChain = chainName
		flagRootHeight = rootHeight
		flagEpochCounter = epochCounter

		// set deterministic bootstrapping seed
		flagBootstrapRandomSeed = deterministicSeed

		// rootBlock will generate DKG and place it into bootDir/public-root-information
		rootBlock(nil, nil)

		flagRootBlock = filepath.Join(bootDir, model.PathRootBlockData)
		flagDKGDataPath = filepath.Join(bootDir, model.PathRootDKGData)
		flagRootBlockVotesDir = filepath.Join(bootDir, model.DirnameRootBlockVotes)

		hook := zeroLoggerHook{logs: &strings.Builder{}}
		log = log.Hook(hook)

		finalize(nil, nil)
		require.Regexp(t, finalizeHappyPathRegex, hook.logs.String())
		hook.logs.Reset()

		// check if root protocol snapshot exists
		snapshotPath := filepath.Join(bootDir, model.PathRootProtocolStateSnapshot)
		assert.FileExists(t, snapshotPath)

		// read snapshot
		snapshot1, err := utils.ReadRootProtocolSnapshot(bootDir)
		require.NoError(t, err)

		// delete snapshot file
		err = os.Remove(snapshotPath)
		require.NoError(t, err)

		// change input state commitments
		rootCommit2 := unittest.StateCommitmentFixture()
		rootParent2 := unittest.StateCommitmentFixture()
		flagRootCommit = hex.EncodeToString(rootCommit2[:])
		flagRootParent = hex.EncodeToString(rootParent2[:])

		finalize(nil, nil)
		require.Regexp(t, finalizeHappyPathRegex, hook.logs.String())
		hook.logs.Reset()

		// check if root protocol snapshot exists
		assert.FileExists(t, snapshotPath)

		// read snapshot
		snapshot2, err := utils.ReadRootProtocolSnapshot(bootDir)
		require.NoError(t, err)

		// current epochs
		currentEpoch1 := snapshot1.Epochs().Current()
		currentEpoch2 := snapshot2.Epochs().Current()

		// check dkg
		dkg1, err := currentEpoch1.DKG()
		require.NoError(t, err)
		dkg2, err := currentEpoch2.DKG()
		require.NoError(t, err)
		assert.Equal(t, dkg1, dkg2)

		// check clustering
		clustering1, err := currentEpoch1.Clustering()
		require.NoError(t, err)
		clustering2, err := currentEpoch2.Clustering()
		require.NoError(t, err)
		assert.Equal(t, clustering1, clustering2)

		// verify random sources are same
		randomSource1, err := currentEpoch1.RandomSource()
		require.NoError(t, err)
		randomSource2, err := currentEpoch2.RandomSource()
		require.NoError(t, err)
		assert.Equal(t, randomSource1, randomSource2)
		assert.Equal(t, randomSource1, getRandomSource(deterministicSeed))
	})
}

func TestFinalize_InvalidRandomSeedLength(t *testing.T) {
	rootCommit := unittest.StateCommitmentFixture()
	rootParent := unittest.StateCommitmentFixture()
	chainName := "main"
	rootHeight := uint64(12332)
	epochCounter := uint64(2)

	// set random seed with smaller length
	deterministicSeed, err := hex.DecodeString("a12354a343234aa44bbb43")
	require.NoError(t, err)

	// invalid length execution logs
	expectedLogs := regexp.MustCompile("random seed provided length is not valid")

	utils.RunWithSporkBootstrapDir(t, func(bootDir, partnerDir, partnerStakes, internalPrivDir, configPath string) {

		flagOutdir = bootDir

		flagConfig = configPath
		flagPartnerNodeInfoDir = partnerDir
		flagPartnerStakes = partnerStakes
		flagInternalNodePrivInfoDir = internalPrivDir

		flagFastKG = true

		flagRootCommit = hex.EncodeToString(rootCommit[:])
		flagRootParent = hex.EncodeToString(rootParent[:])
		flagRootChain = chainName
		flagRootHeight = rootHeight
		flagEpochCounter = epochCounter

		// set deterministic bootstrapping seed
		flagBootstrapRandomSeed = deterministicSeed

		hook := zeroLoggerHook{logs: &strings.Builder{}}
		log = log.Hook(hook)

		finalize(nil, nil)
		assert.Regexp(t, expectedLogs, hook.logs.String())
		hook.logs.Reset()
	})
}<|MERGE_RESOLUTION|>--- conflicted
+++ resolved
@@ -49,28 +49,6 @@
 
 var finalizeHappyPathRegex = regexp.MustCompile(finalizeHappyPathLogs)
 
-<<<<<<< HEAD
-func prepareRootBlockVotes(t *testing.T, bootDir, votesDir string) {
-	files, err := filesInDir(filepath.Join(bootDir, model.DirPrivateRoot))
-	require.NoError(t, err)
-	voteIndex := 0
-	for _, privateDir := range files {
-		files, err := filesInDir(privateDir)
-		require.NoError(t, err)
-		for _, f := range files {
-			if !strings.Contains(f, model.FilenameRootBlockVotePrefix) {
-				continue
-			}
-			dstFile := filepath.Join(votesDir, fmt.Sprintf(model.FilenameRootBlockVote, voteIndex))
-			err := io.Copy(f, dstFile)
-			require.NoError(t, err)
-			voteIndex++
-		}
-	}
-}
-
-=======
->>>>>>> c805a2f4
 func TestFinalize_HappyPath(t *testing.T) {
 	deterministicSeed := GenerateRandomSeed()
 	rootCommit := unittest.StateCommitmentFixture()
