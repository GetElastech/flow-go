--- conflicted
+++ resolved
@@ -144,18 +144,12 @@
 	builder.MustNot(err)
 	dhtOptions = append(dhtOptions, bootstrapPeersOpt)
 
-<<<<<<< HEAD
-	return func() (*p2p.Node, error) {
-		libp2pNode, err := p2p.NewDefaultLibP2PNodeBuilder(nodeID, builder.BaseConfig.BindAddr, networkKey).
-			SetRootBlockID(builder.RootBlock.ID().String()).
-=======
 	connManager := p2p.NewConnManager(builder.Logger, builder.Metrics.Network, p2p.TrackUnstakedConnections(builder.IdentityProvider))
 
 	return func() (*p2p.Node, error) {
 		libp2pNode, err := p2p.NewDefaultLibP2PNodeBuilder(nodeID, builder.BaseConfig.BindAddr, networkKey).
 			SetRootBlockID(builder.RootBlock.ID().String()).
 			SetConnectionManager(connManager).
->>>>>>> 4b25ecef
 			// unlike the staked side of the network where currently all the node addresses are known upfront,
 			// for the unstaked side of the network, the  nodes need to discover each other using DHT Discovery.
 			SetDHTOptions(dhtOptions...).
