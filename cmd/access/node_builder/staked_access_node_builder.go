--- conflicted
+++ resolved
@@ -142,13 +142,8 @@
 			collectionRPCConn, err := grpc.Dial(
 				builder.rpcConf.CollectionAddr,
 				grpc.WithDefaultCallOptions(grpc.MaxCallRecvMsgSize(grpcutils.DefaultMaxMsgSize)),
-<<<<<<< HEAD
-				grpc.WithInsecure(),
+				grpc.WithInsecure(), //nolint:staticcheck
 				backend.WithClientUnaryInterceptor(builder.rpcConf.CollectionClientTimeout))
-=======
-				grpc.WithInsecure(), //nolint:staticcheck
-				backend.WithClientUnaryInterceptor(anb.rpcConf.CollectionClientTimeout))
->>>>>>> 03a147b6
 			if err != nil {
 				return err
 			}
