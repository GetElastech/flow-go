package main

import (
	nodebuilder "github.com/onflow/flow-go/cmd/access/node_builder"
)

func main() {
	anb := nodebuilder.FlowAccessNode() // use the generic Access Node builder till it is determined if this is a staked AN or an unstaked AN

	anb.PrintBuildVersionDetails()

	// parse all the command line args
	if err := anb.ParseFlags(); err != nil {
		anb.Logger.Fatal().Err(err).Send()
	}

	// choose a staked or an unstaked node builder based on anb.staked
<<<<<<< HEAD
	var builder nodebuilder.AccessNodeBuilder
	builder = nodebuilder.NewStakedAccessNodeBuilder(anb)
=======
	var builder nodebuilder.AccessNodeBuilder = nodebuilder.NewStakedAccessNodeBuilder(anb)
>>>>>>> c2ae96d4

	if err := builder.Initialize(); err != nil {
		anb.Logger.Fatal().Err(err).Send()
	}

	node, err := builder.Build()
	if err != nil {
		anb.Logger.Fatal().Err(err).Send()
	}
	node.Run()
}<|MERGE_RESOLUTION|>--- conflicted
+++ resolved
@@ -15,12 +15,7 @@
 	}
 
 	// choose a staked or an unstaked node builder based on anb.staked
-<<<<<<< HEAD
-	var builder nodebuilder.AccessNodeBuilder
-	builder = nodebuilder.NewStakedAccessNodeBuilder(anb)
-=======
 	var builder nodebuilder.AccessNodeBuilder = nodebuilder.NewStakedAccessNodeBuilder(anb)
->>>>>>> c2ae96d4
 
 	if err := builder.Initialize(); err != nil {
 		anb.Logger.Fatal().Err(err).Send()
