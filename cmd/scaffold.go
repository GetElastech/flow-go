package cmd

import (
	"math/rand"
	"os"
	"os/signal"
	"strings"
	"time"

	"github.com/dgraph-io/badger/v2"
	"github.com/rs/zerolog"
	"github.com/spf13/pflag"

	"github.com/dapperlabs/flow-go/model/flow"
	"github.com/dapperlabs/flow-go/module"
	"github.com/dapperlabs/flow-go/module/local"
	"github.com/dapperlabs/flow-go/network/codec/json"
	"github.com/dapperlabs/flow-go/network/trickle"
	"github.com/dapperlabs/flow-go/network/trickle/middleware"
	protocol "github.com/dapperlabs/flow-go/protocol/badger"
)

type BaseConfig struct {
	NodeID      string
	Entries     []string
	Timeout     time.Duration
	Connections uint
	datadir     string
	level       string
}

type MaksioConfig struct {
	BaseConfig
}

type namedReadyFn struct {
	fn   func(*FlowNodeBuilder) module.ReadyDoneAware
	name string
}

type namedDoneObject struct {
	ob   module.ReadyDoneAware
	name string
}

type FlowNodeBuilder struct {
	BaseConfig   BaseConfig
	flags        *pflag.FlagSet
	name         string
	Logger       zerolog.Logger
	DB           *badger.DB
	Me           *local.Local
	State        *protocol.State
	readyDoneFns []namedReadyFn
	doneObject   []namedDoneObject
	sig          chan os.Signal
	Network      *trickle.Network
}

func (fnb *FlowNodeBuilder) baseFlags() {
	// bind configuration parameters
	fnb.flags.StringVarP(&fnb.BaseConfig.NodeID, "nodeid", "n", "node1", "identity of our node")
	fnb.flags.StringSliceVarP(&fnb.BaseConfig.Entries, "entries", "e", []string{"consensus-node1@address1=1000"}, "identity table entries for all nodes")
	fnb.flags.DurationVarP(&fnb.BaseConfig.Timeout, "timeout", "t", 1*time.Minute, "how long to try connecting to the network")
	fnb.flags.UintVarP(&fnb.BaseConfig.Connections, "connections", "c", 0, "number of connections to establish to peers")
	fnb.flags.StringVarP(&fnb.BaseConfig.datadir, "datadir", "d", "data", "directory to store the protocol State")
	fnb.flags.StringVarP(&fnb.BaseConfig.level, "loglevel", "l", "info", "level for logging output")
}

func (fnb *FlowNodeBuilder) enqueueNetworkInit() {
	fnb.Component("trickle network", func(builder *FlowNodeBuilder) module.ReadyDoneAware {

		fnb.Logger.Info().Msg("initializing network stack")

		codec := json.NewCodec()

		mw, err := middleware.New(fnb.Logger, codec, fnb.BaseConfig.Connections, fnb.Me.Address())
		fnb.MustNot(err).Msg("could not initialize trickle middleware")

		net, err := trickle.NewNetwork(fnb.Logger, codec, fnb.State, fnb.Me, mw)
		fnb.MustNot(err).Msg("could not initialize trickle network")
		fnb.Network = net
		return net
	})
}

func (fnb *FlowNodeBuilder) initLogger() {
	// configure logger with standard level, node ID and UTC timestamp
	zerolog.TimestampFunc = func() time.Time { return time.Now().UTC() }
	log := zerolog.New(os.Stderr).With().Timestamp().Str("node_id", fnb.BaseConfig.NodeID).Logger()

	log.Info().Msgf("flow %s node starting up", fnb.name)

	// parse config log level and apply to logger
	lvl, err := zerolog.ParseLevel(strings.ToLower(fnb.BaseConfig.level))
	if err != nil {
		log.Fatal().Err(err).Msg("invalid log level")
	}
	log.Level(lvl)

	log.Info().Msg("initializing engine modules")

	fnb.Logger = log
}

func (fnb *FlowNodeBuilder) initDatabase() {
	db, err := badger.Open(badger.DefaultOptions(fnb.BaseConfig.datadir).WithLogger(nil))
	fnb.MustNot(err).Msg("could not open key-value store")
	fnb.DB = db
}

func (fnb *FlowNodeBuilder) initState() {
	state, err := protocol.NewState(fnb.DB)
	fnb.MustNot(err).Msg("could not initialize flow state")

	//check if database is initialized
	lsm, vlog := fnb.DB.Size()
	if vlog > 0 || lsm > 0 {
		fnb.Logger.Debug().Msg("using existing database")

	} else {
		//Bootstrap!

		fnb.Logger.Info().Msg("bootstrapping empty database")

		var ids flow.IdentityList
		for _, entry := range fnb.BaseConfig.Entries {
			id, err := flow.ParseIdentity(entry)
			if err != nil {
				fnb.Logger.Fatal().Err(err).Str("entry", entry).Msg("could not parse identity")
			}
			ids = append(ids, id)
		}

		err = state.Mutate().Bootstrap(flow.Genesis(ids))
		if err != nil {
			fnb.Logger.Fatal().Err(err).Msg("could not bootstrap protocol state")
		}
	}

<<<<<<< HEAD
	myID, err := flow.HexStringToIdentifier(fnb.BaseConfig.NodeID)
	fnb.MustNot(err).Msg("could not parse node identifier")

	allIdentities, err := state.Final().Identities()
	fnb.Logger.Debug().Msgf("known nodes: %v", allIdentities)
=======
	trueID, err := flow.HexStringToIdentifier(fnb.BaseConfig.NodeID)
	fnb.MustNot(err).Msg("could not parse local node ID")
	allIdentities, err := state.Final().Identities()
	fnb.MustNot(err).Msg("could not retrieve finalized identities")
	fnb.Logger.Debug().Msg(fmt.Sprintf("%v", allIdentities))
>>>>>>> cc6f5549

	id, err := state.Final().Identity(myID)
	fnb.MustNot(err).Msg("could not get identity")

	fnb.Me, err = local.New(id)
	fnb.MustNot(err).Msg("could not initialize local")

	fnb.State = state
}

func (fnb *FlowNodeBuilder) handleReadyAware(v namedReadyFn) {

	readyAware := v.fn(fnb)

	select {
	case <-readyAware.Ready():
		fnb.Logger.Info().Msgf("%s ready", v.name)
	case <-time.After(fnb.BaseConfig.Timeout):
		fnb.Logger.Fatal().Msgf("could not start %s", v.name)
	case <-fnb.sig:
		fnb.Logger.Warn().Msgf("%s start aborted", v.name)
		os.Exit(1)
	}

	fnb.doneObject = append(fnb.doneObject, namedDoneObject{
		readyAware, v.name,
	})
}

func (fnb *FlowNodeBuilder) handleDoneObject(v namedDoneObject) {
	fnb.Logger.Info().Msgf("stopping %s", v.name)

	select {
	case <-v.ob.Done():
		fnb.Logger.Info().Msgf("%s shutdown complete", v.name)
	case <-time.After(fnb.BaseConfig.Timeout):
		fnb.Logger.Fatal().Msgf("could not stop %s", v.name)
	case <-fnb.sig:
		fnb.Logger.Warn().Msgf("%s stop aborted", v.name)
		os.Exit(1)
	}
}

// ExtraFlags enables binding additional flags beyond those defined in BaseConfig.
func (fnb *FlowNodeBuilder) ExtraFlags(f func(*pflag.FlagSet)) *FlowNodeBuilder {
	f(fnb.flags)
	return fnb
}

// Create enables setting up dependencies of the node with the context of the
// builder.
func (fnb *FlowNodeBuilder) Create(f func(builder *FlowNodeBuilder)) *FlowNodeBuilder {
	f(fnb)
	return fnb
}

// MustNot asserts that the given error must not occur.
//
// If the error is nil, returns a nil log event (which acts as a no-op).
// If the error is not nil, returns a fatal log event containing the error.
func (fnb *FlowNodeBuilder) MustNot(err error) *zerolog.Event {
	if err != nil {
		return fnb.Logger.Fatal().Err(err)
	}
	return nil
}

// Component adds a new component to the node that conforms to the ReadyDone
// interface.
//
// When the node is run, this component will be started with `Ready`. When the
// node is stopped, we will wait for the component to exit gracefully with
// `Done`.
func (fnb *FlowNodeBuilder) Component(name string, f func(*FlowNodeBuilder) module.ReadyDoneAware) *FlowNodeBuilder {
	fnb.readyDoneFns = append(fnb.readyDoneFns, namedReadyFn{
		fn:   f,
		name: name,
	})

	return fnb
}

// FlowNode creates a new Flow node builder with the given name.
func FlowNode(name string) *FlowNodeBuilder {

	builder := &FlowNodeBuilder{
		BaseConfig:   BaseConfig{},
		flags:        pflag.CommandLine,
		name:         name,
		readyDoneFns: make([]namedReadyFn, 0),
	}

	builder.baseFlags()

	builder.enqueueNetworkInit()

	return builder
}

// Run initiates all common components (logger, database, protocol state etc.)
// then starts each component. It also sets up a channel to gracefully shut
// down each component if a SIGINT is received.
func (fnb *FlowNodeBuilder) Run() {

	// initialize signal catcher
	fnb.sig = make(chan os.Signal, 1)
	signal.Notify(fnb.sig, os.Interrupt)

	// parse configuration parameters
	pflag.Parse()

	// seed random generator
	rand.Seed(time.Now().UnixNano())

	fnb.initLogger()

	fnb.initDatabase()

	fnb.initState()

	for _, f := range fnb.readyDoneFns {
		fnb.handleReadyAware(f)
	}

	fnb.Logger.Info().Msgf("%s node startup complete", fnb.name)

	<-fnb.sig

	fnb.Logger.Info().Msgf("%s node shutting down", fnb.name)

	for i := len(fnb.doneObject) - 1; i >= 0; i-- {
		doneObject := fnb.doneObject[i]

		fnb.handleDoneObject(doneObject)
	}

	fnb.Logger.Info().Msgf("%s node shutdown complete", fnb.name)

	os.Exit(0)

}<|MERGE_RESOLUTION|>--- conflicted
+++ resolved
@@ -138,19 +138,12 @@
 		}
 	}
 
-<<<<<<< HEAD
 	myID, err := flow.HexStringToIdentifier(fnb.BaseConfig.NodeID)
 	fnb.MustNot(err).Msg("could not parse node identifier")
 
 	allIdentities, err := state.Final().Identities()
+	fnb.MustNot(err).Msg("could not retrieve finalized identities")
 	fnb.Logger.Debug().Msgf("known nodes: %v", allIdentities)
-=======
-	trueID, err := flow.HexStringToIdentifier(fnb.BaseConfig.NodeID)
-	fnb.MustNot(err).Msg("could not parse local node ID")
-	allIdentities, err := state.Final().Identities()
-	fnb.MustNot(err).Msg("could not retrieve finalized identities")
-	fnb.Logger.Debug().Msg(fmt.Sprintf("%v", allIdentities))
->>>>>>> cc6f5549
 
 	id, err := state.Final().Identity(myID)
 	fnb.MustNot(err).Msg("could not get identity")
