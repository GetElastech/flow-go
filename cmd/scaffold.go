--- conflicted
+++ resolved
@@ -257,10 +257,6 @@
 	})
 }
 
-<<<<<<< HEAD
-func (fnb *FlowNodeBuilder) RegisterBadgerMetrics() error {
-	return metrics.RegisterBadgerMetrics()
-=======
 func (fnb *FlowNodeBuilder) EnqueueAdminServerInit(ctx context.Context) {
 	fnb.Component("admin server", func(builder NodeBuilder, node *NodeConfig) (module.ReadyDoneAware, error) {
 		var opts []admin.CommandRunnerOption
@@ -295,9 +291,8 @@
 	})
 }
 
-func (fnb *FlowNodeBuilder) RegisterBadgerMetrics() {
-	metrics.RegisterBadgerMetrics()
->>>>>>> 5ad4831d
+func (fnb *FlowNodeBuilder) RegisterBadgerMetrics() error {
+	return metrics.RegisterBadgerMetrics()
 }
 
 func (fnb *FlowNodeBuilder) EnqueueTracer() {
