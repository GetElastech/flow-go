package main

import (
	"fmt"
	"io"
	"os"
	"path"
	"path/filepath"
	"time"

	"github.com/spf13/pflag"

	"github.com/onflow/flow-go/cmd"
	"github.com/onflow/flow-go/consensus"
	"github.com/onflow/flow-go/consensus/hotstuff/committees"
	"github.com/onflow/flow-go/consensus/hotstuff/notifications/pubsub"
	"github.com/onflow/flow-go/consensus/hotstuff/verification"
	recovery "github.com/onflow/flow-go/consensus/recovery/protocol"
	"github.com/onflow/flow-go/engine"
	followereng "github.com/onflow/flow-go/engine/common/follower"
	"github.com/onflow/flow-go/engine/common/provider"
	"github.com/onflow/flow-go/engine/common/requester"
	"github.com/onflow/flow-go/engine/common/synchronization"
	"github.com/onflow/flow-go/engine/execution/checker"
	"github.com/onflow/flow-go/engine/execution/computation"
	"github.com/onflow/flow-go/engine/execution/computation/committer"
	"github.com/onflow/flow-go/engine/execution/ingestion"
	exeprovider "github.com/onflow/flow-go/engine/execution/provider"
	"github.com/onflow/flow-go/engine/execution/rpc"
	"github.com/onflow/flow-go/engine/execution/state"
	"github.com/onflow/flow-go/engine/execution/state/bootstrap"
	"github.com/onflow/flow-go/fvm"
	"github.com/onflow/flow-go/fvm/extralog"
	"github.com/onflow/flow-go/ledger/common/pathfinder"
	ledger "github.com/onflow/flow-go/ledger/complete"
	wal "github.com/onflow/flow-go/ledger/complete/wal"
	bootstrapFilenames "github.com/onflow/flow-go/model/bootstrap"
	"github.com/onflow/flow-go/model/encodable"
	"github.com/onflow/flow-go/model/encoding"
	"github.com/onflow/flow-go/model/flow"
	"github.com/onflow/flow-go/model/flow/filter"
	"github.com/onflow/flow-go/module"
	"github.com/onflow/flow-go/module/buffer"
	finalizer "github.com/onflow/flow-go/module/finalizer/consensus"
	"github.com/onflow/flow-go/module/metrics"
	"github.com/onflow/flow-go/module/signature"
	chainsync "github.com/onflow/flow-go/module/synchronization"
	"github.com/onflow/flow-go/state/protocol"
	badgerState "github.com/onflow/flow-go/state/protocol/badger"
	storage "github.com/onflow/flow-go/storage/badger"
)

func main() {

	var (
		followerState               protocol.MutableState
		ledgerStorage               *ledger.Ledger
		events                      *storage.Events
		serviceEvents               *storage.ServiceEvents
		txResults                   *storage.TransactionResults
		results                     *storage.ExecutionResults
		receipts                    *storage.ExecutionReceipts
		myReceipts                  *storage.MyExecutionReceipts
		providerEngine              *exeprovider.Engine
		checkerEng                  *checker.Engine
		syncCore                    *chainsync.Core
		pendingBlocks               *buffer.PendingBlocks // used in follower engine
		deltas                      *ingestion.Deltas
		syncEngine                  *synchronization.Engine
		followerEng                 *followereng.Engine // to sync blocks from consensus nodes
		computationManager          *computation.Manager
		collectionRequester         *requester.Engine
		ingestionEng                *ingestion.Engine
		finalizationDistributor     *pubsub.FinalizationDistributor
		rpcConf                     rpc.Config
		err                         error
		executionState              state.ExecutionState
		triedir                     string
		collector                   module.ExecutionMetrics
		mTrieCacheSize              uint32
		transactionResultsCacheSize uint
		checkpointDistance          uint
		checkpointsToKeep           uint
		stateDeltasLimit            uint
		cadenceExecutionCache       uint
		chdpCacheSize               uint
		requestInterval             time.Duration
		preferredExeNodeIDStr       string
		syncByBlocks                bool
		syncFast                    bool
		syncThreshold               int
		extensiveLog                bool
		pauseExecution              bool
		checkStakedAtBlock          func(blockID flow.Identifier) (bool, error)
		diskWAL                     *wal.DiskWAL
		scriptLogThreshold          time.Duration
		chdpQueryTimeout            uint
		chdpDeliveryTimeout         uint
	)

	cmd.FlowNode(flow.RoleExecution.String()).
		ExtraFlags(func(flags *pflag.FlagSet) {
			homedir, _ := os.UserHomeDir()
			datadir := filepath.Join(homedir, ".flow", "execution")

			flags.StringVarP(&rpcConf.ListenAddr, "rpc-addr", "i", "localhost:9000", "the address the gRPC server listens on")
			flags.BoolVar(&rpcConf.RpcMetricsEnabled, "rpc-metrics-enabled", false, "whether to enable the rpc metrics")
			flags.StringVar(&triedir, "triedir", datadir, "directory to store the execution State")
			flags.Uint32Var(&mTrieCacheSize, "mtrie-cache-size", 500, "cache size for MTrie")
			flags.UintVar(&checkpointDistance, "checkpoint-distance", 40, "number of WAL segments between checkpoints")
			flags.UintVar(&checkpointsToKeep, "checkpoints-to-keep", 5, "number of recent checkpoints to keep (0 to keep all)")
			flags.UintVar(&stateDeltasLimit, "state-deltas-limit", 100, "maximum number of state deltas in the memory pool")
			flags.UintVar(&cadenceExecutionCache, "cadence-execution-cache", computation.DefaultProgramsCacheSize, "cache size for Cadence execution")
			flags.UintVar(&chdpCacheSize, "chdp-cache", 100, "cache size for Chunk Data Packs")
			flags.DurationVar(&requestInterval, "request-interval", 60*time.Second, "the interval between requests for the requester engine")
			flags.DurationVar(&scriptLogThreshold, "script-log-threshold", computation.DefaultScriptLogThreshold, "threshold for logging script execution")
			flags.StringVar(&preferredExeNodeIDStr, "preferred-exe-node-id", "", "node ID for preferred execution node used for state sync")
			flags.UintVar(&transactionResultsCacheSize, "transaction-results-cache-size", 10000, "number of transaction results to be cached")
			flags.BoolVar(&syncByBlocks, "sync-by-blocks", true, "deprecated, sync by blocks instead of execution state deltas")
			flags.BoolVar(&syncFast, "sync-fast", false, "fast sync allows execution node to skip fetching collection during state syncing, and rely on state syncing to catch up")
			flags.IntVar(&syncThreshold, "sync-threshold", 100, "the maximum number of sealed and unexecuted blocks before triggering state syncing")
			flags.BoolVar(&extensiveLog, "extensive-logging", false, "extensive logging logs tx contents and block headers")
			flags.UintVar(&chdpQueryTimeout, "chunk-data-pack-query-timeout-sec", 10, "number of seconds to determine a chunk data pack query being slow")
			flags.UintVar(&chdpDeliveryTimeout, "chunk-data-pack-delivery-timeout-sec", 10, "number of seconds to determine a chunk data pack response delivery being slow")
			flags.BoolVar(&pauseExecution, "pause-execution", false, "pause the execution. when set to true, no block will be executed, but still be able to serve queries")
		}).
		Initialize().
<<<<<<< HEAD
		Module("mutable follower state", func(node *cmd.FlowNodeBuilder) error {
=======
		Module("mutable follower state", func(node cmd.NodeBuilder) error {
>>>>>>> 0a4b0294
			// For now, we only support state implementations from package badger.
			// If we ever support different implementations, the following can be replaced by a type-aware factory
			state, ok := node.ProtocolState().(*badgerState.State)
			if !ok {
				return fmt.Errorf("only implementations of type badger.State are currently supported but read-only state has type %T", node.ProtocolState())
			}
			followerState, err = badgerState.NewFollowerState(
				state,
				node.Storage().Index,
				node.Storage().Payloads,
				node.Tracer(),
				node.ProtocolEvents(),
			)
			return err
		}).
		Module("execution metrics", func(node cmd.NodeBuilder) error {
			collector = metrics.NewExecutionCollector(node.Tracer(), node.MetricsRegisterer())
			return nil
		}).
		Module("sync core", func(node cmd.NodeBuilder) error {
			syncCore, err = chainsync.New(node.Logger(), chainsync.DefaultConfig())
			return err
		}).
		Module("execution receipts storage", func(node cmd.NodeBuilder) error {
			results = storage.NewExecutionResults(node.Metrics().Cache, node.DB())
			receipts = storage.NewExecutionReceipts(node.Metrics().Cache, node.DB(), results)
			myReceipts = storage.NewMyExecutionReceipts(node.Metrics().Cache, node.DB(), receipts)
			return nil
		}).
		Module("pending block cache", func(node cmd.NodeBuilder) error {
			pendingBlocks = buffer.NewPendingBlocks() // for following main chain consensus
			return nil
		}).
		Module("state deltas mempool", func(node cmd.NodeBuilder) error {
			deltas, err = ingestion.NewDeltas(stateDeltasLimit)
			return err
		}).
		Module("stake checking function", func(node cmd.NodeBuilder) error {
			checkStakedAtBlock = func(blockID flow.Identifier) (bool, error) {
				return protocol.IsNodeStakedAt(node.ProtocolState().AtBlockID(blockID), node.Me().NodeID())
			}
			return nil
		}).
		Component("Write-Ahead Log", func(node cmd.NodeBuilder) (module.ReadyDoneAware, error) {
			diskWAL, err = wal.NewDiskWAL(node.Logger().With().Str("subcomponent", "wal").Logger(), node.MetricsRegisterer(), collector, triedir, int(mTrieCacheSize), pathfinder.PathByteSize, wal.SegmentSize)
			return diskWAL, err
		}).
		Component("execution state ledger", func(node cmd.NodeBuilder) (module.ReadyDoneAware, error) {

			// check if the execution database already exists
			bootstrapper := bootstrap.NewBootstrapper(node.Logger())

			commit, bootstrapped, err := bootstrapper.IsBootstrapped(node.DB())
			if err != nil {
				return nil, fmt.Errorf("could not query database to know whether database has been bootstrapped: %w", err)
			}

			// if the execution database does not exist, then we need to bootstrap the execution database.
			if !bootstrapped {
				// when bootstrapping, the bootstrap folder must have a checkpoint file
				// we need to cover this file to the trie folder to restore the trie to restore the execution state.
				err = copyBootstrapState(node.Config().BootstrapDir, triedir)
				if err != nil {
					return nil, fmt.Errorf("could not load bootstrap state from checkpoint file: %w", err)
				}

				// TODO: check that the checkpoint file contains the root block's statecommit hash

				err = bootstrapper.BootstrapExecutionDatabase(node.DB(), node.RootSeal().FinalState, node.RootBlock().Header)
				if err != nil {
					return nil, fmt.Errorf("could not bootstrap execution database: %w", err)
				}
			} else {
				// if execution database has been bootstrapped, then the root statecommit must equal to the one
				// in the bootstrap folder
				if commit != node.RootSeal().FinalState {
					return nil, fmt.Errorf("mismatching root statecommitment. database has state commitment: %x, "+
						"bootstap has statecommitment: %x",
						commit, node.RootSeal().FinalState)
				}
			}

			ledgerStorage, err = ledger.NewLedger(diskWAL, int(mTrieCacheSize), collector, node.Logger().With().Str("subcomponent", "ledger").Logger(), ledger.DefaultPathFinderVersion)
			return ledgerStorage, err
		}).
		Component("execution state ledger WAL compactor", func(node cmd.NodeBuilder) (module.ReadyDoneAware, error) {

			checkpointer, err := ledgerStorage.Checkpointer()
			if err != nil {
				return nil, fmt.Errorf("cannot create checkpointer: %w", err)
			}
			compactor := wal.NewCompactor(checkpointer, 10*time.Second, checkpointDistance, checkpointsToKeep)

			return compactor, nil
		}).
		Component("provider engine", func(node cmd.NodeBuilder) (module.ReadyDoneAware, error) {
			extraLogPath := path.Join(triedir, "extralogs")
			err := os.MkdirAll(extraLogPath, 0777)
			if err != nil {
				return nil, fmt.Errorf("cannot create %s path for extra logs: %w", extraLogPath, err)
			}

			extralog.ExtraLogDumpPath = extraLogPath

			rt := fvm.NewInterpreterRuntime()

			vm := fvm.NewVirtualMachine(rt)
			vmCtx := fvm.NewContext(node.Logger(), node.FvmOptions()...)

			committer := committer.NewLedgerViewCommitter(ledgerStorage, node.Tracer())
			manager, err := computation.New(
				node.Logger(),
				collector,
				node.Tracer(),
				node.Me(),
				node.ProtocolState(),
				vm,
				vmCtx,
				cadenceExecutionCache,
				committer,
				scriptLogThreshold,
			)
			if err != nil {
				return nil, err
			}
			computationManager = manager

			chunkDataPacks := storage.NewChunkDataPacks(node.Metrics().Cache, node.DB(), chdpCacheSize)
			stateCommitments := storage.NewCommits(node.Metrics().Cache, node.DB())

			// Needed for gRPC server, make sure to assign to main scoped vars
			events = storage.NewEvents(node.Metrics().Cache, node.DB())
			serviceEvents = storage.NewServiceEvents(node.Metrics().Cache, node.DB())
			txResults = storage.NewTransactionResults(node.Metrics().Cache, node.DB(), transactionResultsCacheSize)

			executionState = state.NewExecutionState(
				ledgerStorage,
				stateCommitments,
				node.Storage().Blocks,
				node.Storage().Headers,
				node.Storage().Collections,
				chunkDataPacks,
				results,
				receipts,
				myReceipts,
				events,
				serviceEvents,
				txResults,
				node.DB(),
				node.Tracer(),
			)

			providerEngine, err = exeprovider.New(
				node.Logger(),
				node.Tracer(),
				node.Network(),
				node.ProtocolState(),
				node.Me(),
				executionState,
				collector,
				checkStakedAtBlock,
				chdpQueryTimeout,
				chdpDeliveryTimeout,
			)

			return providerEngine, err
		}).
		Component("checker engine", func(node cmd.NodeBuilder) (module.ReadyDoneAware, error) {
			checkerEng = checker.New(
				node.Logger(),
				node.ProtocolState(),
				executionState,
				node.Storage().Seals,
			)
			return checkerEng, nil
		}).
		Component("ingestion engine", func(node cmd.NodeBuilder) (module.ReadyDoneAware, error) {
			collectionRequester, err = requester.New(node.Logger(), node.Metrics().Engine, node.Network(), node.Me(), node.ProtocolState(),
				engine.RequestCollections,
				filter.HasRole(flow.RoleCollection),
				func() flow.Entity { return &flow.Collection{} },
				// we are manually triggering batches in execution, but lets still send off a batch once a minute, as a safety net for the sake of retries
				requester.WithBatchInterval(requestInterval),
			)

			preferredExeFilter := filter.Any
			preferredExeNodeID, err := flow.HexStringToIdentifier(preferredExeNodeIDStr)
			logger := node.Logger()
			if err == nil {
				logger.Info().Hex("prefered_exe_node_id", preferredExeNodeID[:]).Msg("starting with preferred exe sync node")
				preferredExeFilter = filter.HasNodeID(preferredExeNodeID)
			} else if err != nil && preferredExeNodeIDStr != "" {
				logger.Debug().Str("prefered_exe_node_id_string", preferredExeNodeIDStr).Msg("could not parse exe node id, starting WITHOUT preferred exe sync node")
			}

			ingestionEng, err = ingestion.New(
				logger,
				node.Network(),
				node.Me(),
				collectionRequester,
				node.ProtocolState(),
				node.Storage().Blocks,
				node.Storage().Collections,
				events,
				serviceEvents,
				txResults,
				computationManager,
				providerEngine,
				executionState,
				collector,
				node.Tracer(),
				extensiveLog,
				preferredExeFilter,
				deltas,
				syncThreshold,
				syncFast,
				checkStakedAtBlock,
				pauseExecution,
			)

			// TODO: we should solve these mutual dependencies better
			// => https://github.com/dapperlabs/flow-go/issues/4360
			collectionRequester = collectionRequester.WithHandle(ingestionEng.OnCollection)

			node.ProtocolEvents().AddConsumer(ingestionEng)

			return ingestionEng, err
		}).
		Component("follower engine", func(node cmd.NodeBuilder) (module.ReadyDoneAware, error) {

			// initialize cleaner for DB
			cleaner := storage.NewCleaner(node.Logger(), node.DB(), metrics.NewCleanerCollector(), flow.DefaultValueLogGCFrequency)

			// create a finalizer that handles updating the protocol
			// state when the follower detects newly finalized blocks
			final := finalizer.NewFinalizer(node.DB(), node.Storage().Headers, followerState)

			// initialize the staking & beacon verifiers, signature joiner
			staking := signature.NewAggregationVerifier(encoding.ConsensusVoteTag)
			beacon := signature.NewThresholdVerifier(encoding.RandomBeaconTag)
			merger := signature.NewCombiner(encodable.ConsensusVoteSigLen, encodable.RandomBeaconSigLen)

			// initialize consensus committee's membership state
			// This committee state is for the HotStuff follower, which follows the MAIN CONSENSUS Committee
			// Note: node.Me().NodeID() is not part of the consensus committee
			committee, err := committees.NewConsensusCommittee(node.ProtocolState(), node.Me().NodeID())
			if err != nil {
				return nil, fmt.Errorf("could not create Committee state for main consensus: %w", err)
			}

			// initialize the verifier for the protocol consensus
			verifier := verification.NewCombinedVerifier(committee, staking, beacon, merger)

			finalized, pending, err := recovery.FindLatest(node.ProtocolState(), node.Storage().Headers)
			if err != nil {
				return nil, fmt.Errorf("could not find latest finalized block and pending blocks to recover consensus follower: %w", err)
			}

			finalizationDistributor = pubsub.NewFinalizationDistributor()
			finalizationDistributor.AddConsumer(checkerEng)

			// creates a consensus follower with ingestEngine as the notifier
			// so that it gets notified upon each new finalized block
			followerCore, err := consensus.NewFollower(node.Logger(), committee, node.Storage().Headers, final, verifier, finalizationDistributor, node.RootBlock().Header, node.RootQC(), finalized, pending)
			if err != nil {
				return nil, fmt.Errorf("could not create follower core logic: %w", err)
			}

			followerEng, err = followereng.New(
				node.Logger(),
				node.Network(),
				node.Me(),
				node.Metrics().Engine,
				node.Metrics().Mempool,
				cleaner,
				node.Storage().Headers,
				node.Storage().Payloads,
				followerState,
				pendingBlocks,
				followerCore,
				syncCore,
			)
			if err != nil {
				return nil, fmt.Errorf("could not create follower engine: %w", err)
			}

			return followerEng, nil
		}).
		Component("collection requester engine", func(node cmd.NodeBuilder) (module.ReadyDoneAware, error) {
			// We initialize the requester engine inside the ingestion engine due to the mutual dependency. However, in
			// order for it to properly start and shut down, we should still return it as its own engine here, so it can
			// be handled by the scaffold.
			return collectionRequester, nil
		}).
		Component("receipt provider engine", func(node cmd.NodeBuilder) (module.ReadyDoneAware, error) {
			retrieve := func(blockID flow.Identifier) (flow.Entity, error) { return myReceipts.MyReceipt(blockID) }
			eng, err := provider.New(
				node.Logger(),
				node.Metrics().Engine,
				node.Network(),
				node.Me(),
				node.ProtocolState(),
				engine.ProvideReceiptsByBlockID,
				filter.HasRole(flow.RoleConsensus),
				retrieve,
			)
			return eng, err
		}).
		Component("synchronization engine", func(node cmd.NodeBuilder) (module.ReadyDoneAware, error) {
			// initialize the synchronization engine
			syncEngine, err = synchronization.New(
				node.Logger(),
				node.Metrics().Engine,
				node.Network(),
				node.Me(),
				node.ProtocolState(),
				node.Storage().Blocks,
				followerEng,
				syncCore,
			)
			if err != nil {
				return nil, fmt.Errorf("could not initialize synchronization engine: %w", err)
			}

			finalizationDistributor.AddOnBlockFinalizedConsumer(syncEngine.OnFinalizedBlock)

			return syncEngine, nil
		}).
		Component("grpc server", func(node cmd.NodeBuilder) (module.ReadyDoneAware, error) {
			rpcEng := rpc.New(node.Logger(), rpcConf, ingestionEng, node.Storage().Blocks, events, results, txResults, node.RootChainID())
			return rpcEng, nil
		}).Run()
}

// copy the checkpoint files from the bootstrap folder to the execution state folder
// Checkpoint file is required to restore the trie, and has to be placed in the execution
// state folder.
// There are two ways to generate a checkpoint file:
// 1) From a clean state.
// 		Refer to the code in the testcase: TestGenerateExecutionState
// 2) From a previous execution state
// 		This is often used when sporking the network.
//    Use the execution-state-extract util commandline to generate a checkpoint file from
// 		a previous checkpoint file
func copyBootstrapState(dir, trie string) error {
	filename := ""
	firstCheckpointFilename := "00000000"

	fileExists := func(fileName string) bool {
		_, err := os.Stat(filepath.Join(dir, bootstrapFilenames.DirnameExecutionState, fileName))
		return err == nil
	}

	// if there is a root checkpoint file, then copy that file over
	if fileExists(bootstrapFilenames.FilenameWALRootCheckpoint) {
		filename = bootstrapFilenames.FilenameWALRootCheckpoint
	} else if fileExists(firstCheckpointFilename) {
		// else if there is a checkpoint file, then copy that file over
		filename = firstCheckpointFilename
	} else {
		filePath := filepath.Join(dir, bootstrapFilenames.DirnameExecutionState, firstCheckpointFilename)

		// include absolute path of the missing file in the error message
		absPath, err := filepath.Abs(filePath)
		if err != nil {
			absPath = filePath
		}

		return fmt.Errorf("execution state file not found: %v", absPath)
	}

	// copy from the bootstrap folder to the execution state folder
	src := filepath.Join(dir, bootstrapFilenames.DirnameExecutionState, filename)
	dst := filepath.Join(trie, filename)

	in, err := os.Open(src)
	if err != nil {
		return err
	}
	defer in.Close()

	// It's possible that the trie dir does not yet exist. If not this will create the the required path
	err = os.MkdirAll(trie, 0700)
	if err != nil {
		return err
	}

	out, err := os.Create(dst)
	if err != nil {
		return err
	}
	defer out.Close()

	_, err = io.Copy(out, in)
	if err != nil {
		return err
	}

	fmt.Printf("copied bootstrap state file from: %v, to: %v\n", src, dst)

	return out.Close()
}<|MERGE_RESOLUTION|>--- conflicted
+++ resolved
@@ -125,11 +125,7 @@
 			flags.BoolVar(&pauseExecution, "pause-execution", false, "pause the execution. when set to true, no block will be executed, but still be able to serve queries")
 		}).
 		Initialize().
-<<<<<<< HEAD
-		Module("mutable follower state", func(node *cmd.FlowNodeBuilder) error {
-=======
 		Module("mutable follower state", func(node cmd.NodeBuilder) error {
->>>>>>> 0a4b0294
 			// For now, we only support state implementations from package badger.
 			// If we ever support different implementations, the following can be replaced by a type-aware factory
 			state, ok := node.ProtocolState().(*badgerState.State)
