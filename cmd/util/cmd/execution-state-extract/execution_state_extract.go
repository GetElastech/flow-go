package extract

import (
	"fmt"

	"github.com/rs/zerolog"

	mgr "github.com/onflow/flow-go/cmd/util/ledger/migrations"
	"github.com/onflow/flow-go/ledger"
	"github.com/onflow/flow-go/ledger/common/pathfinder"
	"github.com/onflow/flow-go/ledger/complete"
	"github.com/onflow/flow-go/ledger/complete/wal"
	"github.com/onflow/flow-go/model/bootstrap"
	"github.com/onflow/flow-go/model/flow"
	"github.com/onflow/flow-go/module/metrics"
	"github.com/onflow/flow-go/storage"
)

func getStateCommitment(commits storage.Commits, blockHash flow.Identifier) (flow.StateCommitment, error) {
	return commits.ByBlockID(blockHash)
}

func extractExecutionState(dir string,
	targetHash flow.StateCommitment,
	outputDir string,
	log zerolog.Logger,
	migrate bool,
	report bool) error {

	diskWal, err := wal.NewDiskWAL(
		zerolog.Nop(),
		nil,
		metrics.NewNoopCollector(),
		dir,
		complete.DefaultCacheSize,
		pathfinder.PathByteSize,
		wal.SegmentSize,
	)
	if err != nil {
		return fmt.Errorf("cannot create disk WAL: %w", err)
	}
	defer func() {
		<-diskWal.Done()
	}()

	led, err := complete.NewLedger(
		diskWal,
		complete.DefaultCacheSize,
		&metrics.NoopCollector{},
		log,
		complete.DefaultPathFinderVersion)
	if err != nil {
		return fmt.Errorf("cannot create ledger from write-a-head logs and checkpoints: %w", err)
	}

<<<<<<< HEAD
	var migrations []ledger.Migration
	var reporters []ledger.Reporter
=======
	migrations := []ledger.Migration{}
	reporters := []ledger.Reporter{}

	storageUsedUpdateMigration := mgr.StorageUsedUpdateMigration{Log: log, OutputDir: outputDir}

>>>>>>> e8bca441
	if migrate {
		migrations = []ledger.Migration{
			mgr.PruneMigration,
			storageUsedUpdateMigration.Migrate,
		}
	}
	if report {
		reporters = []ledger.Reporter{
			mgr.ContractReporter{Log: log, OutputDir: outputDir},
			mgr.StorageReporter{Log: log, OutputDir: outputDir},
			&mgr.BalanceReporter{Log: log, OutputDir: outputDir},
		}
	}
	newState, err := led.ExportCheckpointAt(
		ledger.State(targetHash),
		migrations,
		reporters,
		complete.DefaultPathFinderVersion,
		outputDir,
		bootstrap.FilenameWALRootCheckpoint,
	)
	if err != nil {
		return fmt.Errorf("cannot generate the output checkpoint: %w", err)
	}

	log.Info().Msgf(
		"New state commitment for the exported state is: %s (base64: %s)",
		newState.String(),
		newState.Base64(),
	)

	return nil
}<|MERGE_RESOLUTION|>--- conflicted
+++ resolved
@@ -53,16 +53,11 @@
 		return fmt.Errorf("cannot create ledger from write-a-head logs and checkpoints: %w", err)
 	}
 
-<<<<<<< HEAD
-	var migrations []ledger.Migration
-	var reporters []ledger.Reporter
-=======
 	migrations := []ledger.Migration{}
 	reporters := []ledger.Reporter{}
 
 	storageUsedUpdateMigration := mgr.StorageUsedUpdateMigration{Log: log, OutputDir: outputDir}
 
->>>>>>> e8bca441
 	if migrate {
 		migrations = []ledger.Migration{
 			mgr.PruneMigration,
