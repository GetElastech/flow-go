--- conflicted
+++ resolved
@@ -110,7 +110,6 @@
 // For a node running as a standalone process, the config fields will be populated from the command line params,
 // while for a node running as a library, the config fields are expected to be initialized by the caller.
 type BaseConfig struct {
-<<<<<<< HEAD
 	nodeIDHex                   string
 	AdminAddr                   string
 	AdminCert                   string
@@ -139,51 +138,13 @@
 	profilerMemProfileRate      int
 	tracerEnabled               bool
 	tracerSensitivity           uint
-	metricsEnabled              bool
+	MetricsEnabled              bool
 	guaranteesCacheSize         uint
 	receiptsCacheSize           uint
 	db                          *badger.DB
 	PreferredUnicastProtocols   []string
 	topologyProtocolName        string
 	topologyEdgeProbability     float64
-=======
-	nodeIDHex                       string
-	AdminAddr                       string
-	AdminCert                       string
-	AdminKey                        string
-	AdminClientCAs                  string
-	BindAddr                        string
-	NodeRole                        string
-	DynamicStartupANAddress         string
-	DynamicStartupANPubkey          string
-	DynamicStartupEpochPhase        string
-	DynamicStartupEpoch             string
-	DynamicStartupSleepInterval     time.Duration
-	datadir                         string
-	secretsdir                      string
-	secretsDBEnabled                bool
-	level                           string
-	metricsPort                     uint
-	BootstrapDir                    string
-	PeerUpdateInterval              time.Duration
-	UnicastMessageTimeout           time.Duration
-	DNSCacheTTL                     time.Duration
-	profilerEnabled                 bool
-	profilerDir                     string
-	profilerInterval                time.Duration
-	profilerDuration                time.Duration
-	profilerMemProfileRate          int
-	tracerEnabled                   bool
-	tracerSensitivity               uint
-	MetricsEnabled                  bool
-	guaranteesCacheSize             uint
-	receiptsCacheSize               uint
-	db                              *badger.DB
-	PreferredUnicastProtocols       []string
-	NetworkReceivedMessageCacheSize int
-	topologyProtocolName            string
-	topologyEdgeProbability         float64
->>>>>>> 39e13660
 }
 
 // NodeConfig contains all the derived parameters such the NodeID, private keys etc. and initialized instances of
@@ -236,7 +197,6 @@
 	datadir := filepath.Join(homedir, ".flow", "database")
 
 	return &BaseConfig{
-<<<<<<< HEAD
 		nodeIDHex:               NotSet,
 		AdminAddr:               NotSet,
 		AdminCert:               NotSet,
@@ -258,39 +218,10 @@
 		profilerMemProfileRate:  runtime.MemProfileRate,
 		tracerEnabled:           false,
 		tracerSensitivity:       4,
-		metricsEnabled:          true,
+		MetricsEnabled:          true,
 		receiptsCacheSize:       bstorage.DefaultCacheSize,
 		guaranteesCacheSize:     bstorage.DefaultCacheSize,
 		topologyProtocolName:    string(topology.TopicBased),
 		topologyEdgeProbability: topology.MaximumEdgeProbability,
-=======
-		nodeIDHex:                       NotSet,
-		AdminAddr:                       NotSet,
-		AdminCert:                       NotSet,
-		AdminKey:                        NotSet,
-		AdminClientCAs:                  NotSet,
-		BindAddr:                        NotSet,
-		BootstrapDir:                    "bootstrap",
-		datadir:                         datadir,
-		secretsdir:                      NotSet,
-		secretsDBEnabled:                true,
-		level:                           "info",
-		PeerUpdateInterval:              p2p.DefaultPeerUpdateInterval,
-		UnicastMessageTimeout:           p2p.DefaultUnicastTimeout,
-		metricsPort:                     8080,
-		profilerEnabled:                 false,
-		profilerDir:                     "profiler",
-		profilerInterval:                15 * time.Minute,
-		profilerDuration:                10 * time.Second,
-		profilerMemProfileRate:          runtime.MemProfileRate,
-		tracerEnabled:                   false,
-		tracerSensitivity:               4,
-		MetricsEnabled:                  true,
-		receiptsCacheSize:               bstorage.DefaultCacheSize,
-		guaranteesCacheSize:             bstorage.DefaultCacheSize,
-		NetworkReceivedMessageCacheSize: p2p.DefaultCacheSize,
-		topologyProtocolName:            string(topology.TopicBased),
-		topologyEdgeProbability:         topology.MaximumEdgeProbability,
->>>>>>> 39e13660
 	}
 }