--- conflicted
+++ resolved
@@ -49,13 +49,12 @@
 		Name:      "commitment_size_bytes",
 		Help:      "the storage size of a state commitment in bytes",
 	})
-<<<<<<< HEAD
 	executionLastExecutedBlockViewGauge = promauto.NewGauge(prometheus.GaugeOpts{
 		Namespace: namespaceExecution,
 		Subsystem: subsystemIngestion,
 		Name:      "last_executed_block_view",
 		Help:      "the last view that was executed",
-=======
+	})
 	executionTransactionParseTimeHist = promauto.NewHistogram(prometheus.HistogramOpts{
 		Namespace: namespaceExecution,
 		Subsystem: subsystemVirtualMachine,
@@ -73,7 +72,6 @@
 		Subsystem: subsystemVirtualMachine,
 		Name:      "transaction_interpret_time_nanoseconds",
 		Help:      "the interpretation time for a transaction in nanoseconds",
->>>>>>> 1447337d
 	})
 )
 
@@ -110,7 +108,6 @@
 	executionStorageStateCommitmentGauge.Set(float64(bytes))
 }
 
-<<<<<<< HEAD
 // ExecutionLastExecutedBlockView reports last executed block view
 func (c *Collector) ExecutionLastExecutedBlockView(view uint64) {
 	executionLastExecutedBlockViewGauge.Set(float64(view))
@@ -119,7 +116,8 @@
 // ExecutionTotalExecutedTransactions reports total executed transactions
 func (c *Collector) ExecutionTotalExecutedTransactions(numberOfTx int) {
 	executionTotalExecutedTransactionsCounter.Add(float64(numberOfTx))
-=======
+}
+
 // ExecutionTransactionParsed reports the parse time of a transaction
 func (c *Collector) ExecutionTransactionParsed(dur time.Duration) {
 	executionTransactionParseTimeHist.Observe(float64(dur))
@@ -133,5 +131,4 @@
 // ExecutionTransactionInterpreted reports the interpretation time of a transaction
 func (c *Collector) ExecutionTransactionInterpreted(dur time.Duration) {
 	executionTransactionInterpretationTimeHist.Observe(float64(dur))
->>>>>>> 1447337d
 }