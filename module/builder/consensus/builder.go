// (c) 2019 Dapper Labs - ALL RIGHTS RESERVED

package consensus

import (
	"bytes"
	"fmt"
	"time"

	"github.com/dgraph-io/badger/v2"

	"github.com/dapperlabs/flow-go/model/flow"
	"github.com/dapperlabs/flow-go/module/mempool"
	"github.com/dapperlabs/flow-go/storage/badger/operation"
	"github.com/dapperlabs/flow-go/storage/badger/procedure"
)

// Builder is the builder for consensus block payloads. Upon providing a payload
// hash, it also memorizes which entities were included into the payload.
type Builder struct {
	db         *badger.DB
	guarantees mempool.Guarantees
	seals      mempool.Seals
	cfg        Config
}

// NewBuilder creates a new block builder.
func NewBuilder(db *badger.DB, guarantees mempool.Guarantees, seals mempool.Seals, options ...func(*Config)) *Builder {

	// initialize default config
	cfg := Config{
		minInterval:  500 * time.Millisecond,
		maxInterval:  10 * time.Second,
		expiryBlocks: 1000,
	}

	// apply option parameters
	for _, option := range options {
		option(&cfg)
	}

	b := &Builder{
		db:         db,
		guarantees: guarantees,
		seals:      seals,
		cfg:        cfg,
	}
	return b
}

// BuildOn creates a new block header build on the provided parent, using the given view and applying the
// custom setter function to allow the caller to make changes to the header before storing it.
func (b *Builder) BuildOn(parentID flow.Identifier, setter func(*flow.Header)) (*flow.Header, error) {
	var header *flow.Header
	err := b.db.Update(func(tx *badger.Txn) error {

		// STEP ONE: get the payload entity IDs for all entities that are included
		// in ancestor blocks which are not finalized yet; this allows us to avoid
		// including them in a block on the same fork twice

		// first, we need to know what the latest finalized block number is
		var boundary uint64
		err := operation.RetrieveBoundary(&boundary)(tx)
		if err != nil {
			return fmt.Errorf("could not retrieve boundary: %w", err)
		}

		// calculate how many blocks we look back
		limit := boundary - b.cfg.expiryBlocks
		if limit > boundary { // overflow check
			limit = 0
		}

		// get the last finalized block ID
		var finalizedID flow.Identifier
		err = operation.RetrieveNumber(boundary, &finalizedID)(tx)
		if err != nil {
			return fmt.Errorf("could not retrieve finalized ID: %w", err)
		}

		// for each unfinalized ancestor of the payload we are building, we retrieve
		// a list of all pending IDs for guarantees and seals; we can use them to
		// exclude entities from being included in two blocks on the same fork.
		ancestorID := parentID
		guaranteeLookup := make(map[flow.Identifier]struct{})
		sealLookup := make(map[flow.Identifier]struct{})
		for {

			// retrieve the header for the ancestor
			var ancestor flow.Header
			err = operation.RetrieveHeader(ancestorID, &ancestor)(tx)
			if err != nil {
				return fmt.Errorf("could not retrieve ancestor (%x): %w", ancestorID, err)
			}

			// if we have reached the limit, stop indexing
			if ancestor.Height <= limit {
				break
			}

			// look up the ancestor's guarantees
			var guaranteeIDs []flow.Identifier
			err = operation.LookupGuaranteePayload(ancestor.Height, ancestorID, ancestor.ParentID, &guaranteeIDs)(tx)
			if err != nil {
				return fmt.Errorf("could not look up ancestor guarantees (%x): %w", ancestor.PayloadHash, err)
			}

			// look up the ancestor's seals
			var sealIDs []flow.Identifier
			err = operation.LookupSealPayload(ancestor.Height, ancestorID, ancestor.ParentID, &sealIDs)(tx)
			if err != nil {
				return fmt.Errorf("could not look up ancestor seals (%x): %w", ancestor.PayloadHash, err)
			}

			// insert guarantees and seals into the lookups
			for _, guaranteeID := range guaranteeIDs {
				guaranteeLookup[guaranteeID] = struct{}{}
			}
			for _, sealID := range sealIDs {
				sealLookup[sealID] = struct{}{}
			}

			// continue with the next ancestor in the chain
			ancestorID = ancestor.ParentID
		}

		// STEP TWO: build a payload that includes as much of the memory pool
		// contents as possible, while remaining valid on the respective fork;
		// for guarantees, this implies they were not included in an unfinalized
		// ancestor yet; for block seals, it means they were not included yet
		// *and* they are a valid extension of the last valid execution state

		// collect guarantees from memory pool, excluding those already pending
		// on this fork
		var guaranteeIDs []flow.Identifier
		for _, guarantee := range b.guarantees.All() {
			_, ok := guaranteeLookup[guarantee.ID()]
			if ok {
				continue
			}
			guaranteeIDs = append(guaranteeIDs, guarantee.ID())
		}

		// find any guarantees that conflict with FINALIZED blocks
		var invalidIDs map[flow.Identifier]struct{}
		err = operation.CheckGuaranteePayload(boundary, finalizedID, guaranteeIDs, &invalidIDs)(tx)
		if err != nil {
			return fmt.Errorf("could not check guarantee payload: %w", err)
		}

		var guarantees []*flow.CollectionGuarantee
		for _, guaranteeID := range guaranteeIDs {

			_, isInvalid := invalidIDs[guaranteeID]
			if isInvalid {
				// remove from mempool, it will never be valid
				b.guarantees.Rem(guaranteeID)
				continue
			}

			// add ONLY non-conflicting guarantees to the final payload
			guarantee, err := b.guarantees.ByID(guaranteeID)
			if err != nil {
				return fmt.Errorf("could not get guarantee from pool: %w", err)
			}
			guarantees = append(guarantees, guarantee)
		}

		// get the finalized state commitment at the parent
		lastSeal := &flow.Seal{}
		err = procedure.LookupSealByBlock(parentID, lastSeal)(tx)
		if err != nil {
			return fmt.Errorf("could not get parent seal: %w", err)
		}

		// collect all block headers from the last sealed block to the parent
		var ancestorIDs []flow.Identifier
<<<<<<< HEAD
		// TODO: Fix seals
		// ancestorID = parentID
		// sealedID := lastSeal.BlockID
		// for ancestorID != sealedID {

		// 	// get the ancestor
		// 	var ancestor flow.Header
		// 	err = operation.RetrieveHeader(ancestorID, &ancestor)(tx)
		// 	if err != nil {
		// 		return fmt.Errorf("could not get ancestor: %w", err)
		// 	}

		// 	// add to list
		// 	ancestorIDs = append(ancestorIDs, ancestorID)
		// 	ancestorID = ancestor.ParentID
		// }
=======
		ancestorID = parentID
		sealedID := lastSeal.BlockID
		for ancestorID != sealedID {

			// get the ancestor
			var ancestor flow.Header
			err = operation.RetrieveHeader(ancestorID, &ancestor)(tx)
			if err != nil {
				return fmt.Errorf("could not get ancestor: %w", err)
			}

			// sanity check; should never be going that long without seal
			if ancestor.Height <= limit {
				break
			}

			// add to list
			ancestorIDs = append(ancestorIDs, ancestorID)
			ancestorID = ancestor.ParentID
		}
>>>>>>> 1b778bee

		// for each ancestor on the path, we can now include the pending seals
		// if available
		var seals []*flow.Seal
		for i := len(ancestorIDs); i > 0; i-- {

			// get the ancestor from the list
			ancestorID := ancestorIDs[i-1]

			// try to get the seal from the memory pool
			seal, err := b.seals.ByBlockID(ancestorID)
			if err == mempool.ErrNotFound {
				break
			}
			if err != nil {
				return fmt.Errorf("could not get seal from cache: %w", err)
			}

			// add to list of seals to include
			seals = append(seals, seal)
		}

		// sanity check: each seal should connect to previous final state
		finalState := lastSeal.FinalState
		for _, seal := range seals {

			// check that the seal connects to previous initial state
			if !bytes.Equal(seal.InitialState, finalState) {
				return fmt.Errorf("state transition failure!")
			}

			// forward the final state
			finalState = seal.FinalState
		}

		// STEP THREE: we have the guarantees and seals we can validly include
		// in the payload built on top of the given block. Now we need to build
		// and store the block header, as well as index the payload contents.

		// build the payload so we can get the hash
		payload := flow.Payload{
			Identities: nil,
			Guarantees: guarantees,
			Seals:      seals,
		}

		// retrieve the parent to set the height
		var parent flow.Header
		err = operation.RetrieveHeader(parentID, &parent)(tx)
		if err != nil {
			return fmt.Errorf("could not retrieve parent: %w", err)
		}

		// calculate the timestamp and cutoffs
		timestamp := time.Now().UTC()
		from := parent.Timestamp.Add(b.cfg.minInterval)
		to := parent.Timestamp.Add(b.cfg.maxInterval)

		// adjust timestamp if outside of cutoffs
		if timestamp.Before(from) {
			timestamp = from
		}
		if timestamp.After(to) {
			timestamp = to
		}

		// construct default block on top of the provided parent
		header = &flow.Header{
			ChainID:     parent.ChainID,
			ParentID:    parentID,
			Height:      parent.Height + 1,
			Timestamp:   timestamp,
			PayloadHash: payload.Hash(),

			// the following fields should be set by the custom function as needed
			// NOTE: we could abstract all of this away into an interface{} field,
			// but that would be over the top as we will probably always use hotstuff
			View:           0,
			ParentVoterIDs: nil,
			ParentVoterSig: nil,
			ProposerID:     flow.ZeroID,
			ProposerSig:    nil,
		}

		// apply the custom fields setter of the consensus algorithm
		setter(header)

		// insert the header into the DB
		err = operation.InsertHeader(header)(tx)
		if err != nil {
			return fmt.Errorf("could not insert header: %w", err)
		}

		// insert the payload into the DB
		err = procedure.InsertPayload(&payload)(tx)
		if err != nil {
			return fmt.Errorf("could not insert payload: %w", err)
		}

		// index the payload for the block
		err = procedure.IndexPayload(header, &payload)(tx)
		if err != nil {
			return fmt.Errorf("could not index payload: %w", err)
		}

		// update the last seal if we have new ones included
		if len(seals) > 0 {
			lastSeal = seals[len(seals)-1]
		}

		// index the last seal for this block
		err = operation.IndexSealIDByBlock(header.ID(), lastSeal.ID())(tx)
		if err != nil {
			return fmt.Errorf("could not index commit: %w", err)
		}

		return nil
	})

	return header, err
}<|MERGE_RESOLUTION|>--- conflicted
+++ resolved
@@ -175,24 +175,6 @@
 
 		// collect all block headers from the last sealed block to the parent
 		var ancestorIDs []flow.Identifier
-<<<<<<< HEAD
-		// TODO: Fix seals
-		// ancestorID = parentID
-		// sealedID := lastSeal.BlockID
-		// for ancestorID != sealedID {
-
-		// 	// get the ancestor
-		// 	var ancestor flow.Header
-		// 	err = operation.RetrieveHeader(ancestorID, &ancestor)(tx)
-		// 	if err != nil {
-		// 		return fmt.Errorf("could not get ancestor: %w", err)
-		// 	}
-
-		// 	// add to list
-		// 	ancestorIDs = append(ancestorIDs, ancestorID)
-		// 	ancestorID = ancestor.ParentID
-		// }
-=======
 		ancestorID = parentID
 		sealedID := lastSeal.BlockID
 		for ancestorID != sealedID {
@@ -213,7 +195,6 @@
 			ancestorIDs = append(ancestorIDs, ancestorID)
 			ancestorID = ancestor.ParentID
 		}
->>>>>>> 1b778bee
 
 		// for each ancestor on the path, we can now include the pending seals
 		// if available
