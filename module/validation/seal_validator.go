package validation

import (
	"fmt"

	"github.com/onflow/flow-go/crypto/hash"
	"github.com/onflow/flow-go/engine"
	"github.com/onflow/flow-go/model/flow"
	"github.com/onflow/flow-go/module"
	"github.com/onflow/flow-go/module/signature"
	"github.com/onflow/flow-go/state/fork"
	"github.com/onflow/flow-go/state/protocol"
	"github.com/onflow/flow-go/storage"
)

// sealValidator holds all needed context for checking seal
// validity against current protocol state.
type sealValidator struct {
	state                protocol.State
	assigner             module.ChunkAssigner
	signatureHasher      hash.Hasher
	seals                storage.Seals
	headers              storage.Headers
	index                storage.Index
	results              storage.ExecutionResults
	sealingConfigsGetter module.SealingConfigsGetter // number of required approvals per chunk to construct a seal
	metrics              module.ConsensusMetrics
}

func NewSealValidator(
	state protocol.State,
	headers storage.Headers,
	index storage.Index,
	results storage.ExecutionResults,
	seals storage.Seals,
	assigner module.ChunkAssigner,
	sealingConfigsGetter module.SealingConfigsGetter,
	metrics module.ConsensusMetrics,
) *sealValidator {
	return &sealValidator{
		state:                state,
		assigner:             assigner,
<<<<<<< HEAD
		signatureHasher:      crypto.NewBLSKMAC(encoding.ResultApprovalTag),
=======
		signatureHasher:      signature.NewBLSHasher(signature.ResultApprovalTag),
>>>>>>> cea5abde
		headers:              headers,
		results:              results,
		seals:                seals,
		index:                index,
		sealingConfigsGetter: sealingConfigsGetter,
		metrics:              metrics,
	}
}

func (s *sealValidator) verifySealSignature(aggregatedSignatures *flow.AggregatedSignature,
	chunk *flow.Chunk, executionResultID flow.Identifier) error {
	// TODO: replace implementation once proper aggregation is used for Verifiers' attestation signatures.

	atst := flow.Attestation{
		BlockID:           chunk.BlockID,
		ExecutionResultID: executionResultID,
		ChunkIndex:        chunk.Index,
	}
	atstID := atst.ID()

	for i, signature := range aggregatedSignatures.VerifierSignatures {
		signerId := aggregatedSignatures.SignerIDs[i]

		nodeIdentity, err := identityForNode(s.state, chunk.BlockID, signerId)
		if err != nil {
			return err
		}

		valid, err := nodeIdentity.StakingPubKey.Verify(signature, atstID[:], s.signatureHasher)
		if err != nil {
			return fmt.Errorf("failed to verify signature: %w", err)
		}

		if !valid {
			return engine.NewInvalidInputErrorf("Invalid signature for (%x)", nodeIdentity.NodeID)
		}
	}

	return nil
}

// Validate checks the compliance of the payload seals and returns the last
// valid seal on the fork up to and including `candidate`. To be valid, we
// require that seals
// 1) form a valid chain on top of the last seal as of the parent of `candidate` and
// 2) correspond to blocks and execution results incorporated on the current fork.
// 3) has valid signatures for all of its chunks.
//
// Note that we don't explicitly check that sealed results satisfy the sub-graph
// check. Nevertheless, correctness in this regard is guaranteed because:
//  * We only allow seals that correspond to ExecutionReceipts that were
//    incorporated in this fork.
//  * We only include ExecutionReceipts whose results pass the sub-graph check
//    (as part of ReceiptValidator).
// => Therefore, only seals whose results pass the sub-graph check will be
//    allowed.
func (s *sealValidator) Validate(candidate *flow.Block) (*flow.Seal, error) {
	header := candidate.Header
	payload := candidate.Payload
	parentID := header.ParentID

	// Get the latest seal in the fork that ends with the candidate's parent.
	// The protocol state saves this information for each block that has been
	// successfully added to the chain tree (even when the added block does not
	// itself contain a seal). Per prerequisite of this method, the candidate block's parent must
	// be part of the main chain (without any missing ancestors). For every block B that is
	// attached to the main chain, we store the latest seal in the fork that ends with B.
	// Therefore, _not_ finding the latest sealed block of the parent constitutes
	// a fatal internal error.
	lastSealUpToParent, err := s.seals.HighestInFork(parentID)
	if err != nil {
		return nil, fmt.Errorf("could not retrieve parent seal (%x): %w", parentID, err)
	}

	// if there is no seal in the block payload, use the last sealed block of
	// the parent block as the last sealed block of the given block.
	if len(payload.Seals) == 0 {
		return lastSealUpToParent, nil
	}

	// map each seal to the block it is sealing for easy lookup; we will need to
	// successfully connect _all_ of these seals to the last sealed block for
	// the payload to be valid
	byBlock := make(map[flow.Identifier]*flow.Seal)
	for _, seal := range payload.Seals {
		byBlock[seal.BlockID] = seal
	}
	if len(payload.Seals) != len(byBlock) {
		return nil, engine.NewInvalidInputError("multiple seals for the same block")
	}

	// incorporatedResults collects execution results that are incorporated in unsealed
	// blocks; CAUTION: some of these incorporated results might already be sealed.
	incorporatedResults := make(map[flow.Identifier]*flow.IncorporatedResult)

	// IDs of unsealed blocks on the fork
	var unsealedBlockIDs []flow.Identifier

	// Traverse fork starting from the lowest unsealed block (included) up to the parent block (included).
	// For each visited block collect: IncorporatedResults and block ID
	forkCollector := func(header *flow.Header) error {
		blockID := header.ID()
		if blockID == parentID {
			// Important protocol edge case: There must be at least one block in between the block incorporating
			// a result and the block sealing the result. This is because we need the Source of Randomness for
			// the block that _incorporates_ the result, to compute the verifier assignment. Therefore, we require
			// that the block _incorporating_ the result has at least one child in the fork, _before_ we include
			// the seal. Thereby, we guarantee that a verifier assignment can be computed without needing
			// information from the block that we are just constructing. Hence, we don't allow results to be
			// sealed that were incorporated in the immediate parent which is being extended.
			return nil
		}

		// keep track of blocks on the fork
		unsealedBlockIDs = append(unsealedBlockIDs, blockID)

		// Collect incorporated results
		payloadIndex, err := s.index.ByBlockID(blockID)
		if err != nil {
			return fmt.Errorf("could not get block payload %x: %w", blockID, err)
		}
		for _, resultID := range payloadIndex.ResultIDs {
			result, err := s.results.ByID(resultID)
			if err != nil {
				return fmt.Errorf("internal error fetching result %v incorporated in block %v: %w", resultID, blockID, err)
			}
			incorporatedResults[resultID] = flow.NewIncorporatedResult(blockID, result)
		}
		return nil
	}
	err = fork.TraverseForward(s.headers, parentID, forkCollector, fork.ExcludingBlock(lastSealUpToParent.BlockID))
	if err != nil {
		return nil, fmt.Errorf("internal error collecting incorporated results from unsealed fork: %w", err)
	}

	// We do _not_ add the results from the candidate block's own payload to incorporatedResults.
	// That's because a result requires to be added to a bock first in order to determine
	// its chunk assignment for verification. Therefore a seal can only be added in the
	// next block or after. In other words, a receipt and its seal can't be the same block.

	// Iterate through the unsealed blocks, starting at the one with lowest
	// height and try to create a chain of valid seals.
	latestSeal := lastSealUpToParent
	for _, blockID := range unsealedBlockIDs {
		// if there are no more seals left, we can exit earlier
		if len(byBlock) == 0 {
			return latestSeal, nil
		}

		// the chain of seals should not skip blocks
		seal, found := byBlock[blockID]
		if !found {
			return nil, engine.NewInvalidInputErrorf("chain of seals broken (missing seal for block %x)", blockID)
		}
		delete(byBlock, blockID)

		// the sealed result must be previously incorporated in the fork:
		incorporatedResult, ok := incorporatedResults[seal.ResultID]
		if !ok {
			return nil, engine.NewInvalidInputErrorf("seal %x does not correspond to a result on this fork", seal.ID())
		}

		// check the integrity of the seal (by itself)
		err := s.validateSeal(seal, incorporatedResult)
		if err != nil {
			if !engine.IsInvalidInputError(err) {
				return nil, fmt.Errorf("unexpected internal error while validating seal %x for result %x for block %x: %w",
					seal.ID(), seal.ResultID, seal.BlockID, err)
			}
			return nil, fmt.Errorf("invalid seal %x for result %x for block %x: %w", seal.ID(), seal.ResultID, seal.BlockID, err)
		}

		// check that the sealed execution results form a chain
		if incorporatedResult.Result.PreviousResultID != latestSeal.ResultID {
			return nil, engine.NewInvalidInputErrorf("sealed execution results for block %x does not connect to previously sealed result", blockID)
		}

		latestSeal = seal
	}

	// it is illegal to include more seals than there are unsealed blocks in the fork
	if len(byBlock) > 0 {
		return nil, engine.NewInvalidInputErrorf("more seals then unsealed blocks in fork (left: %d)", len(byBlock))
	}

	return latestSeal, nil
}

// validateSeal performs integrity checks of single seal. To be valid, we
// require that seal:
// 1) Contains correct number of approval signatures, one aggregated sig for each chunk.
// 2) Every aggregated signature contains valid signer ids. module.ChunkAssigner is used to perform this check.
// 3) Every aggregated signature contains valid signatures.
// Returns:
// * nil - in case of success
// * engine.InvalidInputError - in case of malformed seal
// * exception - in case of unexpected error
func (s *sealValidator) validateSeal(seal *flow.Seal, incorporatedResult *flow.IncorporatedResult) error {
	executionResult := incorporatedResult.Result

	// check that each chunk has an AggregatedSignature
	if len(seal.AggregatedApprovalSigs) != executionResult.Chunks.Len() {
		return engine.NewInvalidInputErrorf("mismatching signatures, expected: %d, got: %d",
			executionResult.Chunks.Len(),
			len(seal.AggregatedApprovalSigs))
	}

	assignments, err := s.assigner.Assign(executionResult, incorporatedResult.IncorporatedBlockID)
	if err != nil {
		return fmt.Errorf("failed to retrieve verifier assignment for result %x incorporated in block %x: %w",
			executionResult.ID(), incorporatedResult.IncorporatedBlockID, err)
	}

	// Check that each AggregatedSignature has enough valid signatures from
	// verifiers that were assigned to the corresponding chunk.
	executionResultID := executionResult.ID()
	emergencySealed := false
	for _, chunk := range executionResult.Chunks {
		chunkSigs := &seal.AggregatedApprovalSigs[chunk.Index]

		// for each approving Verification Node (SignerID), we expect exactly one signature
		numberApprovers := chunkSigs.CardinalitySignerSet()
		if len(chunkSigs.SignerIDs) != numberApprovers {
			return engine.NewInvalidInputErrorf("chunk %d contains repeated approvals from the same verifier", chunk.Index)
		}
		if len(chunkSigs.VerifierSignatures) != numberApprovers {
			return engine.NewInvalidInputErrorf("expecting signatures from %d approvers but got %d", numberApprovers, len(chunkSigs.VerifierSignatures))
		}

		// the chunk must have been approved by at least the minimally
		// required number of Verification Nodes
		requireApprovalsForSealConstruction := s.sealingConfigsGetter.RequireApprovalsForSealConstructionDynamicValue()
		requireApprovalsForSealVerification := s.sealingConfigsGetter.RequireApprovalsForSealVerificationConst()
		if uint(numberApprovers) < requireApprovalsForSealConstruction {
			if uint(numberApprovers) >= requireApprovalsForSealVerification {
				// Emergency sealing is a _temporary_ fallback to reduce the probability of
				// sealing halts due to bugs in the verification nodes, where they don't
				// approve a chunk even though they should (false-negative).
				// TODO: remove this fallback for BFT
				emergencySealed = true
			} else {
				return engine.NewInvalidInputErrorf("chunk %d has %d approvals but require at least %d",
					chunk.Index, numberApprovers, requireApprovalsForSealVerification)
			}
		}

		// only Verification Nodes that were assigned to the chunk are allowed to approve it
		for _, signerId := range chunkSigs.SignerIDs {
			if !assignments.HasVerifier(chunk, signerId) {
				return engine.NewInvalidInputErrorf("invalid signer id at chunk: %d", chunk.Index)
			}
		}

		// Verification Nodes' approval signatures must be valid
		err := s.verifySealSignature(chunkSigs, chunk, executionResultID)
		if err != nil {
			return fmt.Errorf("invalid seal signature: %w", err)
		}
	}

	// TODO: remove this metric after emergency-sealing development
	if emergencySealed {
		s.metrics.EmergencySeal()
	}

	return nil
}<|MERGE_RESOLUTION|>--- conflicted
+++ resolved
@@ -40,11 +40,7 @@
 	return &sealValidator{
 		state:                state,
 		assigner:             assigner,
-<<<<<<< HEAD
-		signatureHasher:      crypto.NewBLSKMAC(encoding.ResultApprovalTag),
-=======
 		signatureHasher:      signature.NewBLSHasher(signature.ResultApprovalTag),
->>>>>>> cea5abde
 		headers:              headers,
 		results:              results,
 		seals:                seals,
