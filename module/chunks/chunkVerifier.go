package chunks

import (
	"bytes"
	"fmt"

	"github.com/dapperlabs/flow-go/engine/execution/state/delta"
	"github.com/dapperlabs/flow-go/engine/verification"
	"github.com/dapperlabs/flow-go/fvm"
	chmodels "github.com/dapperlabs/flow-go/model/chunks"
	"github.com/dapperlabs/flow-go/model/flow"
<<<<<<< HEAD
=======
	"github.com/dapperlabs/flow-go/storage"
	"github.com/dapperlabs/flow-go/storage/ledger"
>>>>>>> a4ee4d67
	"github.com/dapperlabs/flow-go/storage/ledger/ptrie"
)

type VirtualMachine interface {
	Invoke(fvm.Context, fvm.Invokable, fvm.Ledger) (*fvm.InvocationResult, error)
}

// ChunkVerifier is a verifier based on the current definitions of the flow network
type ChunkVerifier struct {
<<<<<<< HEAD
	execCtx   fvm.Context
	trieDepth int
}

// NewChunkVerifier creates a chunk verifier containing a flow virtual machine
func NewChunkVerifier(execCtx fvm.Context) *ChunkVerifier {
	return &ChunkVerifier{
		execCtx:   execCtx,
		trieDepth: 257,
=======
	vm      VirtualMachine
	execCtx fvm.Context
}

// NewChunkVerifier creates a chunk verifier containing a flow virtual machine
func NewChunkVerifier(vm VirtualMachine, blocks storage.Blocks) *ChunkVerifier {
	execCtx := fvm.NewContext(fvm.WithBlocks(blocks))

	return &ChunkVerifier{
		vm:      vm,
		execCtx: execCtx,
>>>>>>> a4ee4d67
	}
}

// Verify verifies the given VerifiableChunk by executing it and checking the final statecommitment
func (fcv *ChunkVerifier) Verify(vc *verification.VerifiableChunkData) (chmodels.ChunkFault, error) {

	// TODO check collection hash to match
	// TODO check datapack hash to match
	// TODO check the number of transactions and computation used

	chIndex := vc.Chunk.Index
	execResID := vc.Result.ID()

	// build a block context
<<<<<<< HEAD
	if ch.Block == nil {
		return nil, fmt.Errorf("missing block")
	}
	blockCtx := fcv.execCtx.NewChild(fvm.WithBlockHeader(ch.Block.Header))
=======
	blockCtx := fvm.NewContextFromParent(fcv.execCtx, fvm.WithBlockHeader(vc.Header))
>>>>>>> a4ee4d67

	// constructing a partial trie given chunk data package
	if vc.ChunkDataPack == nil {
		return nil, fmt.Errorf("missing chunk data pack")
	}
	psmt, err := ptrie.NewPSMT(vc.ChunkDataPack.StartState,
		ledger.RegisterKeySize,
		vc.ChunkDataPack.Registers(),
		vc.ChunkDataPack.Values(),
		vc.ChunkDataPack.Proofs(),
	)
	if err != nil {
		// TODO provide more details based on the error type
		return chmodels.NewCFInvalidVerifiableChunk("error constructing partial trie", err, chIndex, execResID), nil
	}

	// chunk view construction
	// unknown register tracks access to parts of the partial trie which
	// are not expanded and values are unknown.
	unknownRegTouch := make(map[string]bool)
	regMap := vc.ChunkDataPack.GetRegisterValues()
	getRegister := func(key flow.RegisterID) (flow.RegisterValue, error) {
		// check if register has been provided in the chunk data pack
		val, ok := regMap[string(key)]
		if !ok {
			unknownRegTouch[string(key)] = true
			return nil, fmt.Errorf("missing register")
		}
		return val, nil
	}

	chunkView := delta.NewView(getRegister)

	// executes all transactions in this chunk
	for i, tx := range vc.Collection.Transactions {
		txView := chunkView.NewChild()

<<<<<<< HEAD
		result, err := blockCtx.Invoke(fvm.Transaction(tx), txView)
=======
		result, err := fcv.vm.Invoke(blockCtx, fvm.Transaction(tx), txView)
>>>>>>> a4ee4d67
		if err != nil {
			// this covers unexpected and very rare cases (e.g. system memory issues...),
			// so we shouldn't be here even if transaction naturally fails (e.g. permission, runtime ... )
			return nil, fmt.Errorf("failed to execute transaction: %d (%w)", i, err)
		}
		if result.Succeeded() {
			// if tx is successful, we apply changes to the chunk view by merging the txView into chunk view
			chunkView.MergeView(txView)
		}
	}

	// check read access to unknown registers
	if len(unknownRegTouch) > 0 {
		var missingRegs []string
		for key := range unknownRegTouch {
			missingRegs = append(missingRegs, key)
		}
		return chmodels.NewCFMissingRegisterTouch(missingRegs, chIndex, execResID), nil
	}

	// applying chunk delta (register updates at chunk level) to the partial trie
	// this returns the expected end state commitment after updates and the list of
	// register keys that was not provided by the chunk data package (err).
	regs, values := chunkView.Delta().RegisterUpdates()
	expEndStateComm, failedKeys, err := psmt.Update(regs, values)
	if err != nil {
		return chmodels.NewCFMissingRegisterTouch(failedKeys, chIndex, execResID), nil
	}

	// TODO check if exec node provided register touches that was not used (no read and no update)
	// check if the end state commitment mentioned in the chunk matches
	// what the partial trie is providing.
	if !bytes.Equal(expEndStateComm, vc.EndState) {
		return chmodels.NewCFNonMatchingFinalState(expEndStateComm, vc.EndState, chIndex, execResID), nil
	}
	return nil, nil
}<|MERGE_RESOLUTION|>--- conflicted
+++ resolved
@@ -9,11 +9,8 @@
 	"github.com/dapperlabs/flow-go/fvm"
 	chmodels "github.com/dapperlabs/flow-go/model/chunks"
 	"github.com/dapperlabs/flow-go/model/flow"
-<<<<<<< HEAD
-=======
 	"github.com/dapperlabs/flow-go/storage"
 	"github.com/dapperlabs/flow-go/storage/ledger"
->>>>>>> a4ee4d67
 	"github.com/dapperlabs/flow-go/storage/ledger/ptrie"
 )
 
@@ -23,17 +20,6 @@
 
 // ChunkVerifier is a verifier based on the current definitions of the flow network
 type ChunkVerifier struct {
-<<<<<<< HEAD
-	execCtx   fvm.Context
-	trieDepth int
-}
-
-// NewChunkVerifier creates a chunk verifier containing a flow virtual machine
-func NewChunkVerifier(execCtx fvm.Context) *ChunkVerifier {
-	return &ChunkVerifier{
-		execCtx:   execCtx,
-		trieDepth: 257,
-=======
 	vm      VirtualMachine
 	execCtx fvm.Context
 }
@@ -45,7 +31,6 @@
 	return &ChunkVerifier{
 		vm:      vm,
 		execCtx: execCtx,
->>>>>>> a4ee4d67
 	}
 }
 
@@ -60,14 +45,7 @@
 	execResID := vc.Result.ID()
 
 	// build a block context
-<<<<<<< HEAD
-	if ch.Block == nil {
-		return nil, fmt.Errorf("missing block")
-	}
-	blockCtx := fcv.execCtx.NewChild(fvm.WithBlockHeader(ch.Block.Header))
-=======
 	blockCtx := fvm.NewContextFromParent(fcv.execCtx, fvm.WithBlockHeader(vc.Header))
->>>>>>> a4ee4d67
 
 	// constructing a partial trie given chunk data package
 	if vc.ChunkDataPack == nil {
@@ -105,11 +83,7 @@
 	for i, tx := range vc.Collection.Transactions {
 		txView := chunkView.NewChild()
 
-<<<<<<< HEAD
-		result, err := blockCtx.Invoke(fvm.Transaction(tx), txView)
-=======
 		result, err := fcv.vm.Invoke(blockCtx, fvm.Transaction(tx), txView)
->>>>>>> a4ee4d67
 		if err != nil {
 			// this covers unexpected and very rare cases (e.g. system memory issues...),
 			// so we shouldn't be here even if transaction naturally fails (e.g. permission, runtime ... )
