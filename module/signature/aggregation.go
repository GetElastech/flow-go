// +build relic

package signature

import (
	"errors"
	"fmt"
	"sync"

	"github.com/onflow/flow-go/crypto"
	"github.com/onflow/flow-go/crypto/hash"
	//"github.com/onflow/flow-go/engine"
	"github.com/onflow/flow-go/module"
)

// SignatureAggregatorSameMessage aggregates BLS signatures of the same message from different signers.
// The public keys and message are aggreed upon upfront.
//
// Currently, the module does not support signatures with multiplicity higher than 1. Each signer is allowed
// to sign at most once.
//
// Aggregation uses BLS scheme. Mitigation against rogue attacks is done using Proof Of Possession (PoP)
// This module does not verify PoPs of input public keys, it assumes verification was done outside this module.
//
// Implementation of SignatureAggregator is not thread-safe, the caller should
// make sure the calls are concurrent safe.
type SignatureAggregatorSameMessage struct {
	// TODO: initial incomplete fields that will evolve
	message          []byte
	hasher           hash.Hasher
	n                int                // number of participants indexed from 0 to n-1
	publicKeys       []crypto.PublicKey // keys indexed from 0 to n-1, signer i is assigned to public key i
	indexToSignature map[int]string     // signatures indexed by the signer index

	// the below items are related to public keys aggregation and the greedy aggrgetion algorithm
	lastSigners       map[int]struct{} // maps the signers in the latest call to aggregate keys
	lastAggregatedKey crypto.PublicKey // the latest aggregated public key
	sync.RWMutex                       // the above "latest" data only make sense in a concurrent safe model, the lock maintains the thread-safety.
	// since the caller should not be aware of the internal non thread-safe algorithm.
}

// NewSignatureAggregatorSameMessage returns a new SignatureAggregatorSameMessage structure.
//
// A new SignatureAggregatorSameMessage is needed for each set of public keys. If the key set changes,
<<<<<<< HEAD
// a new structure needs to be instantiated.
// The number of public keys fixes the number of partcipantn. Each participant i is defined
// by public key publicKeys[i]
// The function errors with ErrInvalidInputs if any input is invalid.
=======
// a new structure needs to be instantiated. Participants are defined by their public keys, and are
// indexed from 0 to n-1 where n is the length of the public key slice.
// The function errors with engine.InvalidInputError if any input is invalid.
>>>>>>> 96be2b5d
func NewSignatureAggregatorSameMessage(
	message []byte, // message to be aggregate signatures for
	dsTag string, // domain separation tag used for signatures
	publicKeys []crypto.PublicKey, // public keys of participants agreed upon upfront
) (*SignatureAggregatorSameMessage, error) {

	if len(publicKeys) == 0 {
		return nil, newErrInvalidInputs("number of participants must be larger than 0, got %d", len(publicKeys))
	}
	// sanity check for BLS keys
	for i, key := range publicKeys {
		if key == nil || key.Algorithm() != crypto.BLSBLS12381 {
			return nil, newErrInvalidInputs("key at index %d is not a BLS key", i)
		}
	}

	return &SignatureAggregatorSameMessage{
		message:          message,
		hasher:           crypto.NewBLSKMAC(dsTag),
		n:                len(publicKeys),
		publicKeys:       publicKeys,
		indexToSignature: make(map[int]string),

		lastSigners:       make(map[int]struct{}),
		lastAggregatedKey: crypto.NeutralBLSPublicKey(),
		RWMutex:           sync.RWMutex{},
	}, nil
}

// Verify verifies the input signature under the stored message and stored
// key at the input index.
//
// This function does not update the internal state.
// The function errors:
//  - engine.InvalidInputErrorf if the index input is invalid
//  - random error if the execution failed
// The function does not return an error for any invalid signature.
// The function is not thread-safe.
func (s *SignatureAggregatorSameMessage) Verify(signer int, sig crypto.Signature) (bool, error) {
	if signer >= s.n || signer < 0 {
		return false, newErrInvalidInputs("input index %d is invalid", signer)
	}
	return s.publicKeys[signer].Verify(sig, s.message, s.hasher)
}

// VerifyAndAdd verifies the input signature under the stored message and stored
// key at the input index. If the verification passes, the signature is added to the internal
// signature state.
// The function errors:
//  - engine.InvalidInputErrorf if the index input is invalid
//  - ErrDuplicatedSigner if the signer has been already added
//  - random error if the execution failed
// The function does not return an error for any invalid signature.
// If no error is returned, the bool represents the validity of the signature.
// The function is not thread-safe.
func (s *SignatureAggregatorSameMessage) VerifyAndAdd(signer int, sig crypto.Signature) (bool, error) {
	if signer >= s.n || signer < 0 {
		return false, newErrInvalidInputs("input index %d is invalid", signer)
	}
	_, duplicate := s.indexToSignature[signer]
	if duplicate {
		return false, newErrDuplicatedSigner("signer %d was already added", signer)
	}
	// signature is new
	ok, err := s.publicKeys[signer].Verify(sig, s.message, s.hasher)
	if ok {
		s.indexToSignature[signer] = string(sig)
	}
	return ok, err
}

// TrustedAdd adds a signature to the internal state without verifying it.
//
// The Aggregate function makes a sanity check on the aggregated signature and only
// outputs valid signatures. This would detect if TrustedAdd has added any invalid
// signature.
// The function errors:
//  - engine.InvalidInputErrorf if the index input is invalid
//  - ErrDuplicatedSigner if the signer has been already added
//  - random error if the execution failed
// The function is not thread-safe.
func (s *SignatureAggregatorSameMessage) TrustedAdd(signer int, sig crypto.Signature) error {
	if signer >= s.n || signer < 0 {
		return newErrInvalidInputs("input index %d is invalid", signer)
	}
	_, duplicate := s.indexToSignature[signer]
	if duplicate {
		return newErrDuplicatedSigner("signer %d was already added", signer)
	}
	// signature is new
	s.indexToSignature[signer] = string(sig)
	return nil
}

// HasSignature checks if a signer has already provided a valid signature.
//
// The function errors:
//  - engine.InvalidInputError if the index input is invalid
//  - random error if the execution failed
// The function is not thread-safe.
func (s *SignatureAggregatorSameMessage) HasSignature(signer int) (bool, error) {
	panic("implement me")
}

// Aggregate aggregates the stored BLS signatures and returns the aggregated signature.
//
// Aggregate attempts to aggregate the internal signatures and returns the resulting signature.
// The function performs a final verification and errors if any signature fails the desrialization
// or if the aggregated signature is not valid.
// required for the function safety since "TrustedAdd" allows adding invalid signatures.
// The function is not thread-safe.
//
// TODO : When compacting the list of signers, update the return from []int
// to a compact bit vector.
func (s *SignatureAggregatorSameMessage) Aggregate() ([]int, crypto.Signature, error) {
	sharesNum := len(s.indexToSignature)
	signatures := make([]crypto.Signature, 0, sharesNum)
	indices := make([]int, 0, sharesNum)
	for index, sig := range s.indexToSignature {
		signatures = append(signatures, []byte(sig))
		indices = append(indices, index)
	}

	aggregatedSignature, err := crypto.AggregateBLSSignatures(signatures)
	if err != nil {
		return nil, nil, errors.New("BLS signature aggregtion failed")
	}
	ok, err := s.VerifyAggregation(indices, aggregatedSignature)
	if err != nil {
		return nil, nil, errors.New("BLS signature verification failed")
	}
	if !ok {
		return nil, nil, errors.New("resulting BLS aggregated signatutre is invalid")
	}
	return indices, aggregatedSignature, nil
}

// VerifyAggregate verifies an aggregated signature against the stored message and the stored
// keys corresponding to the input signers.
// Aggregating the keys of the signers internally is optimized to only look at the keys delta
// compared to the latest execution of the function. The function is therefore not thread-safe.
// The function errors:
//  - engine.InvalidInputErrorf if the indices are invalid
//  - random error if the execution failed
<<<<<<< HEAD
func (s *SignatureAggregatorSameMessage) VerifyAggregation(signers []int, sig crypto.Signature) (bool, error) {
	panic("implement me")
}

// SetMessage sets a new message in the structure.
// This allows re-using the same structure with the same keys for different messages.
// Once called, the fuction empties all internally stored signatures.
// The function is not thread-safe.
func (s *SignatureAggregatorSameMessage) SetMessage(message []byte) { // we could also update the DST here
	s.message = message
	// empty existing signatures
	s.indexToSignature = make(map[int]string)
=======
func (s *SignatureAggregatorSameMessage) VerifyAggregate(sig crypto.Signature, signers []int) (bool, error) {
	panic("implement me")
>>>>>>> 96be2b5d
}

// aggregatedKey returns the aggregated public key of the input signers.
func (s *SignatureAggregatorSameMessage) aggregatedKey(signers []int) (crypto.PublicKey, error) {

	// this greedy algorithm assumes the signers set does not vary much from one call
	// to aggregatedKey to another. It computes the delta of signers compared to the
	// latest list of signers and adjust the latest aggregated public key. This is faster
	// than aggregating the public keys from scratch at each call.

	// read lock to read consistent last key and last signers
	s.RLock()
	// get the signers delta and update the last list for the next comparison
	newSignerKeys, missingSignerKeys, updatedSignerSet := s.deltaKeys(signers)
	lastKey := s.lastAggregatedKey
	s.RUnlock()

	// add the new keys
	var err error
	updatedKey, err := crypto.AggregateBLSPublicKeys(append(newSignerKeys, lastKey))
	if err != nil {
		return nil, fmt.Errorf("adding new staking keys failed: %w", err)
	}
	// remove the missing keys
	updatedKey, err = crypto.RemoveBLSPublicKeys(updatedKey, missingSignerKeys)
	if err != nil {
		return nil, fmt.Errorf("removing missing staking keys failed: %w", err)
	}

	// update the latest list and public key.
	s.Lock()
	s.lastSigners = updatedSignerSet
	s.lastAggregatedKey = updatedKey
	s.Unlock()
	return updatedKey, nil
}

// keysDelta computes the delta between the reference s.lastSigners
// and the input identity list.
// It returns a list of the new signer keys, a list of the missing signer keys and the new map of signers.
func (s *SignatureAggregatorSameMessage) deltaKeys(signers []int) (
	[]crypto.PublicKey, []crypto.PublicKey, map[int]struct{}) {

	var newSignerKeys, missingSignerKeys []crypto.PublicKey

	// create a map of the input list,
	// and check the new signers
	signersMap := make(map[int]struct{})
	for _, signer := range signers {
		signersMap[signer] = struct{}{}
		_, ok := s.lastSigners[signer]
		if !ok {
			newSignerKeys = append(newSignerKeys, s.publicKeys[signer])
		}
	}

	// look for missing signers
	for signer, _ := range s.lastSigners {
		_, ok := signersMap[signer]
		if !ok {
			missingSignerKeys = append(missingSignerKeys, s.publicKeys[signer])
		}
	}
	return newSignerKeys, missingSignerKeys, signersMap
}

//------------------------------------------

// TODO : to delete in V2
// AggregationVerifier is an aggregating verifier that can verify signatures and
// verify aggregated signatures of the same message.
// *Important: the aggregation verifier can only verify signatures in the context
// of the provided KMAC tag.
type AggregationVerifier struct {
	hasher hash.Hasher
}

// TODO : to delete in V2
// NewAggregationVerifier creates a new aggregation verifier, which can only
// verify signatures. *Important*: the aggregation verifier can only verify
// signatures in the context of the provided KMAC tag.
func NewAggregationVerifier(tag string) *AggregationVerifier {
	av := &AggregationVerifier{
		hasher: crypto.NewBLSKMAC(tag),
	}
	return av
}

// TODO : to delete in V2
// Verify will verify the given signature against the given message and public key.
func (av *AggregationVerifier) Verify(msg []byte, sig crypto.Signature, key crypto.PublicKey) (bool, error) {
	return key.Verify(sig, msg, av.hasher)
}

// TODO : to delete in V2
// VerifyMany will verify the given aggregated signature against the given message and the
// provided public keys.
func (av *AggregationVerifier) VerifyMany(msg []byte, sig crypto.Signature, keys []crypto.PublicKey) (bool, error) {

	// bls multi-signature verification with a single message
	valid, err := crypto.VerifyBLSSignatureOneMessage(keys, sig, msg, av.hasher)
	if err != nil {
		return false, fmt.Errorf("could not verify aggregated signature: %w", err)
	}

	return valid, nil
}

// TODO : to delete in V2
// AggregationProvider is an aggregating signer and verifier that can create/verify
// signatures, as well as aggregating & verifying aggregated signatures.
// *Important*: the aggregation verifier can only verify signatures in the context
// of the provided KMAC tag.
type AggregationProvider struct {
	*AggregationVerifier
	local module.Local
}

// TODO : to delete in V2
// NewAggregationProvider creates a new aggregation provider using the given private
// key to generate signatures. *Important*: the aggregation provider can only
// create and verify signatures in the context of the provided HMAC tag.
func NewAggregationProvider(tag string, local module.Local) *AggregationProvider {
	ap := &AggregationProvider{
		AggregationVerifier: NewAggregationVerifier(tag),
		local:               local,
	}
	return ap
}

// TODO : to delete in V2
// Sign will sign the given message bytes with the internal private key and
// return the signature on success.
func (ap *AggregationProvider) Sign(msg []byte) (crypto.Signature, error) {
	return ap.local.Sign(msg, ap.hasher)
}

// TODO : to delete in V2
// Aggregate will aggregate the given signatures into one aggregated signature.
func (ap *AggregationProvider) Aggregate(sigs []crypto.Signature) (crypto.Signature, error) {

	// BLS aggregation
	sig, err := crypto.AggregateBLSSignatures(sigs)
	if err != nil {
		return nil, fmt.Errorf("could not aggregate BLS signatures: %w", err)
	}
	return sig, nil
}<|MERGE_RESOLUTION|>--- conflicted
+++ resolved
@@ -9,7 +9,7 @@
 
 	"github.com/onflow/flow-go/crypto"
 	"github.com/onflow/flow-go/crypto/hash"
-	//"github.com/onflow/flow-go/engine"
+	"github.com/onflow/flow-go/engine"
 	"github.com/onflow/flow-go/module"
 )
 
@@ -42,16 +42,9 @@
 // NewSignatureAggregatorSameMessage returns a new SignatureAggregatorSameMessage structure.
 //
 // A new SignatureAggregatorSameMessage is needed for each set of public keys. If the key set changes,
-<<<<<<< HEAD
-// a new structure needs to be instantiated.
-// The number of public keys fixes the number of partcipantn. Each participant i is defined
-// by public key publicKeys[i]
-// The function errors with ErrInvalidInputs if any input is invalid.
-=======
 // a new structure needs to be instantiated. Participants are defined by their public keys, and are
 // indexed from 0 to n-1 where n is the length of the public key slice.
 // The function errors with engine.InvalidInputError if any input is invalid.
->>>>>>> 96be2b5d
 func NewSignatureAggregatorSameMessage(
 	message []byte, // message to be aggregate signatures for
 	dsTag string, // domain separation tag used for signatures
@@ -59,12 +52,12 @@
 ) (*SignatureAggregatorSameMessage, error) {
 
 	if len(publicKeys) == 0 {
-		return nil, newErrInvalidInputs("number of participants must be larger than 0, got %d", len(publicKeys))
+		return nil, engine.NewInvalidInputErrorf("number of participants must be larger than 0, got %d", len(publicKeys))
 	}
 	// sanity check for BLS keys
 	for i, key := range publicKeys {
 		if key == nil || key.Algorithm() != crypto.BLSBLS12381 {
-			return nil, newErrInvalidInputs("key at index %d is not a BLS key", i)
+			return nil, engine.NewInvalidInputErrorf("key at index %d is not a BLS key", i)
 		}
 	}
 
@@ -92,7 +85,7 @@
 // The function is not thread-safe.
 func (s *SignatureAggregatorSameMessage) Verify(signer int, sig crypto.Signature) (bool, error) {
 	if signer >= s.n || signer < 0 {
-		return false, newErrInvalidInputs("input index %d is invalid", signer)
+		return false, engine.NewInvalidInputErrorf("input index %d is invalid", signer)
 	}
 	return s.publicKeys[signer].Verify(sig, s.message, s.hasher)
 }
@@ -109,7 +102,7 @@
 // The function is not thread-safe.
 func (s *SignatureAggregatorSameMessage) VerifyAndAdd(signer int, sig crypto.Signature) (bool, error) {
 	if signer >= s.n || signer < 0 {
-		return false, newErrInvalidInputs("input index %d is invalid", signer)
+		return false, engine.NewInvalidInputErrorf("input index %d is invalid", signer)
 	}
 	_, duplicate := s.indexToSignature[signer]
 	if duplicate {
@@ -135,7 +128,7 @@
 // The function is not thread-safe.
 func (s *SignatureAggregatorSameMessage) TrustedAdd(signer int, sig crypto.Signature) error {
 	if signer >= s.n || signer < 0 {
-		return newErrInvalidInputs("input index %d is invalid", signer)
+		return engine.NewInvalidInputErrorf("input index %d is invalid", signer)
 	}
 	_, duplicate := s.indexToSignature[signer]
 	if duplicate {
@@ -179,7 +172,7 @@
 	if err != nil {
 		return nil, nil, errors.New("BLS signature aggregtion failed")
 	}
-	ok, err := s.VerifyAggregation(indices, aggregatedSignature)
+	ok, err := s.VerifyAggregate(indices, aggregatedSignature)
 	if err != nil {
 		return nil, nil, errors.New("BLS signature verification failed")
 	}
@@ -196,23 +189,8 @@
 // The function errors:
 //  - engine.InvalidInputErrorf if the indices are invalid
 //  - random error if the execution failed
-<<<<<<< HEAD
-func (s *SignatureAggregatorSameMessage) VerifyAggregation(signers []int, sig crypto.Signature) (bool, error) {
+func (s *SignatureAggregatorSameMessage) VerifyAggregate(signers []int, sig crypto.Signature) (bool, error) {
 	panic("implement me")
-}
-
-// SetMessage sets a new message in the structure.
-// This allows re-using the same structure with the same keys for different messages.
-// Once called, the fuction empties all internally stored signatures.
-// The function is not thread-safe.
-func (s *SignatureAggregatorSameMessage) SetMessage(message []byte) { // we could also update the DST here
-	s.message = message
-	// empty existing signatures
-	s.indexToSignature = make(map[int]string)
-=======
-func (s *SignatureAggregatorSameMessage) VerifyAggregate(sig crypto.Signature, signers []int) (bool, error) {
-	panic("implement me")
->>>>>>> 96be2b5d
 }
 
 // aggregatedKey returns the aggregated public key of the input signers.
