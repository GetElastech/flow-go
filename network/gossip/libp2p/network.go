package libp2p

import (
	"context"
	"fmt"
	"strings"
	"sync"

	"github.com/rs/zerolog"

	"github.com/onflow/flow-go/crypto/hash"
	engine2 "github.com/onflow/flow-go/engine"
	"github.com/onflow/flow-go/model/flow"
	"github.com/onflow/flow-go/module"
	"github.com/onflow/flow-go/network"
	"github.com/onflow/flow-go/network/gossip/libp2p/cache"
	"github.com/onflow/flow-go/network/gossip/libp2p/message"
	"github.com/onflow/flow-go/network/gossip/libp2p/middleware"
	"github.com/onflow/flow-go/network/gossip/libp2p/queue"
	"github.com/onflow/flow-go/network/gossip/libp2p/topology"
)

type identifierFilter func(ids ...flow.Identifier) ([]flow.Identifier, error)

// Network represents the overlay network of our peer-to-peer network, including
// the protocols for handshakes, authentication, gossiping and heartbeats.
type Network struct {
	sync.RWMutex
	logger          zerolog.Logger
	codec           network.Codec
	ids             flow.IdentityList
	me              module.Local
	mw              middleware.Middleware
	top             topology.Topology
	metrics         module.NetworkMetrics
	rcache          *cache.RcvCache // used to deduplicate incoming messages
	queue           queue.MessageQueue
	ctx             context.Context
	cancel          context.CancelFunc
	subscriptionMgr *subscriptionManager
}

// NewNetwork creates a new naive overlay network, using the given middleware to
// communicate to direct peers, using the given codec for serialization, and
// using the given state & cache interfaces to track volatile information.
// csize determines the size of the cache dedicated to keep track of received messages
func NewNetwork(
	log zerolog.Logger,
	codec network.Codec,
	ids flow.IdentityList,
	me module.Local,
	mw middleware.Middleware,
	csize int,
	top topology.Topology,
	metrics module.NetworkMetrics,
) (*Network, error) {

	rcache, err := cache.NewRcvCache(csize)
	if err != nil {
		return nil, fmt.Errorf("could not initialize cache: %w", err)
	}

	o := &Network{
		logger:          log,
		codec:           codec,
		me:              me,
		mw:              mw,
		rcache:          rcache,
		top:             top,
		metrics:         metrics,
		subscriptionMgr: newSubscriptionManager(mw),
	}
	o.ctx, o.cancel = context.WithCancel(context.Background())
	o.ids = ids

	// setup the message queue
	// create priority queue
	o.queue = queue.NewMessageQueue(o.ctx, queue.GetEventPriority, metrics)

	// create workers to read from the queue and call queueSubmitFunc
	queue.CreateQueueWorkers(o.ctx, queue.DefaultNumWorkers, o.queue, o.queueSubmitFunc)

	return o, nil
}

// Ready returns a channel that will close when the network stack is ready.
func (n *Network) Ready() <-chan struct{} {
	ready := make(chan struct{})
	go func() {
		err := n.mw.Start(n)
		if err != nil {
			n.logger.Fatal().Err(err).Msg("failed to start middleware")
		}
		close(ready)
	}()
	return ready
}

// Done returns a channel that will close when shutdown is complete.
func (n *Network) Done() <-chan struct{} {
	done := make(chan struct{})
	go func() {
		n.cancel()
		n.mw.Stop()
		close(done)
	}()
	return done
}

// Register will register the given engine with the given unique engine engineID,
// returning a conduit to directly submit messages to the message bus of the
// engine.
func (n *Network) Register(channelID string, engine network.Engine) (network.Conduit, error) {
	if _, ok := engine2.GetRolesByTopic(channelID); !ok {
		return nil, fmt.Errorf("unknown channel id: %s, should be registered in topic map", channelID)
	}

	err := n.subscriptionMgr.register(channelID, engine)
	if err != nil {
		return nil, fmt.Errorf("failed to register engine for channel %s: %w", channelID, err)
	}

	// create a cancellable child context
	ctx, cancel := context.WithCancel(n.ctx)

	// create the conduit
	conduit := &Conduit{
		ctx:       ctx,
		cancel:    cancel,
		channelID: channelID,
		submit:    n.submit,
		publish:   n.publish,
		unicast:   n.unicast,
		multicast: n.multicast,
		close:     n.unregister,
	}

	return conduit, nil
}

// unregister unregisters the engine for the specified channel. The engine will no longer be able to send or
// receive messages from that channelID
func (n *Network) unregister(channelID string) error {
	err := n.subscriptionMgr.unregister(channelID)
	if err != nil {
		return fmt.Errorf("failed to unregister engine for channelID %s: %w", channelID, err)
	}
	return nil
}

// Identity returns a map of all flow.Identifier to flow identity by querying the flow state
func (n *Network) Identity() (map[flow.Identifier]flow.Identity, error) {
	n.RLock()
	defer n.RUnlock()
	identifierToID := make(map[flow.Identifier]flow.Identity)
	for _, id := range n.ids {
		identifierToID[id.NodeID] = *id
	}
	return identifierToID, nil
}

<<<<<<< HEAD
// Topology returns the identities of a uniform subset of nodes in protocol state using the topology provided earlier.
// Independent invocations of Topology on different nodes collectively constructs a connected network graph.
func (n *Network) Topology() (flow.IdentityList, error) {
	myTopics := n.subscriptionMgr.registeredTopics()
	myFanout := flow.IdentityList{}

	// samples a connected component fanout from each topic and takes the
	// union of all fanouts.
	for _, topic := range myTopics {
		subset, err := n.top.Subset(n.ids, n.fanout(), topic)
		if err != nil {
			return nil, fmt.Errorf("failed to derive list of peer nodes to connect for topic %s: %w", topic, err)
		}
		myFanout = myFanout.Union(subset)
	}

	return myFanout, nil
=======
// Topology returns the identities of a uniform subset of nodes in protocol state using the topology provided earlier
func (n *Network) Topology() (flow.IdentityList, error) {
	n.RLock()
	defer n.RUnlock()
	// fanout is currently set to half of the system size for connectivity assurance
	fanout := uint(len(n.ids)+1) / 2
	subset, err := n.top.Subset(n.ids, fanout)
	if err != nil {
		return nil, fmt.Errorf("failed to derive list of peer nodes to connect to: %w", err)
	}
	return subset, nil
>>>>>>> add3a38f
}

func (n *Network) Receive(nodeID flow.Identifier, msg *message.Message) error {
	err := n.processNetworkMessage(nodeID, msg)
	if err != nil {
		return fmt.Errorf("could not process message: %w", err)
	}
	return nil
}

// SetIDs updates the identity list cached by the network layer
func (n *Network) SetIDs(ids flow.IdentityList) error {

	// remove self from id
	ids = ids.Filter(n.me.NotMeFilter())

	n.Lock()
	n.ids = ids
	n.Unlock()

	// update the allow list
	err := n.mw.UpdateAllowList()
	if err != nil {
		return fmt.Errorf("failed to update middleware allow list: %w", err)
	}

	return nil
}

func (n *Network) processNetworkMessage(senderID flow.Identifier, message *message.Message) error {
	// checks the cache for deduplication and adds the message if not already present
	if n.rcache.Add(message.EventID, message.ChannelID) {
		log := n.logger.With().
			Hex("sender_id", senderID[:]).
			Hex("event_id", message.EventID).
			Logger()

		// drops duplicate message
		log.Debug().
			Str("channel", message.ChannelID).
			Msg("dropping message due to duplication")

		n.metrics.NetworkDuplicateMessagesDropped(message.ChannelID, message.Type)

		return nil
	}

	// Convert message payload to a known message type
	decodedMessage, err := n.codec.Decode(message.Payload)
	if err != nil {
		return fmt.Errorf("could not decode event: %w", err)
	}

	// create queue message
	qm := queue.QueueMessage{
		Payload:   decodedMessage,
		Size:      message.Size(),
		ChannelID: message.ChannelID,
		SenderID:  senderID,
	}

	// insert the message in the queue
	err = n.queue.Insert(qm)
	if err != nil {
		return fmt.Errorf("failed to insert message in queue: %w", err)
	}

	return nil
}

// genNetworkMessage uses the codec to encode an event into a NetworkMessage
func (n *Network) genNetworkMessage(channelID string, event interface{}, targetIDs ...flow.Identifier) (*message.Message, error) {
	// encode the payload using the configured codec
	payload, err := n.codec.Encode(event)
	if err != nil {
		return nil, fmt.Errorf("could not encode event: %w", err)
	}

	// use a hash with an engine-specific salt to get the payload hash
	h := hash.NewSHA3_384()
	_, err = h.Write([]byte("libp2ppacking" + channelID))
	if err != nil {
		return nil, fmt.Errorf("could not hash channel ID as salt: %w", err)
	}

	_, err = h.Write(payload)
	if err != nil {
		return nil, fmt.Errorf("could not hash event: %w", err)
	}

	payloadHash := h.SumHash()

	var emTargets [][]byte
	for _, targetID := range targetIDs {
		tempID := targetID // avoid capturing loop variable
		emTargets = append(emTargets, tempID[:])
	}

	// get origin ID
	selfID := n.me.NodeID()
	originID := selfID[:]

	// get message type from event type and remove the asterisk prefix if present
	msgType := strings.TrimLeft(fmt.Sprintf("%T", event), "*")

	// cast event to a libp2p.Message
	msg := &message.Message{
		ChannelID: channelID,
		EventID:   payloadHash,
		OriginID:  originID,
		TargetIDs: emTargets,
		Payload:   payload,
		Type:      msgType,
	}

	return msg, nil
}

// submit method submits the given event for the given channel to the overlay layer
// for processing; it is used by engines through conduits.
func (n *Network) submit(channelID string, event interface{}, targetIDs ...flow.Identifier) error {

	// genNetworkMessage the event to get payload and event ID
	msg, err := n.genNetworkMessage(channelID, event, targetIDs...)
	if err != nil {
		return fmt.Errorf("could not cast the event into network message: %w", err)
	}

	// TODO: dedup the message here
	if len(targetIDs) > 1 {
		err = n.mw.Publish(msg, channelID)
	} else if len(targetIDs) == 1 {
		err = n.mw.SendDirect(msg, targetIDs[0])
	} else {
		return fmt.Errorf("empty target ID list for the message")
	}

	if err != nil {
		return fmt.Errorf("could not gossip event: %w", err)
	}

	return nil
}

// unicast sends the message in a reliable way to the given recipient.
// It uses 1-1 direct messaging over the underlying network to deliver the message.
// It returns an error if unicasting fails.
func (n *Network) unicast(channelID string, message interface{}, targetID flow.Identifier) error {
	if targetID == n.me.NodeID() {
		n.logger.Debug().Msg("network skips self unicasting")
		return nil
	}

	// generates network message (encoding) based on list of recipients
	msg, err := n.genNetworkMessage(channelID, message, targetID)
	if err != nil {
		return fmt.Errorf("unicast could not generate network message: %w", err)
	}

	err = n.mw.SendDirect(msg, targetID)
	if err != nil {
		return fmt.Errorf("failed to send message to %x: %w", targetID, err)
	}

	return nil
}

// publish sends the message in an unreliable way to the given recipients.
// In this context, unreliable means that the message is published over a libp2p pub-sub
// channel and can be read by any node subscribed to that channel.
// The selector could be used to optimize or restrict delivery.
func (n *Network) publish(channelID string, message interface{}, targetIDs ...flow.Identifier) error {

	err := n.sendOnChannel(channelID, message, targetIDs, n.removeSelfFilter)

	if err != nil {
		return fmt.Errorf("failed to publish on channel ID %s: %w", channelID, err)
	}

	return nil
}

// multicast unreliably sends the specified event over the channelID to randomly selected 'num' number of recipients
// selected from the specified targetIDs.
func (n *Network) multicast(channelID string, message interface{}, num uint, targetIDs ...flow.Identifier) error {

	filters := []identifierFilter{n.removeSelfFilter, sampleFilter(num)}

	err := n.sendOnChannel(channelID, message, targetIDs, filters...)

	// publishes the message to the selected targets
	if err != nil {
		return fmt.Errorf("failed to multicast on channel ID %s: %w", channelID, err)
	}

	return nil
}

// removeSelfFilter removes the flow.Identifier of this node if present, from the list of nodes
func (n *Network) removeSelfFilter(ids ...flow.Identifier) ([]flow.Identifier, error) {
	targetIDMinusSelf := make([]flow.Identifier, 0, len(ids))
	for _, t := range ids {
		if t != n.me.NodeID() {
			targetIDMinusSelf = append(targetIDMinusSelf, t)
		}
	}
	return targetIDMinusSelf, nil
}

// sampleFilter returns an identitiferFilter which returns a random sample from ids
func sampleFilter(size uint) identifierFilter {
	return func(ids ...flow.Identifier) ([]flow.Identifier, error) {
		return flow.Sample(size, ids...), nil
	}
}

// sendOnChannel sends the message on channelID to targetIDs after applying the all the filters to targetIDs
func (n *Network) sendOnChannel(channelID string, message interface{}, targetIDs []flow.Identifier, filters ...identifierFilter) error {

	var err error
	// filter the targetIDs
	for _, f := range filters {
		targetIDs, err = f(targetIDs...)
		// if filter failed
		if err != nil {
			return err
		}
		// if the filtration resulted in an empty list
		if len(targetIDs) == 0 {
			return fmt.Errorf("empty list of target ids")
		}
	}

	// generate network message (encoding) based on list of recipients
	msg, err := n.genNetworkMessage(channelID, message, targetIDs...)
	if err != nil {
		return fmt.Errorf("failed to generate network message for channel ID %s: %w", channelID, err)
	}

	// publish the message through the channelID, however, the message
	// is only restricted to targetIDs (if they subscribed to channel ID).
	err = n.mw.Publish(msg, channelID)
	if err != nil {
		return fmt.Errorf("failed to send message on channel ID %s: %w", channelID, err)
	}

	return nil
}

// queueSubmitFunc submits the message to the engine synchronously. It is the callback for the queue worker
// when it gets a message from the queue
func (n *Network) queueSubmitFunc(message interface{}) {
	qm := message.(queue.QueueMessage)
	eng, err := n.subscriptionMgr.getEngine(qm.ChannelID)
	if err != nil {
		n.logger.Error().
			Err(err).
			Str("channel_id", qm.ChannelID).
			Str("sender_id", qm.SenderID.String()).
			Msg("failed to submit message")
		return
	}

	// submit the message to the engine synchronously
	err = eng.Process(qm.SenderID, qm.Payload)
	if err != nil {
		n.logger.Error().
			Err(err).
			Str("channel_id", qm.ChannelID).
			Str("sender_id", qm.SenderID.String()).
			Msg("failed to process message")
	}
}<|MERGE_RESOLUTION|>--- conflicted
+++ resolved
@@ -159,37 +159,27 @@
 	return identifierToID, nil
 }
 
-<<<<<<< HEAD
 // Topology returns the identities of a uniform subset of nodes in protocol state using the topology provided earlier.
 // Independent invocations of Topology on different nodes collectively constructs a connected network graph.
 func (n *Network) Topology() (flow.IdentityList, error) {
+	n.RLock()
+	defer n.RUnlock()
+
+	fanout := uint(len(n.ids)+1) / 2
+
 	myTopics := n.subscriptionMgr.registeredTopics()
 	myFanout := flow.IdentityList{}
 
 	// samples a connected component fanout from each topic and takes the
 	// union of all fanouts.
 	for _, topic := range myTopics {
-		subset, err := n.top.Subset(n.ids, n.fanout(), topic)
+		subset, err := n.top.Subset(n.ids, fanout, topic)
 		if err != nil {
 			return nil, fmt.Errorf("failed to derive list of peer nodes to connect for topic %s: %w", topic, err)
 		}
 		myFanout = myFanout.Union(subset)
 	}
-
 	return myFanout, nil
-=======
-// Topology returns the identities of a uniform subset of nodes in protocol state using the topology provided earlier
-func (n *Network) Topology() (flow.IdentityList, error) {
-	n.RLock()
-	defer n.RUnlock()
-	// fanout is currently set to half of the system size for connectivity assurance
-	fanout := uint(len(n.ids)+1) / 2
-	subset, err := n.top.Subset(n.ids, fanout)
-	if err != nil {
-		return nil, fmt.Errorf("failed to derive list of peer nodes to connect to: %w", err)
-	}
-	return subset, nil
->>>>>>> add3a38f
 }
 
 func (n *Network) Receive(nodeID flow.Identifier, msg *message.Message) error {
