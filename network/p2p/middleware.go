--- conflicted
+++ resolved
@@ -7,7 +7,6 @@
 	"context"
 	"errors"
 	"fmt"
-	"strings"
 	"sync"
 	"time"
 
@@ -18,13 +17,13 @@
 	"github.com/libp2p/go-libp2p-core/peerstore"
 	"github.com/libp2p/go-libp2p-core/protocol"
 	"github.com/rs/zerolog"
-	"github.com/rs/zerolog/log"
 
 	"github.com/onflow/flow-go/engine"
 	"github.com/onflow/flow-go/model/flow"
 	"github.com/onflow/flow-go/module"
 	"github.com/onflow/flow-go/module/component"
 	"github.com/onflow/flow-go/module/irrecoverable"
+	"github.com/onflow/flow-go/module/metrics"
 	"github.com/onflow/flow-go/network"
 	"github.com/onflow/flow-go/network/message"
 	"github.com/onflow/flow-go/network/p2p/unicast"
@@ -49,8 +48,6 @@
 	// defines maximum message size in unicast mode for most messages
 	DefaultMaxUnicastMsgSize = 10 * mb // 10 mb
 
-	// TODO: use this for execution and verification nodes
-	// TODO: remove this once we've transitioned to Bitswap for Chunk Data Packs
 	// defines maximum message size in unicast mode for large messages
 	LargeMsgMaxUnicastMsgSize = gb // 1 gb
 
@@ -82,11 +79,7 @@
 	peerManagerFactory         PeerManagerFactoryFunc
 	peerManager                *PeerManager
 	unicastMessageTimeout      time.Duration
-<<<<<<< HEAD
-	connectionGating           bool
-=======
 	idTranslator               IDTranslator
->>>>>>> 7f08d7cd
 	previousProtocolStatePeers []peer.AddrInfo
 	component.Component
 }
@@ -313,10 +306,6 @@
 	m.wg.Wait()
 }
 
-<<<<<<< HEAD
-func (m *Middleware) writeMessage(stream libp2pnetwork.Stream, msg *message.DirectMessage) error {
-	stream.SetWriteDeadline(time.Now().Add(m.unicastMessageTimeout))
-=======
 // SendDirect sends msg on a 1-1 direct connection to the target ID. It models a guaranteed delivery asynchronous
 // direct one-to-one connection on the underlying network. No intermediate node on the overlay is utilized
 // as the router.
@@ -357,123 +346,52 @@
 	if err != nil {
 		return fmt.Errorf("failed to create stream for %s: %w", targetID, err)
 	}
->>>>>>> 7f08d7cd
 
 	// create a gogo protobuf writer
 	bufw := bufio.NewWriter(stream)
 	writer := ggio.NewDelimitedWriter(bufw)
 
-	err := writer.WriteMsg(msg)
-	if err != nil {
-		return fmt.Errorf("failed to write to stream: %w", err)
+	err = writer.WriteMsg(msg)
+	if err != nil {
+		return fmt.Errorf("failed to send message to %s: %w", targetID, err)
 	}
 
 	// flush the stream
 	err = bufw.Flush()
 	if err != nil {
-		return fmt.Errorf("failed to flush stream: %w", err)
-	}
+		return fmt.Errorf("failed to flush stream for %s: %w", targetID, err)
+	}
+
+	// close the stream immediately
+	err = stream.Close()
+	if err != nil {
+		return fmt.Errorf("failed to close the stream for %s: %w", targetID, err)
+	}
+
+	channel := metrics.ChannelOneToOne
+	if _, isStaked := m.ov.Identities().ByNodeID(targetID); !isStaked {
+		channel = metrics.ChannelOneToOneUnstaked
+	}
+	// OneToOne communication metrics are reported with topic OneToOne
+	m.metrics.NetworkMessageSent(msg.Size(), channel, msg.Type)
 
 	return nil
 }
 
-func (m *Middleware) readMessage(stream libp2pnetwork.Stream) (*message.Message, error) {
-	stream.SetReadDeadline(time.Now().Add(m.unicastMessageTimeout))
-
-	r := ggio.NewDelimitedReader(stream, LargeMsgMaxUnicastMsgSize)
-
-	var msg message.Message
-
-	// read the next message
-	err := r.ReadMsg(&msg)
-
-	if err != nil {
-		return nil, err
-	}
-
-	return &msg, nil
-}
-
-func (m *Middleware) withStream(ctx context.Context, channel network.Channel, target peer.ID, f func(libp2pnetwork.Stream) error) (err error) {
-	// TODO: how to tag the connection? maybe use a unique ID for each message?
-	tag := fmt.Sprintf("%v:%v", channel, msg.Type)
-
-	m.libP2PNode.connMgr.Protect(target, tag)
-	defer m.libP2PNode.connMgr.Unprotect(target, tag)
-
-	var stream libp2pnetwork.Stream
-
-	// TODO: get protocol from channel
-	stream, err = m.libP2PNode.CreateStream(ctx, channel, target)
-	if err != nil {
-		err = fmt.Errorf("failed to create stream for %s: %w", target, err)
-		return
-	}
-
-	// TODO: the whole point of deferring instead of just doing this after is that it covers panics.
-	// In that case, we should not let the decision between reset vs not be based on whether the error
-	// is nil or not, because it could panic. if it panics, we should treat that as a reset.
-	defer func() {
-		if err != nil {
-			resetErr := stream.Reset()
-
-			if resetErr != nil {
-				m.log.Err(resetErr).Msg("failed to reset stream")
-			}
-
-			return
-		}
-
-		err = stream.Close()
-
-		if err != nil {
-			err = fmt.Errorf("failed to close stream: %w", err)
-		}
-	}()
-
-	err = f(stream)
-
-	return
-}
-
-// SendDirect sends msg on a 1-1 direct connection to the target ID. It models a guaranteed delivery asynchronous
-// direct one-to-one connection on the underlying network. No intermediate node on the overlay is utilized
-// as the router.
-func (m *Middleware) SendDirect(channel network.Channel, msg *message.Message, target peer.ID) error {
-	return m.withStream(m.ctx, channel, target, func(s libp2pnetwork.Stream) error {
-		return m.writeMessage(s, msg)
-	})
-}
-
-func (m *Middleware) SendRequest(
-	channel network.Channel,
-	msg *message.Message,
-	target peer.ID,
-) (*message.Message, error) {
-	var resp *message.Message
-
-	if err := m.withStream(m.ctx, channel, target, func(s libp2pnetwork.Stream) error {
-		err := m.writeMessage(s, msg)
-
-		if err != nil {
-			return err
-		}
-
-		resp, err = m.readMessage(s)
-
-		if err != nil {
-			return err
-		}
-
-		return nil
-	}); err != nil {
-		return nil, err
-	}
-
-<<<<<<< HEAD
-	return resp, nil
-}
-=======
+// handleIncomingStream handles an incoming stream from a remote peer
+// it is a callback that gets called for each incoming stream by libp2p with a new stream object
+func (m *Middleware) handleIncomingStream(s libp2pnetwork.Stream) {
+	// qualify the logger with local and remote address
+	log := streamLogger(m.log, s)
+
+	log.Info().Msg("incoming stream received")
+
+	nodeID, err := m.idTranslator.GetFlowID(s.Conn().RemotePeer())
+	if err != nil {
+		log.Err(err).Str("peer_id", s.Conn().RemotePeer().Pretty()).Msg("could not translate peer ID of incoming stream")
+	}
+	_, isStaked := m.ov.Identities().ByNodeID(nodeID)
+
 	//create a new readConnection with the context of the middleware
 	conn := newReadConnection(m.ctx,
 		s, m.processAuthenticatedMessage,
@@ -481,91 +399,10 @@
 		m.metrics,
 		LargeMsgMaxUnicastMsgSize,
 		isStaked)
->>>>>>> 7f08d7cd
-
-func (m *Middleware) directMessageHandler(channel network.Channel) libp2pnetwork.StreamHandler {
-	return m.handleIncomingMessage(func(msg *message.Message, origin peer.ID, resp network.Responder) error {
-		// TODO: metrics for 1to1
-		// rc.metrics.NetworkMessageReceived(msg.Size(), channel, msg.Type)
-
-		err := m.ov.Receive(origin, channel, msg)
-
-		if err != nil {
-			// TODO: reset stream
-		}
-
-		// don't close stream!! this will be handled by
-
-		return nil
-	})
-}
-
-func (m *Middleware) resetStream(stream libp2pnetwork.Stream) error {
-	return stream.Reset()
-}
-
-func (m *Middleware) requestHandler(channel network.Channel) libp2pnetwork.StreamHandler {
-	return m.handleIncomingMessage(func(msg *message.Message, origin peer.ID, resp network.Responder) error {
-
-		// TODO: metrics for 1to1
-		// rc.metrics.NetworkMessageReceived(msg.Size(), channel, msg.Type)
-
-		err := m.ov.ReceiveRequest(origin, channel, msg, resp)
-
-		if err != nil {
-			// TODO: reset stream
-			resetErr := s.Reset()
-
-			if resetErr != nil {
-				log.Err(resetErr).Msg("failed to reset stream")
-			}
-
-			return
-		}
-
-		// close the stream
-
-		if err := s.Close(); err != nil {
-			log.Err(err).Msg("failed to close stream")
-		}
-
-		return nil
-	})
-}
-
-func (m *Middleware) incomingMessageHandler(msg *message.Message, origin peer.ID, resp network.Responder) error {
-	// TODO!!!!! For requests, we actually don't want to close the stream unless there's a failure!
-}
-
-func (m *Middleware) handleIncomingMessage(handler func(*message.Message, peer.ID, network.Responder) error) libp2pnetwork.StreamHandler {
-	return func(s libp2pnetwork.Stream) {
-		log := streamLogger(m.log, s)
-
-		log.Info().Msg("incoming stream received")
-
-		msg, err := m.readMessage(s)
-
-		if err != nil {
-			log.Err(err).Msg("failed to read message")
-
-			// TODO: close stream
-
-			return
-		}
-
-		sender := s.Conn().RemotePeer()
-
-		m.log.Debug().
-			Str("type", strings.TrimLeft(fmt.Sprintf("%T", msg), "*")).
-			Str("sender_id", sender.String()).
-			Msg("processing new message")
-
-		err = handler(msg, sender, NewResponder(s))
-
-		if err != nil {
-			log.Err(err).Msg("handler returned error")
-		}
-	}
+
+	// kick off the reception loop to continuously receive messages
+	m.wg.Add(1)
+	go conn.receiveLoop(m.wg)
 }
 
 // Subscribe subscribes the middleware to a channel.
@@ -585,7 +422,7 @@
 	}
 
 	// create a new readSubscription with the context of the middleware
-	rs := newReadSubscription(m.ctx, s, m.processMessage, m.log, m.metrics)
+	rs := newReadSubscription(m.ctx, s, m.processAuthenticatedMessage, m.log, m.metrics)
 	m.wg.Add(1)
 
 	// kick off the receive loop to continuously receive messages
@@ -609,6 +446,47 @@
 	m.peerManagerUpdate()
 
 	return nil
+}
+
+// processAuthenticatedMessage processes a message and a source (indicated by its peer ID) and eventually passes it to the overlay
+// In particular, it populates the `OriginID` field of the message with a Flow ID translated from this source.
+// The assumption is that the message has been authenticated at the network level (libp2p) to originate from the peer with ID `peerID`
+// this requirement is fulfilled by e.g. the output of readConnection and readSubscription
+func (m *Middleware) processAuthenticatedMessage(msg *message.Message, peerID peer.ID) {
+	flowID, err := m.idTranslator.GetFlowID(peerID)
+	if err != nil {
+		m.log.Warn().Err(err).Msgf("received message from unknown peer %v, and was dropped", peerID.String())
+		return
+	}
+
+	msg.OriginID = flowID[:]
+
+	m.processMessage(msg)
+}
+
+// processMessage processes a message and eventually passes it to the overlay
+func (m *Middleware) processMessage(msg *message.Message) {
+	originID := flow.HashToID(msg.OriginID)
+
+	m.log.Debug().
+		Str("channel", msg.ChannelID).
+		Str("type", msg.Type).
+		Str("origin_id", originID.String()).
+		Msg("processing new message")
+
+	// run through all the message validators
+	for _, v := range m.validators {
+		// if any one fails, stop message propagation
+		if !v.Validate(*msg) {
+			return
+		}
+	}
+
+	// if validation passed, send the message to the overlay
+	err := m.ov.Receive(originID, msg)
+	if err != nil {
+		m.log.Error().Err(err).Msg("could not deliver payload")
+	}
 }
 
 // Publish publishes a message on the channel. It models a distributed broadcast where the message is meant for all or
@@ -640,35 +518,41 @@
 		return fmt.Errorf("failed to publish the message: %w", err)
 	}
 
-	// TODO: uncomment this and remove msg type
-	// m.metrics.NetworkMessageSent(len(data), string(channel), msg.Type)
+	m.metrics.NetworkMessageSent(len(data), string(channel), msg.Type)
 
 	return nil
 }
 
-<<<<<<< HEAD
-// Ping pings the target node and returns the ping RTT or an error
-func (m *Middleware) Ping(targetID peer.ID) (message.PingResponse, time.Duration, error) {
-	return m.libP2PNode.Ping(m.ctx, targetID)
-}
-
-// UpdateAllowList fetches the most recent identifiers of the nodes from overlay
-// and updates the underlying libp2p node.
-func (m *Middleware) UpdateAllowList() {
-	// update libp2pNode's approve lists if this middleware also does connection gating
-	if m.connectionGating {
-		m.libP2PNode.UpdateAllowList(m.allPeers())
-	}
-
-	// update peer connections if this middleware also does peer management
-	m.peerManagerUpdate()
-}
-
-=======
->>>>>>> 7f08d7cd
 // IsConnected returns true if this node is connected to the node with id nodeID.
-func (m *Middleware) IsConnected(nodeID peer.ID) (bool, error) {
-	return m.libP2PNode.IsConnected(nodeID)
+func (m *Middleware) IsConnected(nodeID flow.Identifier) (bool, error) {
+	peerID, err := m.idTranslator.GetPeerID(nodeID)
+	if err != nil {
+		return false, fmt.Errorf("could not find peer id for target id: %w", err)
+	}
+	return m.libP2PNode.IsConnected(peerID)
+}
+
+// unicastMaxMsgSize returns the max permissible size for a unicast message
+func unicastMaxMsgSize(msg *message.Message) int {
+	switch msg.Type {
+	case "messages.ChunkDataResponse":
+		return LargeMsgMaxUnicastMsgSize
+	default:
+		return DefaultMaxUnicastMsgSize
+	}
+}
+
+// unicastMaxMsgDuration returns the max duration to allow for a unicast send to complete
+func (m *Middleware) unicastMaxMsgDuration(msg *message.Message) time.Duration {
+	switch msg.Type {
+	case "messages.ChunkDataResponse":
+		if LargeMsgUnicastTimeout > m.unicastMessageTimeout {
+			return LargeMsgMaxUnicastMsgSize
+		}
+		return m.unicastMessageTimeout
+	default:
+		return m.unicastMessageTimeout
+	}
 }
 
 // peerManagerUpdate request an update from the peer manager to connect to new peers and disconnect from unwanted peers
