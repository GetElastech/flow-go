--- conflicted
+++ resolved
@@ -16,11 +16,8 @@
 	myRole     flow.Role
 }
 
-<<<<<<< HEAD
-=======
 const UnstakedRole = flow.Role(0)
 
->>>>>>> 1985ef76
 func NewRoleBasedFilter(role flow.Role, idProvider id.IdentityProvider) *RoleBasedFilter {
 	filter := &RoleBasedFilter{
 		idProvider: idProvider,
@@ -35,11 +32,7 @@
 		return id.Role
 	}
 
-<<<<<<< HEAD
-	return 0
-=======
 	return UnstakedRole
->>>>>>> 1985ef76
 }
 
 func (f *RoleBasedFilter) allowed(role flow.Role, topic string) bool {
