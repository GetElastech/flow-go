--- conflicted
+++ resolved
@@ -458,11 +458,7 @@
 	lg := n.logger.With().Str("peer_id", peerID.Pretty()).Logger()
 
 	// If we do not currently have any addresses for the given peer, stream creation will almost
-<<<<<<< HEAD
-	// certainly fail. If this Node was configured with a DHT, we can try to lookup the address of
-=======
 	// certainly fail. If this Node was configured with a DHT, we can try to look up the address of
->>>>>>> db0f8022
 	// the peer in the DHT as a last resort.
 	if len(n.host.Peerstore().Addrs(peerID)) == 0 && n.dht != nil {
 		lg.Info().Msg("address not found in peer store, searching for peer in dht")
