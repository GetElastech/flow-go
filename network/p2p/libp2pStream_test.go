--- conflicted
+++ resolved
@@ -382,12 +382,8 @@
 		unittest.IdentifierFixture(),
 		"test_one_to_one_comm",
 		count,
-<<<<<<< HEAD
 		withDefaultStreamHandler(streamHandler),
 	)
-=======
-		append(opts, withDefaultStreamHandler(streamHandler))...)
->>>>>>> 4997a4f1
 	defer stopNodes(t, nodes)
 	require.Len(t, identities, count)
 
@@ -413,15 +409,23 @@
 	// node1: supports only plain unicast protocol
 	// node2: supports plain and gzip
 	sporkId := unittest.IdentifierFixture()
-	node1, id1 := nodeFixture(t,
+	node1, id1 := nodeFixture(
+		t,
 		ctx,
 		sporkId,
-		withDefaultStreamHandler(streamHandler))
-	node2, id2 := nodeFixture(t,
+		"test_unicast_over_stream_fallback",
+		withDefaultStreamHandler(streamHandler),
+	)
+
+	node2, id2 := nodeFixture(
+		t,
 		ctx,
 		sporkId,
+		"test_unicast_over_stream_fallback",
 		withDefaultStreamHandler(streamHandler),
-		withPreferredUnicasts([]unicast.ProtocolName{unicast.GzipCompressionUnicast}))
+		withPreferredUnicasts([]unicast.ProtocolName{unicast.GzipCompressionUnicast}),
+	)
+
 	defer stopNodes(t, []*Node{node1, node2})
 
 	testUnicastOverStreamRoundTrip(t, ctx, id1, node1, id2, node2, ch)
