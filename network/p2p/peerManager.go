--- conflicted
+++ resolved
@@ -5,10 +5,7 @@
 	"fmt"
 	"time"
 
-<<<<<<< HEAD
-=======
 	"github.com/libp2p/go-libp2p-core/host"
->>>>>>> 0a8729c7
 	"github.com/libp2p/go-libp2p-core/peer"
 	"github.com/rs/zerolog"
 
@@ -47,18 +44,6 @@
 	}
 }
 
-<<<<<<< HEAD
-// NewPeerManager creates a new peer manager which calls the peersProvider callback to get a list of peers to connect to
-// and it uses the connector to actually connect or disconnect from peers.
-func NewPeerManager(logger zerolog.Logger, peersProvider func() (peer.IDSlice, error),
-	connector Connector, options ...Option) *PeerManager {
-	pm := &PeerManager{
-		unit:          engine.NewUnit(),
-		logger:        logger,
-		peersProvider: peersProvider,
-		connector:     connector,
-		peerRequestQ:  make(chan struct{}, 1),
-=======
 type PeersProvider func() (peer.IDSlice, error)
 
 // NewPeerManager creates a new peer manager which calls the peersProvider callback to get a list of peers to connect to
@@ -72,7 +57,6 @@
 		connector:          connector,
 		peerRequestQ:       make(chan struct{}, 1),
 		peerUpdateInterval: DefaultPeerUpdateInterval,
->>>>>>> 0a8729c7
 	}
 	// apply options
 	for _, o := range options {
