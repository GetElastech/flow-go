package p2p

import (
	"context"
	"errors"
	"fmt"
	"strings"
	"sync"
	"time"

	"github.com/ipfs/go-datastore"
	"github.com/libp2p/go-libp2p-core/peer"
	"github.com/libp2p/go-libp2p-core/protocol"
	"github.com/rs/zerolog"

	"github.com/onflow/flow-go/crypto/hash"
	channels "github.com/onflow/flow-go/engine"
	"github.com/onflow/flow-go/model/flow"
	"github.com/onflow/flow-go/model/flow/filter"
	"github.com/onflow/flow-go/module"
	"github.com/onflow/flow-go/module/component"
	"github.com/onflow/flow-go/module/id"
	"github.com/onflow/flow-go/module/irrecoverable"
	"github.com/onflow/flow-go/network"
	netcache "github.com/onflow/flow-go/network/cache"
	"github.com/onflow/flow-go/network/message"
	"github.com/onflow/flow-go/network/queue"
	_ "github.com/onflow/flow-go/utils/binstat"
)

const (
	DefaultCacheSize = 10e4
	// eventIDPackingPrefix is used as a salt to generate payload hash for messages.
	eventIDPackingPrefix = "libp2ppacking"
)

// NotEjectedFilter is an identity filter that, when applied to the identity
// table at a given snapshot, returns all nodes that we should communicate with
// over the networking layer.
//
// NOTE: The protocol state includes nodes from the previous/next epoch that should
// be included in network communication. We omit any nodes that have been ejected.
var NotEjectedFilter = filter.Not(filter.Ejected)

// Network represents the overlay network of our peer-to-peer network, including
// the protocols for handshakes, authentication, gossiping and heartbeats.
type Network struct {
	sync.RWMutex
	identityProvider            id.IdentityProvider
	logger                      zerolog.Logger
	codec                       network.Codec
	me                          module.Local
	mw                          network.Middleware
	top                         network.Topology // used to determine fanout connections
	metrics                     module.NetworkMetrics
	rcache                      *netcache.ReceiveCache // used to deduplicate incoming messages
	queue                       network.MessageQueue
	subMngr                     network.SubscriptionManager // used to keep track of subscribed channels
	registerEngineRequests      chan *registerEngineRequest
	registerBlobServiceRequests chan *registerBlobServiceRequest
	*component.ComponentManager
}

var _ network.Network = (*Network)(nil)

type registerEngineRequest struct {
	channel          network.Channel
	messageProcessor network.MessageProcessor
	respChan         chan *registerEngineResp
}

type registerEngineResp struct {
	conduit network.Conduit
	err     error
}

type registerBlobServiceRequest struct {
	channel  network.Channel
	ds       datastore.Batching
	opts     []network.BlobServiceOption
	respChan chan *registerBlobServiceResp
}

type registerBlobServiceResp struct {
	blobService network.BlobService
	err         error
}

var ErrNetworkShutdown = errors.New("network has already shutdown")

// NewNetwork creates a new naive overlay network, using the given middleware to
// communicate to direct peers, using the given codec for serialization, and
// using the given state & cache interfaces to track volatile information.
// csize determines the size of the cache dedicated to keep track of received messages
func NewNetwork(
	log zerolog.Logger,
	codec network.Codec,
	me module.Local,
	mwFactory func() (network.Middleware, error),
	csize int,
	top network.Topology,
	sm network.SubscriptionManager,
	metrics module.NetworkMetrics,
	identityProvider id.IdentityProvider,
) (*Network, error) {

	rcache := netcache.NewReceiveCache(uint32(csize), log)
	mw, err := mwFactory()
	if err != nil {
		return nil, fmt.Errorf("could not create middleware: %w", err)
	}

	o := &Network{
		logger:                      log,
		codec:                       codec,
		me:                          me,
		mw:                          mw,
		rcache:                      rcache,
		top:                         top,
		metrics:                     metrics,
		subMngr:                     sm,
		identityProvider:            identityProvider,
		registerEngineRequests:      make(chan *registerEngineRequest),
		registerBlobServiceRequests: make(chan *registerBlobServiceRequest),
	}

	o.mw.SetOverlay(o)

	o.ComponentManager = component.NewComponentManagerBuilder().
		AddWorker(o.runMiddleware).
		AddWorker(o.processRegisterEngineRequests).
		AddWorker(o.processRegisterBlobServiceRequests).Build()

	return o, nil
}

func (n *Network) processRegisterEngineRequests(parent irrecoverable.SignalerContext, ready component.ReadyFunc) {
	<-n.mw.Ready()
	ready()

	for {
		select {
		case req := <-n.registerEngineRequests:
			conduit, err := n.handleRegisterEngineRequest(parent, req.channel, req.messageProcessor)
			resp := &registerEngineResp{
				conduit: conduit,
				err:     err,
			}

			select {
			case <-parent.Done():
				return
			case req.respChan <- resp:
			}
		case <-parent.Done():
			return
		}
	}
}

func (n *Network) processRegisterBlobServiceRequests(parent irrecoverable.SignalerContext, ready component.ReadyFunc) {
	<-n.mw.Ready()
	ready()

	for {
		select {
		case req := <-n.registerBlobServiceRequests:
			blobService, err := n.handleRegisterBlobServiceRequest(parent, req.channel, req.ds, req.opts)
			resp := &registerBlobServiceResp{
				blobService: blobService,
				err:         err,
			}

			select {
			case <-parent.Done():
				return
			case req.respChan <- resp:
			}
		case <-parent.Done():
			return
		}
	}
}

func (n *Network) runMiddleware(ctx irrecoverable.SignalerContext, ready component.ReadyFunc) {
	// setup the message queue
	// create priority queue
	n.queue = queue.NewMessageQueue(ctx, queue.GetEventPriority, n.metrics)

	// create workers to read from the queue and call queueSubmitFunc
	queue.CreateQueueWorkers(ctx, queue.DefaultNumWorkers, n.queue, n.queueSubmitFunc)

	n.mw.Start(ctx)
	<-n.mw.Ready()

	ready()

	<-n.mw.Done()
}

func (n *Network) handleRegisterEngineRequest(parent irrecoverable.SignalerContext, channel network.Channel, engine network.MessageProcessor) (network.Conduit, error) {
	if !channels.Exists(channel) {
		return nil, fmt.Errorf("unknown channel: %s, should be registered in topic map", channel)
	}

	err := n.subMngr.Register(channel, engine)
	if err != nil {
		return nil, fmt.Errorf("failed to register engine for channel %s: %w", channel, err)
	}

	n.logger.Info().
		Str("channel_id", channel.String()).
		Msg("channel successfully registered")

	// TODO: remove ctx field from Conduit
	// create a cancellable child context
	ctx, cancel := context.WithCancel(parent)

	// create the conduit
	conduit := &Conduit{
		ctx:       ctx,
		cancel:    cancel,
		channel:   channel,
		publish:   n.publish,
		unicast:   n.unicast,
		multicast: n.multicast,
		close:     n.unregister,
	}

	return conduit, nil
}

<<<<<<< HEAD
func (n *Network) handleRegisterBlobServiceRequest(parent irrecoverable.SignalerContext, channel network.Channel, ds datastore.Batching) (network.BlobService, error) {
	bs := n.mw.NewBlobService(channel, ds)
=======
func (n *Network) handleRegisterBlobServiceRequest(parent irrecoverable.SignalerContext, channel network.Channel, ds datastore.Batching, opts []network.BlobServiceOption) (network.BlobService, error) {
	bs := n.mw.NewBlobService(channel, ds, opts...)
>>>>>>> f16dabef

	// start the blob service using the network's context
	bs.Start(parent)

	return bs, nil
}

// Register will register the given engine with the given unique engine engineID,
// returning a conduit to directly submit messages to the message bus of the
// engine.
func (n *Network) Register(channel network.Channel, messageProcessor network.MessageProcessor) (network.Conduit, error) {
	respChan := make(chan *registerEngineResp)

	select {
	case <-n.ComponentManager.ShutdownSignal():
		return nil, ErrNetworkShutdown
	case n.registerEngineRequests <- &registerEngineRequest{
		channel:          channel,
		messageProcessor: messageProcessor,
		respChan:         respChan,
	}:
		select {
		case <-n.ComponentManager.ShutdownSignal():
			return nil, ErrNetworkShutdown
		case resp := <-respChan:
			return resp.conduit, resp.err
		}
	}
}

func (n *Network) RegisterPingService(pingProtocol protocol.ID, provider network.PingInfoProvider) (network.PingService, error) {
	select {
	case <-n.ComponentManager.ShutdownSignal():
		return nil, ErrNetworkShutdown
	default:
		return n.mw.NewPingService(pingProtocol, provider), nil
	}
}

// RegisterBlobService registers a BlobService on the given channel.
// The returned BlobService can be used to request blobs from the network.
func (n *Network) RegisterBlobService(channel network.Channel, ds datastore.Batching, opts ...network.BlobServiceOption) (network.BlobService, error) {
	respChan := make(chan *registerBlobServiceResp)

	select {
	case <-n.ComponentManager.ShutdownSignal():
		return nil, ErrNetworkShutdown
	case n.registerBlobServiceRequests <- &registerBlobServiceRequest{
		channel:  channel,
		ds:       ds,
		opts:     opts,
		respChan: respChan,
	}:
		select {
		case <-n.ComponentManager.ShutdownSignal():
			return nil, ErrNetworkShutdown
		case resp := <-respChan:
			return resp.blobService, resp.err
		}
	}
}

// unregister unregisters the engine for the specified channel. The engine will no longer be able to send or
// receive messages from that channel
func (n *Network) unregister(channel network.Channel) error {
	err := n.subMngr.Unregister(channel)
	if err != nil {
		return fmt.Errorf("failed to unregister engine for channel %s: %w", channel, err)
	}
	return nil
}

func (n *Network) Identities() flow.IdentityList {
	return n.identityProvider.Identities(NotEjectedFilter)
}

func (n *Network) Identity(pid peer.ID) (*flow.Identity, bool) {
	return n.identityProvider.ByPeerID(pid)
}

// Topology returns the identities of a uniform subset of nodes in protocol state using the topology provided earlier.
// Independent invocations of Topology on different nodes collectively constructs a connected network graph.
func (n *Network) Topology() (flow.IdentityList, error) {
	n.Lock()
	defer n.Unlock()

	subscribedChannels := n.subMngr.Channels()

	top, err := n.top.GenerateFanout(n.Identities(), subscribedChannels)
	if err != nil {
		return nil, fmt.Errorf("could not generate topology: %w, subscribed: %d", err, len(subscribedChannels))
	}
	return top, nil
}

func (n *Network) Receive(nodeID flow.Identifier, msg *message.Message) error {
	err := n.processNetworkMessage(nodeID, msg)
	if err != nil {
		return fmt.Errorf("could not process message: %w", err)
	}
	return nil
}

func (n *Network) processNetworkMessage(senderID flow.Identifier, message *message.Message) error {
	// checks the cache for deduplication and adds the message if not already present
	if !n.rcache.Add(message.EventID) {
		log := n.logger.With().
			Hex("sender_id", senderID[:]).
			Hex("event_id", message.EventID).
			Logger()

		// drops duplicate message
		log.Debug().
			Str("channel", message.ChannelID).
			Msg("dropping message due to duplication")

		n.metrics.NetworkDuplicateMessagesDropped(message.ChannelID, message.Type)

		return nil
	}

	// Convert message payload to a known message type
	decodedMessage, err := n.codec.Decode(message.Payload)
	if err != nil {
		return fmt.Errorf("could not decode event: %w", err)
	}

	// create queue message
	qm := queue.QMessage{
		Payload:  decodedMessage,
		Size:     message.Size(),
		Target:   network.Channel(message.ChannelID),
		SenderID: senderID,
	}

	// insert the message in the queue
	err = n.queue.Insert(qm)
	if err != nil {
		return fmt.Errorf("failed to insert message in queue: %w", err)
	}

	return nil
}

// genNetworkMessage uses the codec to encode an event into a NetworkMessage
func (n *Network) genNetworkMessage(channel network.Channel, event interface{}, targetIDs ...flow.Identifier) (*message.Message, error) {
	// encode the payload using the configured codec
	payload, err := n.codec.Encode(event)
	if err != nil {
		return nil, fmt.Errorf("could not encode event: %w", err)
	}

	//bs := binstat.EnterTimeVal(binstat.BinNet+":wire<3payload2message", int64(len(payload)))
	//defer binstat.Leave(bs)

	eventId, err := EventId(channel, payload)
	if err != nil {
		return nil, fmt.Errorf("could not generate event id for message: %x", err)
	}

	var emTargets [][]byte
	for _, targetID := range targetIDs {
		tempID := targetID // avoid capturing loop variable
		emTargets = append(emTargets, tempID[:])
	}

	// get origin ID
	selfID := n.me.NodeID()
	originID := selfID[:]

	// get message type from event type and remove the asterisk prefix if present
	msgType := strings.TrimLeft(fmt.Sprintf("%T", event), "*")

	// cast event to a libp2p.Message
	msg := &message.Message{
		ChannelID: channel.String(),
		EventID:   eventId,
		OriginID:  originID,
		TargetIDs: emTargets,
		Payload:   payload,
		Type:      msgType,
	}

	return msg, nil
}

// unicast sends the message in a reliable way to the given recipient.
// It uses 1-1 direct messaging over the underlying network to deliver the message.
// It returns an error if unicasting fails.
func (n *Network) unicast(channel network.Channel, message interface{}, targetID flow.Identifier) error {
	if targetID == n.me.NodeID() {
		n.logger.Debug().Msg("network skips self unicasting")
		return nil
	}

	// generates network message (encoding) based on list of recipients
	msg, err := n.genNetworkMessage(channel, message, targetID)
	if err != nil {
		return fmt.Errorf("unicast could not generate network message: %w", err)
	}

	err = n.mw.SendDirect(msg, targetID)
	if err != nil {
		return fmt.Errorf("failed to send message to %x: %w", targetID, err)
	}

	return nil
}

// publish sends the message in an unreliable way to the given recipients.
// In this context, unreliable means that the message is published over a libp2p pub-sub
// channel and can be read by any node subscribed to that channel.
// The selector could be used to optimize or restrict delivery.
func (n *Network) publish(channel network.Channel, message interface{}, targetIDs ...flow.Identifier) error {
	filteredIDs := flow.IdentifierList(targetIDs).Filter(n.removeSelfFilter())

	if len(filteredIDs) == 0 {
		return network.EmptyTargetList
	}

	err := n.sendOnChannel(channel, message, filteredIDs)

	if err != nil {
		return fmt.Errorf("failed to publish on channel %s: %w", channel, err)
	}

	return nil
}

// multicast unreliably sends the specified event over the channel to randomly selected 'num' number of recipients
// selected from the specified targetIDs.
func (n *Network) multicast(channel network.Channel, message interface{}, num uint, targetIDs ...flow.Identifier) error {
	selectedIDs := flow.IdentifierList(targetIDs).Filter(n.removeSelfFilter()).Sample(num)

	if len(selectedIDs) == 0 {
		return network.EmptyTargetList
	}

	err := n.sendOnChannel(channel, message, selectedIDs)

	// publishes the message to the selected targets
	if err != nil {
		return fmt.Errorf("failed to multicast on channel %s: %w", channel, err)
	}

	return nil
}

// removeSelfFilter removes the flow.Identifier of this node if present, from the list of nodes
func (n *Network) removeSelfFilter() flow.IdentifierFilter {
	return func(id flow.Identifier) bool {
		return id != n.me.NodeID()
	}
}

// sendOnChannel sends the message on channel to targets.
func (n *Network) sendOnChannel(channel network.Channel, message interface{}, targetIDs []flow.Identifier) error {
	n.logger.Debug().
		Interface("message", message).
		Str("channel", channel.String()).
		Str("target_ids", fmt.Sprintf("%v", targetIDs)).
		Msg("sending new message on channel")

	// generate network message (encoding) based on list of recipients
	msg, err := n.genNetworkMessage(channel, message, targetIDs...)
	if err != nil {
		return fmt.Errorf("failed to generate network message for channel %s: %w", channel, err)
	}

	// publish the message through the channel, however, the message
	// is only restricted to targetIDs (if they subscribed to channel).
	err = n.mw.Publish(msg, channel)
	if err != nil {
		return fmt.Errorf("failed to send message on channel %s: %w", channel, err)
	}

	return nil
}

// queueSubmitFunc submits the message to the engine synchronously. It is the callback for the queue worker
// when it gets a message from the queue
func (n *Network) queueSubmitFunc(message interface{}) {
	qm := message.(queue.QMessage)
	eng, err := n.subMngr.GetEngine(qm.Target)
	if err != nil {
		n.logger.Error().
			Err(err).
			Str("channel_id", qm.Target.String()).
			Str("sender_id", qm.SenderID.String()).
			Msg("failed to submit message")
		return
	}

	// submits the message to the engine synchronously and
	// tracks its processing time.
	startTimestamp := time.Now()

	err = eng.Process(qm.Target, qm.SenderID, qm.Payload)
	if err != nil {
		n.logger.Error().
			Err(err).
			Str("channel_id", qm.Target.String()).
			Str("sender_id", qm.SenderID.String()).
			Msg("failed to process message")
	}

	n.metrics.InboundProcessDuration(qm.Target.String(), time.Since(startTimestamp))
}

func EventId(channel network.Channel, payload []byte) (hash.Hash, error) {
	// use a hash with an engine-specific salt to get the payload hash
	h := hash.NewSHA3_384()
	_, err := h.Write([]byte(eventIDPackingPrefix + channel))
	if err != nil {
		return nil, fmt.Errorf("could not hash channel as salt: %w", err)
	}

	_, err = h.Write(payload)
	if err != nil {
		return nil, fmt.Errorf("could not hash event: %w", err)
	}

	return h.SumHash(), nil
}<|MERGE_RESOLUTION|>--- conflicted
+++ resolved
@@ -230,13 +230,8 @@
 	return conduit, nil
 }
 
-<<<<<<< HEAD
-func (n *Network) handleRegisterBlobServiceRequest(parent irrecoverable.SignalerContext, channel network.Channel, ds datastore.Batching) (network.BlobService, error) {
-	bs := n.mw.NewBlobService(channel, ds)
-=======
 func (n *Network) handleRegisterBlobServiceRequest(parent irrecoverable.SignalerContext, channel network.Channel, ds datastore.Batching, opts []network.BlobServiceOption) (network.BlobService, error) {
 	bs := n.mw.NewBlobService(channel, ds, opts...)
->>>>>>> f16dabef
 
 	// start the blob service using the network's context
 	bs.Start(parent)
