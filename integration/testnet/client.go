--- conflicted
+++ resolved
@@ -47,7 +47,6 @@
 func NewClient(addr string, chain flow.Chain) (*Client, error) {
 	key := unittest.ServiceAccountPrivateKey
 
-<<<<<<< HEAD
 	json, err := key.MarshalJSON()
 	if err != nil {
 		return nil, fmt.Errorf("cannot marshal key json: %w", err)
@@ -64,22 +63,18 @@
 	return NewClientWithKey(addr, &key, chain)
 }
 
-=======
-	return NewClientWithKey(addr, &key, chain)
-}
-
->>>>>>> 31f97386
 func (c *Client) GetSeqNumber() uint64 {
 	n := c.seqNo
 	c.seqNo++
 	return n
-<<<<<<< HEAD
 }
 
 func (c *Client) Events(ctx context.Context, typ string) ([]*access.EventsResponse_Result, error) {
 	return c.client.GetEvents(ctx, typ)
-=======
->>>>>>> 31f97386
+func (c *Client) GetSeqNumber() uint64 {
+	n := c.seqNo
+	c.seqNo++
+	return n
 }
 
 // DeployContract submits a transaction to deploy a contract with the given
