--- conflicted
+++ resolved
@@ -97,10 +97,7 @@
 		{image: defaultRegistry + "/execution:latest", name: "execution_1", address: "execution_1:2137"},
 		{image: defaultRegistry + "/access:latest", name: "access_1", address: "access_1:2137"},
 		{image: defaultRegistry + "/access:latest", name: "access_2", address: "access_2:2137"},
-<<<<<<< HEAD
-=======
 
->>>>>>> ffce01d8
 	}
 
 	assert.Subset(t, realData, expectedData)
