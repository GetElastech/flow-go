package main

import (
	"encoding/hex"
	"encoding/json"
	"flag"
	"fmt"
	"gopkg.in/yaml.v2"
	"io/ioutil"
	"os"
	"path/filepath"
	"runtime"
	"strings"
	"time"

	"github.com/onflow/flow-go/cmd/bootstrap/cmd"

	"github.com/plus3it/gorecurcopy"

	"github.com/onflow/flow-go/cmd/bootstrap/cmd"
	"github.com/onflow/flow-go/cmd/bootstrap/utils"
	"github.com/onflow/flow-go/cmd/build"
	"github.com/onflow/flow-go/crypto"
<<<<<<< HEAD
	"github.com/onflow/flow-go/integration/testnet"
=======
	testnet "github.com/onflow/flow-go/integration/testnet"
>>>>>>> c2ae96d4
	"github.com/onflow/flow-go/model/bootstrap"
	"github.com/onflow/flow-go/model/flow"
)

const (
<<<<<<< HEAD
	BootstrapDir             = "./bootstrap"
	ProfilerDir              = "./profiler"
	DataDir                  = "./data"
	TrieDir                  = "./trie"
	DockerComposeFile        = "./docker-compose.nodes.yml"
	DockerComposeFileVersion = "3.7"
	PrometheusTargetsFile    = "./targets.nodes.json"
	DefaultCollectionCount   = 3
	DefaultConsensusCount    = 3
	DefaultExecutionCount    = 1
	DefaultVerificationCount = 1
	DefaultAccessCount       = 1
	DefaultObserverCount     = 0
	DefaultNClusters         = 1
	DefaultProfiler          = false
	DefaultConsensusDelay    = 800 * time.Millisecond
	DefaultCollectionDelay   = 950 * time.Millisecond
	AccessAPIPort            = 3569
	ExecutionAPIPort         = 3600
	MetricsPort              = 8080
	RPCPort                  = 9000
	SecuredRPCPort           = 9001
	AdminToolPort            = 9002
	AdminToolLocalPort       = 3700
	HTTPPort                 = 8000
=======
	BootstrapDir                  = "./bootstrap"
	ProfilerDir                   = "./profiler"
	DataDir                       = "./data"
	TrieDir                       = "./trie"
	DockerComposeFile             = "./docker-compose.nodes.yml"
	DockerComposeFileVersion      = "3.7"
	PrometheusTargetsFile         = "./targets.nodes.json"
	DefaultAccessGatewayName      = "access_1"
	DefaultAccessGatewayContainer = "localnet_access_1"
	DefaultObserverName           = "observer"
	DefaultMaxObservers           = 1000
	DefaultCollectionCount        = 3
	DefaultConsensusCount         = 3
	DefaultExecutionCount         = 1
	DefaultVerificationCount      = 1
	DefaultAccessCount            = 1
	DefaultObserverCount          = 0
	DefaultNClusters              = 1
	DefaultProfiler               = false
	DefaultConsensusDelay         = 800 * time.Millisecond
	DefaultCollectionDelay        = 950 * time.Millisecond
	AccessAPIPort                 = 3569
	AccessPubNetworkPort          = 3800
	ExecutionAPIPort              = 3600
	MetricsPort                   = 8080
	RPCPort                       = 9000
	SecuredRPCPort                = 9001
	AdminToolPort                 = 9002
	AdminToolLocalPort            = 3700
	HTTPPort                      = 8000
>>>>>>> c2ae96d4
)

var (
	collectionCount        int
	consensusCount         int
	executionCount         int
	verificationCount      int
	accessCount            int
	observerCount          int
	nClusters              uint
	numViewsInStakingPhase uint64
	numViewsInDKGPhase     uint64
	numViewsEpoch          uint64
	profiler               bool
	consensusDelay         time.Duration
	collectionDelay        time.Duration
)

func init() {
	flag.IntVar(&collectionCount, "collection", DefaultCollectionCount, "number of collection nodes")
	flag.IntVar(&consensusCount, "consensus", DefaultConsensusCount, "number of consensus nodes")
	flag.IntVar(&executionCount, "execution", DefaultExecutionCount, "number of execution nodes")
	flag.IntVar(&verificationCount, "verification", DefaultVerificationCount, "number of verification nodes")
	flag.IntVar(&accessCount, "access", DefaultAccessCount, "number of staked access nodes")
<<<<<<< HEAD
	flag.IntVar(&observerCount, "observer", DefaultObserverCount, "number of observer nodes")
=======
	flag.IntVar(&observerCount, "observer", DefaultObserverCount, "number of observers")
>>>>>>> c2ae96d4
	flag.UintVar(&nClusters, "nclusters", DefaultNClusters, "number of collector clusters")
	flag.Uint64Var(&numViewsEpoch, "epoch-length", 10000, "number of views in epoch")
	flag.Uint64Var(&numViewsInStakingPhase, "epoch-staking-phase-length", 2000, "number of views in epoch staking phase")
	flag.Uint64Var(&numViewsInDKGPhase, "epoch-dkg-phase-length", 2000, "number of views in epoch dkg phase")
	flag.BoolVar(&profiler, "profiler", DefaultProfiler, "whether to enable the auto-profiler")
	flag.DurationVar(&consensusDelay, "consensus-delay", DefaultConsensusDelay, "delay on consensus node block proposals")
	flag.DurationVar(&collectionDelay, "collection-delay", DefaultCollectionDelay, "delay on collection node block proposals")
}

func generateBootstrapData(flowNetworkConf testnet.NetworkConfig) []testnet.ContainerConfig {
	// Prepare localnet host folders, mapped to Docker container volumes upon `docker compose up`
	prepareCommonHostFolders()
	_, _, _, flowNodeContainerConfigs, _, err := testnet.BootstrapNetwork(flowNetworkConf, BootstrapDir)
	if err != nil {
		panic(err)
	}
	fmt.Println("Flow test network bootstrapping data generated...")
	return flowNodeContainerConfigs
}

// localnet/bootstrap.go generates a docker compose file with images configured for a
// self-contained Flow network, and other peripheral services, such as Observer services.
// Private/Public keys and data are removed and re-created for the self-contained localnet
// environment with every invocation, and are intended solely for testing, not for production.
func main() {
	flag.Parse()

<<<<<<< HEAD
	fmt.Println("Bootstrapping a new FLITE network...")

	fmt.Printf("Node counts:\n")
	fmt.Printf("- Collection: %d\n", collectionCount)
	fmt.Printf("- Consensus: %d\n", consensusCount)
	fmt.Printf("- Execution: %d\n", executionCount)
	fmt.Printf("- Verification: %d\n", verificationCount)
	fmt.Printf("- Staked Access: %d\n", accessCount)
	fmt.Printf("- Observer: %d\n\n", observerCount)
=======
	// Prepare test node configurations of each type, access, execution, verification, etc
	flowNodes := prepareFlowNodes()
>>>>>>> c2ae96d4

	// Generate a Flow network config for localnet
	flowNetworkOpts := []testnet.NetworkConfigOpt{testnet.WithClusters(nClusters)}
	if numViewsEpoch != 0 {
		flowNetworkOpts = append(flowNetworkOpts, testnet.WithViewsInEpoch(numViewsEpoch))
	}
	if numViewsInStakingPhase != 0 {
		flowNetworkOpts = append(flowNetworkOpts, testnet.WithViewsInStakingAuction(numViewsInStakingPhase))
	}
	if numViewsInDKGPhase != 0 {
		flowNetworkOpts = append(flowNetworkOpts, testnet.WithViewsInDKGPhase(numViewsInDKGPhase))
	}
	flowNetworkConf := testnet.NewNetworkConfig("localnet", flowNodes, flowNetworkOpts...)
	displayFlowNetworkConf(flowNetworkConf)

	// Generate the Flow network bootstrap files for this localnet
	flowNodeContainerConfigs := generateBootstrapData(flowNetworkConf)

	// Generate Flow network services docker-compose-nodes.yml
	dockerServices := make(Services)
	dockerServices = prepareFlowServices(dockerServices, flowNodeContainerConfigs)
	serviceDisc := prepareServiceDiscovery(flowNodeContainerConfigs)
	err := writePrometheusConfig(serviceDisc)
	if err != nil {
		panic(err)
	}

	dockerServices = prepareObserverServices(dockerServices, flowNodeContainerConfigs)

	err = writeDockerComposeConfig(dockerServices)
	if err != nil {
		panic(err)
	}

	fmt.Print("Bootstrapping success!\n\n")
	displayPortAssignments()
	fmt.Println()

	fmt.Print("Run \"make start\" to launch the network.\n")
}

func displayFlowNetworkConf(flowNetworkConf testnet.NetworkConfig) {
	fmt.Printf("Network config:\n")
	fmt.Printf("- Clusters: %d\n", flowNetworkConf.NClusters)
	fmt.Printf("- Epoch Length: %d\n", flowNetworkConf.ViewsInEpoch)
	fmt.Printf("- Staking Phase Length: %d\n", flowNetworkConf.ViewsInStakingAuction)
	fmt.Printf("- DKG Phase Length: %d\n", flowNetworkConf.ViewsInDKGPhase)
}

func displayPortAssignments() {
	for i := 0; i < accessCount; i++ {
		fmt.Printf("Access %d Flow API will be accessible at localhost:%d\n", i+1, AccessAPIPort+i)
		fmt.Printf("Access %d public libp2p access will be accessible at localhost:%d\n\n", i+1, AccessPubNetworkPort+i)
	}
	for i := 0; i < executionCount; i++ {
		fmt.Printf("Execution API %d will be accessible at localhost:%d\n", i+1, ExecutionAPIPort+i)
	}
	fmt.Println()
	for i := 0; i < observerCount; i++ {
		fmt.Printf("Observer %d Flow API will be accessible at localhost:%d\n", i+1, (accessCount*2)+(AccessAPIPort)+2*i)
	}
}

func prepareCommonHostFolders() {
	// Remove and recreate working folders
	err := os.RemoveAll(BootstrapDir)
	if err != nil && !os.IsNotExist(err) {
		panic(err)
	}

	err = os.Mkdir(BootstrapDir, 0755)
	if err != nil {
		panic(err)
	}

	err = os.RemoveAll(ProfilerDir)
	if err != nil && !os.IsNotExist(err) {
		panic(err)
	}

	err = os.Mkdir(ProfilerDir, 0755)
	if err != nil && !os.IsExist(err) {
		panic(err)
	}

	err = os.RemoveAll(DataDir)
	if err != nil && !os.IsNotExist(err) {
		panic(err)
	}

	err = os.Mkdir(DataDir, 0755)
	if err != nil && !os.IsExist(err) {
		panic(err)
	}

	err = os.RemoveAll(TrieDir)
	if err != nil && !os.IsNotExist(err) {
		panic(err)
	}

	err = os.Mkdir(TrieDir, 0755)
	if err != nil && !os.IsExist(err) {
		panic(err)
	}
<<<<<<< HEAD

	_, _, _, containers, _, err := testnet.BootstrapNetwork(conf, BootstrapDir)
	if err != nil {
		panic(err)
	}

	fmt.Println("Node bootstrapping data generated...")

	services := prepareServices(containers)

	err = writeDockerComposeConfig(services)
	if err != nil {
		panic(err)
	}

	serviceDisc := prepareServiceDiscovery(containers)

	err = writePrometheusConfig(serviceDisc)
	if err != nil {
		panic(err)
	}

	fmt.Print("Bootstrapping success!\n\n")

	for i := 0; i < accessCount; i++ {
		fmt.Printf("Access API %d will be accessible at localhost:%d\n", i+1, AccessAPIPort+i)
	}
	for i := 0; i < executionCount; i++ {
		fmt.Printf("Execution API %d will be accessible at localhost:%d\n", i+1, ExecutionAPIPort+i)
	}
	for i := 0; i < observerCount; i++ {
		fmt.Printf("Observer Service %d will be accessible at localhost:%d\n", i+1, AccessAPIPort+accessCount+i)
	}

	fmt.Println()

	fmt.Print("Run \"make start\" to launch the network.\n")
=======
>>>>>>> c2ae96d4
}

func prepareFlowNodes() []testnet.NodeConfig {
	fmt.Println("Bootstrapping a new self-contained, self-connected Flow network...")
	fmt.Printf("Flow node counts:\n")
	fmt.Printf("- Collection: %d\n", collectionCount)
	fmt.Printf("- Consensus: %d\n", consensusCount)
	fmt.Printf("- Execution: %d\n", executionCount)
	fmt.Printf("- Verification: %d\n", verificationCount)
	fmt.Printf("- Access: %d\n", accessCount)
	fmt.Printf("- Observer: %d\n", observerCount)
	nodes := make([]testnet.NodeConfig, 0)

	for i := 0; i < collectionCount; i++ {
		nodes = append(nodes, testnet.NewNodeConfig(flow.RoleCollection))
	}
	for i := 0; i < consensusCount; i++ {
		nodes = append(nodes, testnet.NewNodeConfig(flow.RoleConsensus))
	}
	for i := 0; i < executionCount; i++ {
		nodes = append(nodes, testnet.NewNodeConfig(flow.RoleExecution))
	}
	for i := 0; i < verificationCount; i++ {
		nodes = append(nodes, testnet.NewNodeConfig(flow.RoleVerification))
	}
	for i := 0; i < accessCount; i++ {
		nodes = append(nodes, testnet.NewNodeConfig(flow.RoleAccess, func(cfg *testnet.NodeConfig) {
			// We let these access nodes to support observer services
			cfg.SupportsObserverNodes = true
		}))
	}
<<<<<<< HEAD

	for i := 0; i < observerCount; i++ {
		nodes = append(nodes, testnet.NewNodeConfig(flow.RoleObserverService, func(cfg *testnet.NodeConfig) {
			// Observers are services, and they may act as additional data providers for scaling in the future.
			cfg.SupportsObserverNodes = false
		}))
=======
	for i := 0; i < observerCount; i++ {
		nodes = append(nodes, testnet.NewNodeConfig(flow.RoleObserverService))
>>>>>>> c2ae96d4
	}

	return nodes
}

// Network ...
type Network struct {
	Version  string
	Services Services
}

// Services ...
type Services map[string]Service

// Service ...
type Service struct {
	Build       Build `yaml:"build,omitempty"`
	Image       string
	DependsOn   []string `yaml:"depends_on,omitempty"`
	Command     []string
	Environment []string `yaml:"environment,omitempty"`
	Volumes     []string
	Ports       []string `yaml:"ports,omitempty"`
	Links       []string `yaml:"links,omitempty"`
}

// Build ...
type Build struct {
	Context    string
	Dockerfile string
	Args       map[string]string
	Target     string
}

func prepareFlowServices(services Services, containers []testnet.ContainerConfig) Services {
	var (
		numCollection   = 0
		numConsensus    = 0
		numExecution    = 0
		numVerification = 0
		numAccess       = 0
		numObserver     = 0
	)
<<<<<<< HEAD

	var bootstrapAccessNodePublicKey crypto.PublicKey = nil
	var bootstrapAccessNodeAddress string
	var bootstrapAccessNodeContainer string

=======
>>>>>>> c2ae96d4
	for n, container := range containers {
		switch container.Role {
		case flow.RoleConsensus:
			services[container.ContainerName] = prepareConsensusService(
				container,
				numConsensus,
				n,
			)
			numConsensus++
		case flow.RoleCollection:
			services[container.ContainerName] = prepareCollectionService(
				container,
				numCollection,
				n,
			)
			numCollection++
		case flow.RoleExecution:
			services[container.ContainerName] = prepareExecutionService(container, numExecution, n)
			numExecution++
		case flow.RoleVerification:
			services[container.ContainerName] = prepareVerificationService(container, numVerification, n)
			numVerification++
		case flow.RoleAccess:
			services[container.ContainerName] = prepareAccessService(container, numAccess, n)
			if bootstrapAccessNodePublicKey == nil {
				// Collect bootstrap parameters to the first access node added
				bootstrapAccessNodePublicKey = container.NetworkPubKey()
				bootstrapAccessNodeAddress = strings.SplitN(container.Address, ":", 2)[0]
				// TODO switch to secure access
				bootstrapAccessNodeAddress = fmt.Sprintf("localnet_%s_1:%d", bootstrapAccessNodeAddress, SecuredRPCPort)
				bootstrapAccessNodeContainer = container.ContainerName
			}
			numAccess++
		}
	}

	for n, container := range containers {
		switch container.Role {
		case flow.RoleObserverService:
			services[container.ContainerName] = prepareObserverService(
				container, numAccess, n,
				bootstrapAccessNodeAddress, bootstrapAccessNodePublicKey, bootstrapAccessNodeContainer)
			// We use the port pool of access nodes to limit the port range count
			numAccess++
		case flow.RoleObserverService:
			services[container.ContainerName] = prepareService(container, numObserver, n)
			fmt.Printf("Observer Gateway: %v", services[container.ContainerName])
			numObserver++
		}
	}
	return services
}

func prepareService(container testnet.ContainerConfig, i int, n int) Service {

	// create a data dir for the node
	dataDir := "./" + filepath.Join(DataDir, container.Role.String(), container.NodeID.String())
	err := os.MkdirAll(dataDir, 0755)
	if err != nil && !os.IsExist(err) {
		panic(err)
	}

	// create the profiler dir for the node
	profilerDir := "./" + filepath.Join(ProfilerDir, container.Role.String(), container.NodeID.String())
	err = os.MkdirAll(profilerDir, 0755)
	if err != nil && !os.IsExist(err) {
		panic(err)
	}

	service := Service{
		Image: fmt.Sprintf("localnet-%s", container.Role),
		Command: []string{
			fmt.Sprintf("--nodeid=%s", container.NodeID),
			"--bootstrapdir=/bootstrap",
			"--datadir=/data/protocol",
			"--secretsdir=/data/secret",
			"--loglevel=DEBUG",
			fmt.Sprintf("--profiler-enabled=%t", profiler),
			// TODO change it to flag
			fmt.Sprintf("--tracer-enabled=%t", true),
			"--profiler-dir=/profiler",
			"--profiler-interval=2m",
		},
		Volumes: []string{
			fmt.Sprintf("%s:/bootstrap:z", BootstrapDir),
			fmt.Sprintf("%s:/profiler:z", profilerDir),
			fmt.Sprintf("%s:/data:z", dataDir),
		},
		Environment: []string{
			"JAEGER_AGENT_HOST=jaeger",
			"JAEGER_AGENT_PORT=6831",
			// NOTE: these env vars are not set by default, but can be set [1] to enable binstat logging:
			// [1] https://docs.docker.com/compose/environment-variables/#pass-environment-variables-to-containers
			"BINSTAT_ENABLE",
			"BINSTAT_LEN_WHAT",
			"BINSTAT_DMP_NAME",
			"BINSTAT_DMP_PATH",
		},
	}

	// only specify build config for first service of each role
	if i == 0 || container.Role == flow.RoleObserverService {
		service.Build = Build{
			Context:    "../../",
			Dockerfile: "cmd/Dockerfile",
			Args: map[string]string{
				"TARGET":  container.Role.String(),
				"VERSION": build.Semver(),
				"COMMIT":  build.Commit(),
				"GOARCH":  runtime.GOARCH,
			},
			Target: "production",
		}

		// bring up access node before any other nodes
		if container.Role == flow.RoleConsensus ||
			container.Role == flow.RoleCollection ||
			container.Role == flow.RoleObserverService {
			service.DependsOn = []string{"access_1"}
		}
	} else {
		// remaining services of this role must depend on first service
		service.DependsOn = []string{
			fmt.Sprintf("%s_1", container.Role),
		}
	}

	return service
}

// NOTE: accessNodeIDS is a comma separated list of access node IDS
func prepareConsensusService(container testnet.ContainerConfig, i int, n int) Service {
	service := prepareService(container, i, n)

	timeout := 1200*time.Millisecond + consensusDelay
	service.Command = append(
		service.Command,
		fmt.Sprintf("--block-rate-delay=%s", consensusDelay),
		fmt.Sprintf("--hotstuff-timeout=%s", timeout),
		fmt.Sprintf("--hotstuff-min-timeout=%s", timeout),
		fmt.Sprintf("--chunk-alpha=1"),
		fmt.Sprintf("--emergency-sealing-active=false"),
		fmt.Sprintf("--insecure-access-api=false"),
		fmt.Sprint("--access-node-ids=*"),
	)

	service.Ports = []string{
		fmt.Sprintf("%d:%d", AdminToolLocalPort+n, AdminToolPort),
	}

	return service
}

func prepareVerificationService(container testnet.ContainerConfig, i int, n int) Service {
	service := prepareService(container, i, n)

	service.Command = append(
		service.Command,
		fmt.Sprintf("--chunk-alpha=1"),
	)

	service.Ports = []string{
		fmt.Sprintf("%d:%d", AdminToolLocalPort+n, AdminToolPort),
	}

	return service
}

// NOTE: accessNodeIDS is a comma separated list of access node IDS
func prepareCollectionService(container testnet.ContainerConfig, i int, n int) Service {
	service := prepareService(container, i, n)

	timeout := 1200*time.Millisecond + collectionDelay
	service.Command = append(
		service.Command,
		fmt.Sprintf("--block-rate-delay=%s", collectionDelay),
		fmt.Sprintf("--hotstuff-timeout=%s", timeout),
		fmt.Sprintf("--hotstuff-min-timeout=%s", timeout),
		fmt.Sprintf("--ingress-addr=%s:%d", container.ContainerName, RPCPort),
		fmt.Sprintf("--insecure-access-api=false"),
		fmt.Sprint("--access-node-ids=*"),
	)

	service.Ports = []string{
		fmt.Sprintf("%d:%d", AdminToolLocalPort+n, AdminToolPort),
	}

	return service
}

func prepareExecutionService(container testnet.ContainerConfig, i int, n int) Service {
	service := prepareService(container, i, n)

	// create the execution state dir for the node
	trieDir := "./" + filepath.Join(TrieDir, container.Role.String(), container.NodeID.String())
	err := os.MkdirAll(trieDir, 0755)
	if err != nil && !os.IsExist(err) {
		panic(err)
	}

	// we need to actually copy the execution state into the directory for bootstrapping
	sourceDir := "./" + filepath.Join(BootstrapDir, bootstrap.DirnameExecutionState)
	err = gorecurcopy.CopyDirectory(sourceDir, trieDir)
	if err != nil {
		panic(err)
	}

	service.Command = append(
		service.Command,
		"--triedir=/trie",
		fmt.Sprintf("--rpc-addr=%s:%d", container.ContainerName, RPCPort),
	)

	service.Volumes = append(
		service.Volumes,
		fmt.Sprintf("%s:/trie:z", trieDir),
	)

	service.Ports = []string{
		fmt.Sprintf("%d:%d", ExecutionAPIPort+2*i, RPCPort),
		fmt.Sprintf("%d:%d", ExecutionAPIPort+(2*i+1), SecuredRPCPort),
		fmt.Sprintf("%d:%d", AdminToolLocalPort+n, AdminToolPort),
	}

	return service
}

func prepareAccessService(container testnet.ContainerConfig, i int, n int) Service {
	service := prepareService(container, i, n)

	service.Command = append(service.Command, []string{
		fmt.Sprintf("--rpc-addr=%s:%d", container.ContainerName, RPCPort),
		fmt.Sprintf("--secure-rpc-addr=%s:%d", container.ContainerName, SecuredRPCPort),
		fmt.Sprintf("--http-addr=%s:%d", container.ContainerName, HTTPPort),
		fmt.Sprintf("--collection-ingress-port=%d", RPCPort),
		"--supports-unstaked-node=true",
		fmt.Sprintf("--public-network-address=%s:%d", container.ContainerName, AccessPubNetworkPort),
		"--log-tx-time-to-finalized",
		"--log-tx-time-to-executed",
		"--log-tx-time-to-finalized-executed",
	}...)

	service.Ports = []string{
		fmt.Sprintf("%d:%d", AccessPubNetworkPort+i, AccessPubNetworkPort),
		fmt.Sprintf("%d:%d", AccessAPIPort+2*i, RPCPort),
		fmt.Sprintf("%d:%d", AccessAPIPort+(2*i+1), SecuredRPCPort),
	}

	return service
}

func prepareObserverService(container testnet.ContainerConfig, i int, n int, bootstrapAddress string, bootstrapPubKey crypto.PublicKey, bootstrapContainer string) Service {
	container.Role = flow.RoleObserverService
	service := prepareService(container, i, n)

	// Generate the key in production: go run -tags relic ./cmd/bootstrap observer-network-key -f /tmp/network-key
	observerNetworkKeyPath := "./observer-network-key"
	dockerObserverNetworkKeyPath := "/bootstrap-observer-network-key"
	_ = os.Remove(observerNetworkKeyPath)
	cmd.ObserverNetworkKeyWrite(observerNetworkKeyPath)
	service.Volumes = append(service.Volumes, fmt.Sprintf("%s:%s:z", observerNetworkKeyPath, dockerObserverNetworkKeyPath))

	// hex encode and write to file
	bootstrapAddresses := fmt.Sprintf("%v", bootstrapAddress) // TODO SecuredRPCPort?
	bootstrapPublicKeys := fmt.Sprintf("%v", hex.EncodeToString(bootstrapPubKey.Encode()))

	service.Command = append(service.Command, []string{
		fmt.Sprintf("--rpc-addr=%s:%d", container.ContainerName, RPCPort),
		fmt.Sprintf("--secure-rpc-addr=%s:%d", container.ContainerName, SecuredRPCPort),
		fmt.Sprintf("--http-addr=%s:%d", container.ContainerName, HTTPPort),
		fmt.Sprintf("--collection-ingress-port=%d", RPCPort),
		"--log-tx-time-to-finalized",
		"--log-tx-time-to-executed",
		"--log-tx-time-to-finalized-executed",
		fmt.Sprintf("--observer-networking-key-path=%s", dockerObserverNetworkKeyPath),
		fmt.Sprintf("--bootstrap-node-addresses=%s", bootstrapAddresses),
		fmt.Sprintf("--bootstrap-node-public-keys=%s", bootstrapPublicKeys),
		fmt.Sprintf("--public-network-address=%s:%d", "localhost", AccessAPIPort+2*i),
	}...)

	service.Links = []string{bootstrapContainer}

	service.Ports = []string{
		fmt.Sprintf("%d:%d", AccessAPIPort+2*i, RPCPort),
		fmt.Sprintf("%d:%d", AccessAPIPort+(2*i+1), SecuredRPCPort),
	}

	return service
}

func writeDockerComposeConfig(services Services) error {
	f, err := openAndTruncate(DockerComposeFile)
	if err != nil {
		return err
	}

	network := Network{
		Version:  DockerComposeFileVersion,
		Services: services,
	}

	enc := yaml.NewEncoder(f)

	err = enc.Encode(&network)
	if err != nil {
		return err
	}

	return nil
}

// PrometheusServiceDiscovery ...
type PrometheusServiceDiscovery []PrometheusTargetList

// PrometheusTargetList ...
type PrometheusTargetList struct {
	Targets []string          `json:"targets"`
	Labels  map[string]string `json:"labels"`
}

func newPrometheusTargetList(role flow.Role) PrometheusTargetList {
	return PrometheusTargetList{
		Targets: make([]string, 0),
		Labels: map[string]string{
			"job":  "flow",
			"role": role.String(),
		},
	}
}

func prepareServiceDiscovery(containers []testnet.ContainerConfig) PrometheusServiceDiscovery {
	targets := map[flow.Role]PrometheusTargetList{
		flow.RoleCollection:   newPrometheusTargetList(flow.RoleCollection),
		flow.RoleConsensus:    newPrometheusTargetList(flow.RoleConsensus),
		flow.RoleExecution:    newPrometheusTargetList(flow.RoleExecution),
		flow.RoleVerification: newPrometheusTargetList(flow.RoleVerification),
		flow.RoleAccess:       newPrometheusTargetList(flow.RoleAccess),
	}

	for _, container := range containers {
		containerAddr := fmt.Sprintf("%s:%d", container.ContainerName, MetricsPort)
		containerTargets := targets[container.Role]
		containerTargets.Targets = append(containerTargets.Targets, containerAddr)
		targets[container.Role] = containerTargets
	}

	return PrometheusServiceDiscovery{
		targets[flow.RoleCollection],
		targets[flow.RoleConsensus],
		targets[flow.RoleExecution],
		targets[flow.RoleVerification],
		targets[flow.RoleAccess],
	}
}

func writePrometheusConfig(serviceDisc PrometheusServiceDiscovery) error {
	f, err := openAndTruncate(PrometheusTargetsFile)
	if err != nil {
		return err
	}

	enc := json.NewEncoder(f)

	err = enc.Encode(&serviceDisc)
	if err != nil {
		return err
	}

	return nil
}

func openAndTruncate(filename string) (*os.File, error) {
	f, err := os.OpenFile(filename, os.O_RDWR|os.O_CREATE, 0755)
	if err != nil {
		return nil, err
	}

	// overwrite current file contents
	err = f.Truncate(0)
	if err != nil {
		return nil, err
	}

	_, err = f.Seek(0, 0)
	if err != nil {
		return nil, err
	}

	return f, nil
}

//////
//
// Observer functions
//

func prepareObserverProfilerFolder(observerName string) string {
	// Create a profiler folder (on the host) for the named Observer
	profilerDir := getObserverProfilerDir(observerName)
	err := os.MkdirAll(profilerDir, 0755)
	if err != nil && !os.IsExist(err) {
		panic(err)
	}
	return profilerDir
}

func prepareObserverDataFolder(observerName string) string {
	dataDir := getObserverDataDir(observerName)
	err := os.MkdirAll(dataDir, 0755)
	if err != nil && !os.IsExist(err) {
		panic(err)
	}
	return dataDir
}

func getObserverProfilerDir(observerName string) string {
	return "./" + filepath.Join(ProfilerDir, observerName)
}

func getObserverDataDir(observerName string) string {
	return "./" + filepath.Join(DataDir, observerName)
}

func getAccessGatewayPublicKey(flowNodeContainerConfigs []testnet.ContainerConfig) (string, error) {
	for _, container := range flowNodeContainerConfigs {
		if container.ContainerName == DefaultAccessGatewayName {
			// remove the "0x"..0000 portion of the key
			return container.NetworkPubKey().String()[2:], nil
		}
	}
	return "", fmt.Errorf("Unable to find public key for Access Gateway expected in container '%s'", DefaultAccessGatewayName)
}

func writeObserverPrivateKey(observerName string) {
	// make the observer private key for named observer
	// only used for localnet, not for use with production
	networkSeed := cmd.GenerateRandomSeed(crypto.KeyGenSeedMinLenECDSASecp256k1)
	networkKey, err := utils.GenerateUnstakedNetworkingKey(networkSeed)
	if err != nil {
		panic(err)
	}

	// hex encode
	keyBytes := networkKey.Encode()
	output := make([]byte, hex.EncodedLen(len(keyBytes)))
	hex.Encode(output, keyBytes)

	// write to file
	outputFile := fmt.Sprintf("%s/private-root-information/%s_key", BootstrapDir, observerName)
	err = ioutil.WriteFile(outputFile, output, 0600)
	if err != nil {
		panic(err)
	}
}

func prepareObserverService(i int, observerName string, agPublicKey string, profilerDir string, dataDir string) Service {
	publicEndpointNodeID, _ := flow.HexStringToIdentifier(agPublicKey[0:64])
	observerService := Service{
		Image: fmt.Sprintf("localnet-%s", DefaultObserverName),
		Command: []string{
			fmt.Sprintf("--nodeid=%s", publicEndpointNodeID), // this can be removed later
			fmt.Sprintf("--bootstrap-node-addresses=%s:%d", DefaultAccessGatewayContainer, AccessPubNetworkPort),
			fmt.Sprintf("--bootstrap-node-public-keys=%s", agPublicKey),
			fmt.Sprintf("--observer-networking-key-path=/bootstrap/private-root-information/%s_key", observerName),
			fmt.Sprintf("--bind=0.0.0.0:0"),
			fmt.Sprintf("--rpc-addr=%s:%d", observerName, RPCPort),
			fmt.Sprintf("--secure-rpc-addr=%s:%d", observerName, SecuredRPCPort),
			fmt.Sprintf("--http-addr=%s:%d", observerName, HTTPPort),
			fmt.Sprintf("--collection-ingress-port=%d", RPCPort),
			"--log-tx-time-to-finalized",
			"--log-tx-time-to-executed",
			"--log-tx-time-to-finalized-executed",
			"--bootstrapdir=/bootstrap",
			"--datadir=/data/protocol",
			"--secretsdir=/data/secret",
			"--loglevel=DEBUG",
			fmt.Sprintf("--profiler-enabled=%t", true),
			fmt.Sprintf("--tracer-enabled=%t", false),
			"--profiler-dir=/profiler",
			"--profiler-interval=2m",
		},
		Volumes: []string{
			fmt.Sprintf("%s:/bootstrap:z", BootstrapDir),
			fmt.Sprintf("%s:/profiler:z", profilerDir),
			fmt.Sprintf("%s:/data:z", dataDir),
		},
		Environment: []string{
			"JAEGER_AGENT_HOST=jaeger",
			"JAEGER_AGENT_PORT=6831",
			"BINSTAT_ENABLE",
			"BINSTAT_LEN_WHAT",
			"BINSTAT_DMP_NAME",
			"BINSTAT_DMP_PATH",
		},
	}
	observerService.DependsOn = []string{}
	if i == 0 {
		observerService.Build = Build{
			Context:    "../../",
			Dockerfile: "cmd/Dockerfile",
			Args: map[string]string{
				"TARGET":  "observer",
				"VERSION": build.Semver(),
				"COMMIT":  build.Commit(),
				"GOARCH":  runtime.GOARCH,
			},
			Target: "production",
		}
	} else {
		// remaining services of this role must depend on first service
		observerService.DependsOn = append(observerService.DependsOn, fmt.Sprintf("%s_1", DefaultObserverName))
	}
	// observer services rely on the access gateway
	observerService.DependsOn = append(observerService.DependsOn, DefaultAccessGatewayName)
	observerService.Links = []string{DefaultAccessGatewayName}
	observerService.Ports = []string{
		// Flow API ports come in pairs, open and secure. While the guest port is always
		// the same from the guest's perspective, the host port numbering accounts for the presence
		// of multiple pairs of listeners on the host to avoid port collisions. Observer listener pairs
		// are numbered just after the Access listeners on the host network by prior convention
		fmt.Sprintf("%d:%d", (accessCount*2)+AccessAPIPort+(2*i), RPCPort),
		fmt.Sprintf("%d:%d", (accessCount*2)+AccessAPIPort+(2*i)+1, SecuredRPCPort),
	}
	fmt.Printf("Access Gateway (%s) public network libp2p key: %s\n\n", DefaultAccessGatewayName, agPublicKey)
	return observerService
}

func withObserverFeature(service Service, i int, observerName string, agPublicKey string) Service {
	// Generate the key in production: go run -tags relic ./cmd/bootstrap observer-network-key -f /tmp/network-key
	observerNetworkKeyPath := "./observer-network-key"
	dockerObserverNetworkKeyPath := "/bootstrap-observer-network-key"
	_ = os.Remove(observerNetworkKeyPath)
	cmd.ObserverNetworkKeyWrite(observerNetworkKeyPath)
	service.Volumes = append(service.Volumes, fmt.Sprintf("%s:%s:z", observerNetworkKeyPath, dockerObserverNetworkKeyPath))

	// hex encode and write to file
	bootstrapAddresses := fmt.Sprintf("%s:%d", DefaultAccessGatewayContainer, AccessPubNetworkPort) // TODO SecuredRPCPort?
	bootstrapPublicKeys := fmt.Sprintf("%v", agPublicKey)

	service.Image = fmt.Sprintf("localnet-observer")
	service.Command = append(service.Command, []string{
		fmt.Sprintf("--rpc-addr=%s:%d", observerName, RPCPort),
		fmt.Sprintf("--secure-rpc-addr=%s:%d", observerName, SecuredRPCPort),
		fmt.Sprintf("--http-addr=%s:%d", observerName, HTTPPort),
		fmt.Sprintf("--collection-ingress-port=%d", RPCPort),
		"--log-tx-time-to-finalized",
		"--log-tx-time-to-executed",
		"--log-tx-time-to-finalized-executed",
		fmt.Sprintf("--observer-networking-key-path=%s", dockerObserverNetworkKeyPath),
		fmt.Sprintf("--bootstrap-node-addresses=%s", bootstrapAddresses),
		fmt.Sprintf("--bootstrap-node-public-keys=%s", bootstrapPublicKeys),
		fmt.Sprintf("--public-network-address=%s:%d", "localhost", AccessAPIPort+2*i),
	}...)

	service.Links = []string{DefaultAccessGatewayName}

	service.Ports = []string{
		fmt.Sprintf("%d:%d", (accessCount*2)+(AccessAPIPort)+2*i, RPCPort),
		fmt.Sprintf("%d:%d", (accessCount*2)+(AccessAPIPort)+(2*i+1), SecuredRPCPort),
	}

	return service
}

func prepareObserverServices(dockerServices Services, flowNodeContainerConfigs []testnet.ContainerConfig) Services {
	if observerCount == 0 {
		return dockerServices
	}

	if accessCount < 1 {
		panic("Observers require at least one Access node to serve as an Access Gateway")
	}

	// Some reasonable maximum is needed to prevent conflicts with the Flow API ports
	if observerCount > DefaultMaxObservers {
		panic(fmt.Sprintf("No more than %d observers are permitted within localnet", DefaultMaxObservers))
	}

	agPublicKey, err := getAccessGatewayPublicKey(flowNodeContainerConfigs)
	if err != nil {
		panic(err)
	}
	fmt.Printf("Access Gateway (%s) public network libp2p key: %s\n\n", DefaultAccessGatewayName, agPublicKey)

	for i := 0; i < observerCount; i++ {
		observerName := fmt.Sprintf("%s_%d", DefaultObserverName, i+1)
		//profilerDir := prepareObserverProfilerFolder(observerName)
		//dataDir := prepareObserverDataFolder(observerName)
		//observerService := prepareObserverService(i, observerName, agPublicKey, profilerDir, dataDir)

		// Add a docker container for this named Observer
		dockerServices[observerName] = withObserverFeature(dockerServices[observerName], i, observerName, agPublicKey)

		// Generate observer private key (localnet only, not for production)
		writeObserverPrivateKey(observerName)
	}
	fmt.Println()
	fmt.Println("Observer services bootstrapping data generated...")

	return dockerServices
}<|MERGE_RESOLUTION|>--- conflicted
+++ resolved
@@ -5,7 +5,6 @@
 	"encoding/json"
 	"flag"
 	"fmt"
-	"gopkg.in/yaml.v2"
 	"io/ioutil"
 	"os"
 	"path/filepath"
@@ -13,6 +12,8 @@
 	"strings"
 	"time"
 
+	"gopkg.in/yaml.v2"
+
 	"github.com/onflow/flow-go/cmd/bootstrap/cmd"
 
 	"github.com/plus3it/gorecurcopy"
@@ -21,43 +22,12 @@
 	"github.com/onflow/flow-go/cmd/bootstrap/utils"
 	"github.com/onflow/flow-go/cmd/build"
 	"github.com/onflow/flow-go/crypto"
-<<<<<<< HEAD
-	"github.com/onflow/flow-go/integration/testnet"
-=======
 	testnet "github.com/onflow/flow-go/integration/testnet"
->>>>>>> c2ae96d4
 	"github.com/onflow/flow-go/model/bootstrap"
 	"github.com/onflow/flow-go/model/flow"
 )
 
 const (
-<<<<<<< HEAD
-	BootstrapDir             = "./bootstrap"
-	ProfilerDir              = "./profiler"
-	DataDir                  = "./data"
-	TrieDir                  = "./trie"
-	DockerComposeFile        = "./docker-compose.nodes.yml"
-	DockerComposeFileVersion = "3.7"
-	PrometheusTargetsFile    = "./targets.nodes.json"
-	DefaultCollectionCount   = 3
-	DefaultConsensusCount    = 3
-	DefaultExecutionCount    = 1
-	DefaultVerificationCount = 1
-	DefaultAccessCount       = 1
-	DefaultObserverCount     = 0
-	DefaultNClusters         = 1
-	DefaultProfiler          = false
-	DefaultConsensusDelay    = 800 * time.Millisecond
-	DefaultCollectionDelay   = 950 * time.Millisecond
-	AccessAPIPort            = 3569
-	ExecutionAPIPort         = 3600
-	MetricsPort              = 8080
-	RPCPort                  = 9000
-	SecuredRPCPort           = 9001
-	AdminToolPort            = 9002
-	AdminToolLocalPort       = 3700
-	HTTPPort                 = 8000
-=======
 	BootstrapDir                  = "./bootstrap"
 	ProfilerDir                   = "./profiler"
 	DataDir                       = "./data"
@@ -88,7 +58,6 @@
 	AdminToolPort                 = 9002
 	AdminToolLocalPort            = 3700
 	HTTPPort                      = 8000
->>>>>>> c2ae96d4
 )
 
 var (
@@ -113,11 +82,7 @@
 	flag.IntVar(&executionCount, "execution", DefaultExecutionCount, "number of execution nodes")
 	flag.IntVar(&verificationCount, "verification", DefaultVerificationCount, "number of verification nodes")
 	flag.IntVar(&accessCount, "access", DefaultAccessCount, "number of staked access nodes")
-<<<<<<< HEAD
-	flag.IntVar(&observerCount, "observer", DefaultObserverCount, "number of observer nodes")
-=======
 	flag.IntVar(&observerCount, "observer", DefaultObserverCount, "number of observers")
->>>>>>> c2ae96d4
 	flag.UintVar(&nClusters, "nclusters", DefaultNClusters, "number of collector clusters")
 	flag.Uint64Var(&numViewsEpoch, "epoch-length", 10000, "number of views in epoch")
 	flag.Uint64Var(&numViewsInStakingPhase, "epoch-staking-phase-length", 2000, "number of views in epoch staking phase")
@@ -145,20 +110,8 @@
 func main() {
 	flag.Parse()
 
-<<<<<<< HEAD
-	fmt.Println("Bootstrapping a new FLITE network...")
-
-	fmt.Printf("Node counts:\n")
-	fmt.Printf("- Collection: %d\n", collectionCount)
-	fmt.Printf("- Consensus: %d\n", consensusCount)
-	fmt.Printf("- Execution: %d\n", executionCount)
-	fmt.Printf("- Verification: %d\n", verificationCount)
-	fmt.Printf("- Staked Access: %d\n", accessCount)
-	fmt.Printf("- Observer: %d\n\n", observerCount)
-=======
 	// Prepare test node configurations of each type, access, execution, verification, etc
 	flowNodes := prepareFlowNodes()
->>>>>>> c2ae96d4
 
 	// Generate a Flow network config for localnet
 	flowNetworkOpts := []testnet.NetworkConfigOpt{testnet.WithClusters(nClusters)}
@@ -263,46 +216,6 @@
 	if err != nil && !os.IsExist(err) {
 		panic(err)
 	}
-<<<<<<< HEAD
-
-	_, _, _, containers, _, err := testnet.BootstrapNetwork(conf, BootstrapDir)
-	if err != nil {
-		panic(err)
-	}
-
-	fmt.Println("Node bootstrapping data generated...")
-
-	services := prepareServices(containers)
-
-	err = writeDockerComposeConfig(services)
-	if err != nil {
-		panic(err)
-	}
-
-	serviceDisc := prepareServiceDiscovery(containers)
-
-	err = writePrometheusConfig(serviceDisc)
-	if err != nil {
-		panic(err)
-	}
-
-	fmt.Print("Bootstrapping success!\n\n")
-
-	for i := 0; i < accessCount; i++ {
-		fmt.Printf("Access API %d will be accessible at localhost:%d\n", i+1, AccessAPIPort+i)
-	}
-	for i := 0; i < executionCount; i++ {
-		fmt.Printf("Execution API %d will be accessible at localhost:%d\n", i+1, ExecutionAPIPort+i)
-	}
-	for i := 0; i < observerCount; i++ {
-		fmt.Printf("Observer Service %d will be accessible at localhost:%d\n", i+1, AccessAPIPort+accessCount+i)
-	}
-
-	fmt.Println()
-
-	fmt.Print("Run \"make start\" to launch the network.\n")
-=======
->>>>>>> c2ae96d4
 }
 
 func prepareFlowNodes() []testnet.NodeConfig {
@@ -334,17 +247,8 @@
 			cfg.SupportsObserverNodes = true
 		}))
 	}
-<<<<<<< HEAD
-
-	for i := 0; i < observerCount; i++ {
-		nodes = append(nodes, testnet.NewNodeConfig(flow.RoleObserverService, func(cfg *testnet.NodeConfig) {
-			// Observers are services, and they may act as additional data providers for scaling in the future.
-			cfg.SupportsObserverNodes = false
-		}))
-=======
 	for i := 0; i < observerCount; i++ {
 		nodes = append(nodes, testnet.NewNodeConfig(flow.RoleObserverService))
->>>>>>> c2ae96d4
 	}
 
 	return nodes
@@ -388,14 +292,6 @@
 		numAccess       = 0
 		numObserver     = 0
 	)
-<<<<<<< HEAD
-
-	var bootstrapAccessNodePublicKey crypto.PublicKey = nil
-	var bootstrapAccessNodeAddress string
-	var bootstrapAccessNodeContainer string
-
-=======
->>>>>>> c2ae96d4
 	for n, container := range containers {
 		switch container.Role {
 		case flow.RoleConsensus:
