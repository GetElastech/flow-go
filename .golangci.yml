--- conflicted
+++ resolved
@@ -38,15 +38,6 @@
   exclude-rules:
     - path: _test\.go # disable some linters on test files
       linters:
-<<<<<<< HEAD
-        - unused
-    # typecheck currently not handling the way we do function inheritance well
-    # disabling for now
-    - path: 'cmd/access/node_build/*' 
-      linters:
-        - typecheck
-=======
         - typecheck
     # typecheck currently not handling the way we do function inheritance well
     # disabling for now
->>>>>>> c2ae96d4
