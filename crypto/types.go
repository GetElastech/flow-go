--- conflicted
+++ resolved
@@ -114,17 +114,11 @@
 	err error
 }
 
-<<<<<<< HEAD
-// invalidInputsErrorf constructs a new InvalidInputsError
-func invalidInputsErrorf(msg string, args ...interface{}) error {
-	return &InvalidInputsError{message: fmt.Sprintf(msg, args...)}
-=======
 // invalidInputsErrorf constructs a new invalidInputsError
 func invalidInputsErrorf(msg string, args ...interface{}) error {
 	return &invalidInputsError{
 		err: fmt.Errorf(msg, args...),
 	}
->>>>>>> efdac57d
 }
 
 func (e invalidInputsError) Error() string {
@@ -133,10 +127,6 @@
 
 // IsInvalidInputsError checks if the input error is of a invalidInputsError type
 func IsInvalidInputsError(err error) bool {
-<<<<<<< HEAD
-	var target *InvalidInputsError
-=======
 	var target *invalidInputsError
->>>>>>> efdac57d
 	return errors.As(err, &target)
 }