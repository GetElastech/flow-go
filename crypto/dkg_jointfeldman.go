--- conflicted
+++ resolved
@@ -46,27 +46,27 @@
 	fvss []feldmanVSSQualState
 	// is the group public key
 	jointPublicKey pointG2
-	// Private share of the current participant
+	// Private share of the current node
 	jointx scalar
-	// Public keys of the group participants, the vector size is (n)
+	// Public keys of the group nodes, the vector size is (n)
 	jointy []pointG2
 }
 
 // NewJointFeldman creates a new instance of a Joint Feldman protocol.
 //
-// size if the total number of participants (n).
+// size if the total number of nodes (n).
 // threshold is the threshold parameter (t). the DKG protocol is secure in the
 // presence of up to (t) malicious participants when (t < n/2).
-// myIndex is the index of the participant creating the new DKG instance.
-// processor is the DKGProcessor instance required to connect the participant to the
+// currentIndex is the index of the node creating the new DKG instance.
+// processor is the DKGProcessor instance required to connect the node to the
 // communication channels.
 //
-// An instance is run by a single participant and is usable for only one protocol.
+// An instance is run by a single node and is usable for only one protocol.
 // In order to run the protocol again, a new instance needs to be created.
-func NewJointFeldman(size int, threshold int, myIndex int,
+func NewJointFeldman(size int, threshold int, currentIndex int,
 	processor DKGProcessor) (DKGState, error) {
 
-	common, err := newDKGCommon(size, threshold, myIndex, processor, 0)
+	common, err := newDKGCommon(size, threshold, currentIndex, processor, 0)
 	if err != nil {
 		return nil, err
 	}
@@ -93,10 +93,10 @@
 	}
 }
 
-// Start starts running Joint Feldman protocol in the current participant
+// Start starts running Joint Feldman protocol in the current node
 // The seed is used to generate the FVSS secret polynomial
 // (including the instance group private key) when the current
-// participant is the leader.
+// node is the leader.
 func (s *JointFeldmanState) Start(seed []byte) error {
 	if s.jointRunning {
 		return errors.New("dkg is already running")
@@ -116,7 +116,7 @@
 // NextTimeout sets the next timeout of the protocol if any timeout applies
 func (s *JointFeldmanState) NextTimeout() error {
 	if !s.jointRunning {
-		return fmt.Errorf("dkg protocol %d is not running", s.myIndex)
+		return fmt.Errorf("dkg protocol %d is not running", s.currentIndex)
 	}
 
 	for i := index(0); int(i) < s.size; i++ {
@@ -128,15 +128,15 @@
 	return nil
 }
 
-// End ends the protocol in the current participant
-// It returns the finalized public data and participant private key share.
+// End ends the protocol in the current node
+// It returns the finalized public data and node private key share.
 // - the group public key corresponding to the group secret key
-// - all the public key shares corresponding to the participants private
+// - all the public key shares corresponding to the nodes private
 // key shares.
-// - the finalized private key which is the current participant's own private key share
+// - the finalized private key which is the current node's own private key share
 func (s *JointFeldmanState) End() (PrivateKey, PublicKey, []PublicKey, error) {
 	if !s.jointRunning {
-		return nil, nil, nil, fmt.Errorf("dkg protocol %d is not running", s.myIndex)
+		return nil, nil, nil, fmt.Errorf("dkg protocol %d is not running", s.currentIndex)
 	}
 
 	disqualifiedTotal := 0
@@ -144,7 +144,7 @@
 		// check previous timeouts were called
 		if !s.fvss[i].sharesTimeout || !s.fvss[i].complaintsTimeout {
 			return nil, nil, nil,
-				fmt.Errorf("%d: two timeouts should be set before ending dkg", s.myIndex)
+				fmt.Errorf("%d: two timeouts should be set before ending dkg", s.currentIndex)
 		}
 
 		// check if a complaint has remained without an answer
@@ -169,24 +169,20 @@
 	if disqualifiedTotal > s.threshold || s.size-disqualifiedTotal <= s.threshold {
 		return nil, nil, nil,
 			fmt.Errorf(
-<<<<<<< HEAD
-				"DKG has failed because the diqualified participants number is high: %d disqualified, threshold is %d, size is %d",
-=======
 				"DKG failed because the diqualified nodes number is high: %d disqualified, threshold is %d, size is %d",
->>>>>>> efdac57d
 				disqualifiedTotal, s.threshold, s.size)
 	}
 
 	// wrap up the keys from qualified leaders
 	jointx, jointPublicKey, jointy := s.sumUpQualifiedKeys(s.size - disqualifiedTotal)
 
-	// private key of the current participant
+	// private key of the current node
 	x := newPrKeyBLSBLS12381(jointx)
 
 	// Group public key
 	Y := newPubKeyBLSBLS12381(jointPublicKey)
 
-	// The participants public keys
+	// The nodes public keys
 	y := make([]PublicKey, s.size)
 	for i, p := range jointy {
 		y[i] = newPubKeyBLSBLS12381(&p)
@@ -194,39 +190,31 @@
 	return x, Y, y, nil
 }
 
-// HandleBroadcastMsg processes a new broadcasted message received by the current participant
+// HandleBroadcastMsg processes a new broadcasted message received by the current node
 // orig is the message origin index
 func (s *JointFeldmanState) HandleBroadcastMsg(orig int, msg []byte) error {
 	if !s.jointRunning {
-		return fmt.Errorf("dkg protocol %d is not running", s.myIndex)
+		return fmt.Errorf("dkg protocol %d is not running", s.currentIndex)
 	}
 	for i := index(0); int(i) < s.size; i++ {
 		err := s.fvss[i].HandleBroadcastMsg(orig, msg)
 		if err != nil {
-<<<<<<< HEAD
-			return fmt.Errorf("handle broadcast message has failed: %w", err)
-=======
 			return fmt.Errorf("handle broadcast message failed: %w", err)
->>>>>>> efdac57d
-		}
-	}
-	return nil
-}
-
-// HandlePrivateMsg processes a new private message received by the current participant
+		}
+	}
+	return nil
+}
+
+// HandlePrivateMsg processes a new private message received by the current node
 // orig is the message origin index
 func (s *JointFeldmanState) HandlePrivateMsg(orig int, msg []byte) error {
 	if !s.jointRunning {
-		return fmt.Errorf("dkg protocol %d is not running", s.myIndex)
+		return fmt.Errorf("dkg protocol %d is not running", s.currentIndex)
 	}
 	for i := index(0); int(i) < s.size; i++ {
 		err := s.fvss[i].HandlePrivateMsg(orig, msg)
 		if err != nil {
-<<<<<<< HEAD
-			return fmt.Errorf("handle private message has failed: %w", err)
-=======
 			return fmt.Errorf("handle private message failed: %w", err)
->>>>>>> efdac57d
 		}
 	}
 	return nil
@@ -237,25 +225,18 @@
 	return s.jointRunning
 }
 
-// ForceDisqualify forces a participant to get disqualified
+// ForceDisqualify forces a node to get disqualified
 // for a reason outside of the DKG protocol
-// The caller should make sure all honest participants call this function,
+// The caller should make sure all honest nodes call this function,
 // otherwise, the protocol can be broken
-func (s *JointFeldmanState) ForceDisqualify(participant int) error {
+func (s *JointFeldmanState) ForceDisqualify(node int) error {
 	if !s.jointRunning {
 		return errors.New("dkg is not running")
 	}
-	// disqualify the participant in the fvss instance where they are a leader
-	err := s.fvss[participant].ForceDisqualify(participant)
+	// disqualify the node in the fvss instance where they are a leader
+	err := s.fvss[node].ForceDisqualify(node)
 	if err != nil {
-<<<<<<< HEAD
-		if IsInvalidInputsError(err) {
-			return fmt.Errorf("handle message has failed: %w", err)
-		}
-		return fmt.Errorf("disqualif has failed: %w", err)
-=======
 		return fmt.Errorf("force disqualify failed: %w", err)
->>>>>>> efdac57d
 	}
 	return nil
 }
