--- conflicted
+++ resolved
@@ -135,8 +135,6 @@
 		OpSwUUnitTest(output, input)
 		assert.Equal(t, hex.EncodeToString(output), expected[i], "hash to G1 is not equal to the expected value")
 	}
-<<<<<<< HEAD
-	return
 }
 
 // test Bowe subgroup check in G1
@@ -172,6 +170,4 @@
 	}
 	b.StopTimer()
 	return
-=======
->>>>>>> 6080f619
 }