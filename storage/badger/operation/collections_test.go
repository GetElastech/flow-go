--- conflicted
+++ resolved
@@ -14,21 +14,20 @@
 	"github.com/dapperlabs/flow-go/utils/unittest"
 )
 
-<<<<<<< HEAD
 func TestIndexGuaranteedCollectionByBlockHashInsertRetrieve(t *testing.T) {
-	runWithDb(t, func(db *badger.DB) {
+	unittest.RunWithBadgerDB(t, func(db *badger.DB) {
 		blockHash := crypto.Hash{0x12, 0x34}
-		expected := []*flow.GuaranteedCollection{
+		expected := []*flow.CollectionGuarantee{
 			{CollectionHash: crypto.Hash{0x01}, Signatures: []crypto.Signature{{0x10}}},
 			{CollectionHash: crypto.Hash{0x02}, Signatures: []crypto.Signature{{0x20}}},
 		}
 
 		err := db.Update(func(tx *badger.Txn) error {
 			for _, coll := range expected {
-				if err := InsertGuaranteedCollection(coll)(tx); err != nil {
+				if err := InsertCollectionGuarantee(coll)(tx); err != nil {
 					return err
 				}
-				if err := IndexGuaranteedCollectionByBlockHash(blockHash, coll)(tx); err != nil {
+				if err := IndexCollectionGuaranteeByBlockHash(blockHash, coll)(tx); err != nil {
 					return err
 				}
 			}
@@ -36,8 +35,8 @@
 		})
 		require.Nil(t, err)
 
-		var actual []*flow.GuaranteedCollection
-		err = db.View(RetrieveGuaranteedCollectionsByBlockHash(blockHash, &actual))
+		var actual []*flow.CollectionGuarantee
+		err = db.View(RetrieveCollectionGuaranteesByBlockHash(blockHash, &actual))
 		require.Nil(t, err)
 
 		assert.Equal(t, expected, actual)
@@ -45,23 +44,23 @@
 }
 
 func TestIndexGuaranteedCollectionByBlockHashMultipleBlocks(t *testing.T) {
-	runWithDb(t, func(db *badger.DB) {
+	unittest.RunWithBadgerDB(t, func(db *badger.DB) {
 		block1Hash := crypto.Hash{0x10}
 		block2Hash := crypto.Hash{0x20}
-		expected1 := []*flow.GuaranteedCollection{
+		expected1 := []*flow.CollectionGuarantee{
 			{CollectionHash: crypto.Hash{0x01}, Signatures: []crypto.Signature{{0x1}}},
 		}
-		expected2 := []*flow.GuaranteedCollection{
+		expected2 := []*flow.CollectionGuarantee{
 			{CollectionHash: crypto.Hash{0x02}, Signatures: []crypto.Signature{{0x2}}},
 		}
 
 		// insert block 1
 		err := db.Update(func(tx *badger.Txn) error {
 			for _, coll := range expected1 {
-				if err := InsertGuaranteedCollection(coll)(tx); err != nil {
+				if err := InsertCollectionGuarantee(coll)(tx); err != nil {
 					return err
 				}
-				if err := IndexGuaranteedCollectionByBlockHash(block1Hash, coll)(tx); err != nil {
+				if err := IndexCollectionGuaranteeByBlockHash(block1Hash, coll)(tx); err != nil {
 					return err
 				}
 			}
@@ -72,10 +71,10 @@
 		// insert block 2
 		err = db.Update(func(tx *badger.Txn) error {
 			for _, coll := range expected2 {
-				if err := InsertGuaranteedCollection(coll)(tx); err != nil {
+				if err := InsertCollectionGuarantee(coll)(tx); err != nil {
 					return err
 				}
-				if err := IndexGuaranteedCollectionByBlockHash(block2Hash, coll)(tx); err != nil {
+				if err := IndexCollectionGuaranteeByBlockHash(block2Hash, coll)(tx); err != nil {
 					return err
 				}
 			}
@@ -84,14 +83,14 @@
 		require.Nil(t, err)
 
 		t.Run("should retrieve collections for block", func(t *testing.T) {
-			var actual1 []*flow.GuaranteedCollection
-			err = db.View(RetrieveGuaranteedCollectionsByBlockHash(block1Hash, &actual1))
+			var actual1 []*flow.CollectionGuarantee
+			err = db.View(RetrieveCollectionGuaranteesByBlockHash(block1Hash, &actual1))
 			assert.NoError(t, err)
 			assert.Equal(t, expected1, actual1)
 
 			// get block 2
-			var actual2 []*flow.GuaranteedCollection
-			err = db.View(RetrieveGuaranteedCollectionsByBlockHash(block2Hash, &actual2))
+			var actual2 []*flow.CollectionGuarantee
+			err = db.View(RetrieveCollectionGuaranteesByBlockHash(block2Hash, &actual2))
 			assert.NoError(t, err)
 			assert.Equal(t, expected1, actual1)
 		})
@@ -99,7 +98,7 @@
 }
 
 func TestCollections(t *testing.T) {
-	runWithDb(t, func(db *badger.DB) {
+	unittest.RunWithBadgerDB(t, func(db *badger.DB) {
 		expected := flow.Collection{
 			Transactions: []flow.Fingerprint{[]byte{1}, []byte{2}},
 		}
@@ -110,7 +109,7 @@
 			assert.Error(t, err)
 		})
 
-		t.Run("Insert", func(t *testing.T) {
+		t.Run("Save", func(t *testing.T) {
 			err := db.Update(InsertCollection(&expected))
 			require.NoError(t, err)
 
@@ -130,47 +129,4 @@
 			assert.Error(t, err)
 		})
 	})
-
-=======
-func TestCollectionGuaranteesInsertRetrieve(t *testing.T) {
-
-	unittest.RunWithBadgerDB(t, func(db *badger.DB) {
-		hash := crypto.Hash{0x13, 0x37}
-		expected := []*flow.CollectionGuarantee{
-			{CollectionHash: crypto.Hash{0x01}, Signatures: []crypto.Signature{{0x10}}},
-			{CollectionHash: crypto.Hash{0x02}, Signatures: []crypto.Signature{{0x20}}},
-			{CollectionHash: crypto.Hash{0x03}, Signatures: []crypto.Signature{{0x30}}},
-		}
-
-		err := db.Update(InsertCollectionGuarantees(hash, expected))
-		require.Nil(t, err)
-
-		var actual []*flow.CollectionGuarantee
-		err = db.View(RetrieveCollectionGuarantees(hash, &actual))
-		require.Nil(t, err)
-
-		assert.Equal(t, expected, actual)
-	})
-}
-
-func TestCollectionsInsertRetrieve(t *testing.T) {
-
-	unittest.RunWithBadgerDB(t, func(db *badger.DB) {
-		hash := crypto.Hash{0x13, 0x37}
-		expected := []*flow.CollectionGuarantee{
-			{CollectionHash: crypto.Hash{0x01}, Signatures: []crypto.Signature{{0x10}}},
-			{CollectionHash: crypto.Hash{0x02}, Signatures: []crypto.Signature{{0x20}}},
-			{CollectionHash: crypto.Hash{0x03}, Signatures: []crypto.Signature{{0x30}}},
-		}
-
-		err := db.Update(InsertCollectionGuarantees(hash, expected))
-		require.Nil(t, err)
-
-		var actual []*flow.CollectionGuarantee
-		err = db.View(RetrieveCollectionGuarantees(hash, &actual))
-		require.Nil(t, err)
-
-		assert.Equal(t, expected, actual)
-	})
->>>>>>> d345d6c0
 }