--- conflicted
+++ resolved
@@ -18,14 +18,8 @@
 	unittest.RunWithBadgerDB(t, func(db *badger.DB) {
 		blockHash := crypto.Hash{0x12, 0x34}
 		expected := []*flow.CollectionGuarantee{
-<<<<<<< HEAD
-			{CollectionHash: crypto.Hash{0x01}, Signatures: []crypto.Signature{{0x10}}},
-			{CollectionHash: crypto.Hash{0x02}, Signatures: []crypto.Signature{{0x20}}},
-=======
 			{Hash: crypto.Hash{0x01}, Signatures: []crypto.Signature{{0x10}}},
 			{Hash: crypto.Hash{0x02}, Signatures: []crypto.Signature{{0x20}}},
-			{Hash: crypto.Hash{0x03}, Signatures: []crypto.Signature{{0x30}}},
->>>>>>> cc58fc62
 		}
 
 		err := db.Update(func(tx *badger.Txn) error {
@@ -51,21 +45,13 @@
 
 func TestIndexGuaranteedCollectionByBlockHashMultipleBlocks(t *testing.T) {
 	unittest.RunWithBadgerDB(t, func(db *badger.DB) {
-<<<<<<< HEAD
 		block1Hash := crypto.Hash{0x10}
 		block2Hash := crypto.Hash{0x20}
 		expected1 := []*flow.CollectionGuarantee{
-			{CollectionHash: crypto.Hash{0x01}, Signatures: []crypto.Signature{{0x1}}},
+			{Hash: crypto.Hash{0x01}, Signatures: []crypto.Signature{{0x1}}},
 		}
 		expected2 := []*flow.CollectionGuarantee{
-			{CollectionHash: crypto.Hash{0x02}, Signatures: []crypto.Signature{{0x2}}},
-=======
-		hash := crypto.Hash{0x13, 0x37}
-		expected := []*flow.CollectionGuarantee{
-			{Hash: crypto.Hash{0x01}, Signatures: []crypto.Signature{{0x10}}},
-			{Hash: crypto.Hash{0x02}, Signatures: []crypto.Signature{{0x20}}},
-			{Hash: crypto.Hash{0x03}, Signatures: []crypto.Signature{{0x30}}},
->>>>>>> cc58fc62
+			{Hash: crypto.Hash{0x02}, Signatures: []crypto.Signature{{0x2}}},
 		}
 
 		// insert block 1
