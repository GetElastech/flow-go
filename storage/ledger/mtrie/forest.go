--- conflicted
+++ resolved
@@ -10,16 +10,12 @@
 
 	lru "github.com/hashicorp/golang-lru"
 
-<<<<<<< HEAD
+	"github.com/dapperlabs/flow-go/module"
+
+	"github.com/dapperlabs/flow-go/storage/ledger/mtrie/node"
 	"github.com/dapperlabs/flow-go/storage/ledger/mtrie/proof"
-
-	"github.com/dapperlabs/flow-go/storage/ledger/mtrie/node"
-
 	"github.com/dapperlabs/flow-go/storage/ledger/mtrie/trie"
-=======
-	"github.com/dapperlabs/flow-go/module"
 	"github.com/dapperlabs/flow-go/utils/io"
->>>>>>> b9b876d7
 )
 
 // MForest is an in memory forest (collection of tries)
@@ -29,20 +25,12 @@
 	cacheSize     int
 	maxHeight     int // height of the tree
 	keyByteSize   int // acceptable number of bytes for key
-<<<<<<< HEAD
 	onTreeEvicted func(tree *trie.MTrie) error
+	metrics       module.LedgerMetrics
 }
 
 // NewMForest returns a new instance of memory forest
-func NewMForest(maxHeight int, trieStorageDir string, trieCacheSize int, onTreeEvicted func(tree *trie.MTrie) error) (*MForest, error) {
-=======
-	onTreeEvicted func(tree *MTrie) error
-	metrics       module.LedgerMetrics
-}
-
-// NewMForest returns a new instance of memory forest
-func NewMForest(maxHeight int, trieStorageDir string, trieCacheSize int, metrics module.LedgerMetrics, onTreeEvicted func(tree *MTrie) error) (*MForest, error) {
->>>>>>> b9b876d7
+func NewMForest(maxHeight int, trieStorageDir string, trieCacheSize int, metrics module.LedgerMetrics, onTreeEvicted func(tree *trie.MTrie) error) (*MForest, error) {
 
 	var cache *lru.Cache
 	var err error
@@ -105,7 +93,6 @@
 	return trie, nil
 }
 
-<<<<<<< HEAD
 // addTrie adds a trie to the forest
 func (f *MForest) addTrie(newTrie *trie.MTrie) error {
 	if newTrie == nil {
@@ -126,16 +113,8 @@
 		return fmt.Errorf("forest already contains a tree with same root hash but other properties")
 	}
 	f.tries.Add(hashString, newTrie)
-=======
-// AddTrie adds a trie to the forest
-func (f *MForest) AddTrie(trie *MTrie) error {
-	// TODO check if not exist
-	encoded := trie.StringRootHash()
-	f.tries.Add(encoded, trie)
-
 	f.metrics.ForestNumberOfTrees(uint64(f.tries.Len()))
 
->>>>>>> b9b876d7
 	return nil
 }
 
