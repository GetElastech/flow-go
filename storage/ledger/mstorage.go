package ledger

import (
	"fmt"
	"time"

	"github.com/prometheus/client_golang/prometheus"

	"github.com/dapperlabs/flow-go/storage/ledger/mtrie/proof"

	"github.com/dapperlabs/flow-go/model/flow"
	"github.com/dapperlabs/flow-go/module"
	"github.com/dapperlabs/flow-go/storage/ledger/mtrie"
	"github.com/dapperlabs/flow-go/storage/ledger/mtrie/trie"
	"github.com/dapperlabs/flow-go/storage/ledger/wal"
)

type MTrieStorage struct {
	mForest *mtrie.MForest
	wal     *wal.WAL
	metrics module.LedgerMetrics
}

// NewMTrieStorage creates a new in-memory trie-backed ledger storage with persistence.
func NewMTrieStorage(dbDir string, cacheSize int, metrics module.LedgerMetrics, reg prometheus.Registerer) (*MTrieStorage, error) {

	w, err := wal.NewWAL(nil, reg, dbDir)

	if err != nil {
		return nil, fmt.Errorf("cannot create WAL: %w", err)
	}

<<<<<<< HEAD
	mForest, err := mtrie.NewMForest(257, dbDir, cacheSize, func(evictedTrie *trie.MTrie) error {
=======
	mForest, err := mtrie.NewMForest(257, dbDir, cacheSize, metrics, func(evictedTrie *mtrie.MTrie) error {
>>>>>>> b9b876d7
		return w.RecordDelete(evictedTrie.RootHash())
	})
	if err != nil {
		return nil, fmt.Errorf("cannot create MForest: %w", err)
	}
	trie := &MTrieStorage{
		mForest: mForest,
		wal:     w,
		metrics: metrics,
	}

	err = w.Replay(
		func(stateCommitment flow.StateCommitment, keys [][]byte, values [][]byte) error {
			_, err = trie.mForest.Update(stateCommitment, keys, values)
			// _, err := trie.UpdateRegisters(keys, values, stateCommitment)
			return err
		},
		func(stateCommitment flow.StateCommitment) error {
			trie.mForest.RemoveTrie(stateCommitment)
			return nil
		},
	)

	if err != nil {
		return nil, fmt.Errorf("cannot restore WAL: %w", err)
	}

	// TODO update to proper value once https://github.com/dapperlabs/flow-go/pull/3720 is merged
	metrics.ForestApproxMemorySize(0)

	return trie, nil
}

func (f *MTrieStorage) Ready() <-chan struct{} {
	ready := make(chan struct{})
	close(ready)
	return ready
}

func (f *MTrieStorage) Done() <-chan struct{} {
	_ = f.wal.Close()
	done := make(chan struct{})
	close(done)
	return done
}

func (f *MTrieStorage) EmptyStateCommitment() flow.StateCommitment {
	return f.mForest.GetEmptyRootHash()
	// return trie.GetDefaultHashForHeight(f.tree.GetHeight() - 1)
}

// GetRegisters read the values at the given registers at the given flow.StateCommitment
// This is trusted so no proof is generated
func (f *MTrieStorage) GetRegisters(
	registerIDs []flow.RegisterID,
	stateCommitment flow.StateCommitment,
) (
	values []flow.RegisterValue,
	err error,
) {
<<<<<<< HEAD
	values, err = f.mForest.Read(stateCommitment, registerIDs)
=======
	start := time.Now()

	values, err = f.mForest.Read(registerIDs, stateCommitment)
>>>>>>> b9b876d7
	// values, _, err = f.tree.Read(registerIDs, true, stateCommitment)

	f.metrics.ReadValuesNumber(uint64(len(registerIDs)))

	readDuration := time.Since(start)

	f.metrics.ReadDuration(readDuration)

	if len(registerIDs) > 0 {
		durationPerValue := time.Duration(readDuration.Nanoseconds()/int64(len(registerIDs))) * time.Nanosecond
		f.metrics.ReadDurationPerItem(durationPerValue)
	}

	return values, err
}

// UpdateRegisters updates the values at the given registers
// This is trusted so no proof is generated
func (f *MTrieStorage) UpdateRegisters(
	ids []flow.RegisterID,
	values []flow.RegisterValue,
	stateCommitment flow.StateCommitment,
) (
	newStateCommitment flow.StateCommitment,
	err error,
) {
	start := time.Now()

	// TODO: add test case
	if len(ids) != len(values) {
		return nil, fmt.Errorf(
			"length of IDs [%d] does not match values [%d]", len(ids), len(values),
		)
	}

	// TODO: add test case
	if len(ids) == 0 {
		// return current state root unchanged
		return stateCommitment, nil
	}

	f.metrics.UpdateCount()
	f.metrics.UpdateValuesNumber(uint64(len(ids)))

	err = f.wal.RecordUpdate(stateCommitment, ids, values)
	if err != nil {
		return nil, fmt.Errorf("cannot update state, error while writing WAL: %w", err)
	}

	newTrie, err := f.mForest.Update(stateCommitment, ids, values)
	if err != nil {
		return nil, fmt.Errorf("cannot update state: %w", err)
	}

<<<<<<< HEAD
	return newTrie.RootHash(), nil
=======
	// TODO update to proper value once https://github.com/dapperlabs/flow-go/pull/3720 is merged
	f.metrics.ForestApproxMemorySize(0)

	elapsed := time.Since(start)
	f.metrics.UpdateDuration(elapsed)

	if len(ids) > 0 {
		durationPerValue := time.Duration(elapsed.Nanoseconds()/int64(len(ids))) * time.Nanosecond
		f.metrics.UpdateDurationPerItem(durationPerValue)
	}

	return newStateCommitment, nil
>>>>>>> b9b876d7
}

// GetRegistersWithProof read the values at the given registers at the given flow.StateCommitment
// This is untrusted so a proof is generated
func (f *MTrieStorage) GetRegistersWithProof(
	registerIDs []flow.RegisterID,
	stateCommitment flow.StateCommitment,
) (
	values []flow.RegisterValue,
	proofs []flow.StorageProof,
	err error,
) {

<<<<<<< HEAD
	values, err = f.mForest.Read(stateCommitment, registerIDs)
=======
	values, err = f.GetRegisters(registerIDs, stateCommitment)
>>>>>>> b9b876d7

	// values, _, err = f.tree.Read(registerIDs, true, stateCommitment)
	if err != nil {
		return nil, nil, fmt.Errorf("Could not get register values: %w", err)
	}

	batchProof, err := f.mForest.Proofs(stateCommitment, registerIDs)
	// batchProof, err := f.tree.GetBatchProof(registerIDs, stateCommitment)
	if err != nil {
		return nil, nil, fmt.Errorf("Could not get proofs: %w", err)
	}

<<<<<<< HEAD
	proofToGo := proof.EncodeBatchProof(batchProof)
=======
	proofToGo, totalProofLength := mtrie.EncodeBatchProof(batchProof)

	if len(proofToGo) > 0 {
		f.metrics.ProofSize(uint32(totalProofLength / len(proofToGo)))
	}

>>>>>>> b9b876d7
	return values, proofToGo, err
}

func (f *MTrieStorage) GetRegisterTouches(
	registerIDs []flow.RegisterID,
	stateCommitment flow.StateCommitment,
) (
	[]flow.RegisterTouch,
	error,
) {
	values, proofs, err := f.GetRegistersWithProof(registerIDs, stateCommitment)
	if err != nil {
		return nil, err
	}
	rets := make([]flow.RegisterTouch, 0, len(registerIDs))
	for i, reg := range registerIDs {
		rt := flow.RegisterTouch{
			RegisterID: reg,
			Value:      values[i],
			Proof:      proofs[i],
		}
		rets = append(rets, rt)
	}
	return rets, nil
}

// UpdateRegistersWithProof updates the values at the given registers
// This is untrusted so a proof is generated
func (f *MTrieStorage) UpdateRegistersWithProof(
	ids []flow.RegisterID,
	values []flow.RegisterValue,
	stateCommitment flow.StateCommitment,
) (
	newStateCommitment flow.StateCommitment,
	proofs []flow.StorageProof,
	err error,
) {
	newStateCommitment, err = f.UpdateRegisters(ids, values, stateCommitment)
	if err != nil {
		return nil, nil, err
	}

	_, proofs, err = f.GetRegistersWithProof(ids, newStateCommitment)
	return newStateCommitment, proofs, err
}

// CloseStorage closes the DB
func (f *MTrieStorage) CloseStorage() {
	_ = f.wal.Close()
}

func (f *MTrieStorage) DiskSize() (int64, error) {
	return f.mForest.DiskSize()
}

func (f *MTrieStorage) ForestSize() int {
	return f.mForest.Size()
}<|MERGE_RESOLUTION|>--- conflicted
+++ resolved
@@ -6,12 +6,9 @@
 
 	"github.com/prometheus/client_golang/prometheus"
 
-	"github.com/dapperlabs/flow-go/storage/ledger/mtrie/proof"
-
 	"github.com/dapperlabs/flow-go/model/flow"
 	"github.com/dapperlabs/flow-go/module"
 	"github.com/dapperlabs/flow-go/storage/ledger/mtrie"
-	"github.com/dapperlabs/flow-go/storage/ledger/mtrie/trie"
 	"github.com/dapperlabs/flow-go/storage/ledger/wal"
 )
 
@@ -30,11 +27,7 @@
 		return nil, fmt.Errorf("cannot create WAL: %w", err)
 	}
 
-<<<<<<< HEAD
-	mForest, err := mtrie.NewMForest(257, dbDir, cacheSize, func(evictedTrie *trie.MTrie) error {
-=======
 	mForest, err := mtrie.NewMForest(257, dbDir, cacheSize, metrics, func(evictedTrie *mtrie.MTrie) error {
->>>>>>> b9b876d7
 		return w.RecordDelete(evictedTrie.RootHash())
 	})
 	if err != nil {
@@ -95,13 +88,8 @@
 	values []flow.RegisterValue,
 	err error,
 ) {
-<<<<<<< HEAD
-	values, err = f.mForest.Read(stateCommitment, registerIDs)
-=======
 	start := time.Now()
-
 	values, err = f.mForest.Read(registerIDs, stateCommitment)
->>>>>>> b9b876d7
 	// values, _, err = f.tree.Read(registerIDs, true, stateCommitment)
 
 	f.metrics.ReadValuesNumber(uint64(len(registerIDs)))
@@ -156,9 +144,6 @@
 		return nil, fmt.Errorf("cannot update state: %w", err)
 	}
 
-<<<<<<< HEAD
-	return newTrie.RootHash(), nil
-=======
 	// TODO update to proper value once https://github.com/dapperlabs/flow-go/pull/3720 is merged
 	f.metrics.ForestApproxMemorySize(0)
 
@@ -171,7 +156,6 @@
 	}
 
 	return newStateCommitment, nil
->>>>>>> b9b876d7
 }
 
 // GetRegistersWithProof read the values at the given registers at the given flow.StateCommitment
@@ -185,11 +169,7 @@
 	err error,
 ) {
 
-<<<<<<< HEAD
-	values, err = f.mForest.Read(stateCommitment, registerIDs)
-=======
 	values, err = f.GetRegisters(registerIDs, stateCommitment)
->>>>>>> b9b876d7
 
 	// values, _, err = f.tree.Read(registerIDs, true, stateCommitment)
 	if err != nil {
@@ -202,16 +182,12 @@
 		return nil, nil, fmt.Errorf("Could not get proofs: %w", err)
 	}
 
-<<<<<<< HEAD
-	proofToGo := proof.EncodeBatchProof(batchProof)
-=======
-	proofToGo, totalProofLength := mtrie.EncodeBatchProof(batchProof)
+	proofToGo, totalProofLength := proof.EncodeBatchProof(batchProof)
 
 	if len(proofToGo) > 0 {
 		f.metrics.ProofSize(uint32(totalProofLength / len(proofToGo)))
 	}
 
->>>>>>> b9b876d7
 	return values, proofToGo, err
 }
 
