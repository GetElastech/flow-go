package rest

import (
	"encoding/base64"
	"errors"
	"fmt"
	"github.com/onflow/flow-go/access"
	"github.com/onflow/flow-go/engine/access/rest/generated"
	"github.com/onflow/flow-go/model/flow"
	"regexp"
	"strconv"
	"strings"
)

// Converter provides functionality to convert from request models generated using
// open api spec and flow models.

// Flow section - converting request data to flow models with validation.

const maxAllowedScriptArgumentsCnt = 100
const signatureLength = 64
const maxAuthorizersCnt = 100
const MaxAllowedIDs = 50
const MaxAllowedHeights = 50

// Converters section from request data to typed models
// all methods names in this section are prefixed with 'to'
//

func toBase64(byteValue []byte) string {
	return base64.StdEncoding.EncodeToString(byteValue)
}

func fromBase64(bytesStr string) ([]byte, error) {
	return base64.StdEncoding.DecodeString(bytesStr)
}

func toUint64(uint64Str string) (uint64, error) {
	return strconv.ParseUint(uint64Str, 10, 64)
}

func fromUint64(number uint64) string {
	return fmt.Sprintf("%d", number)
}

func toID(id string) (flow.Identifier, error) {
	valid, _ := regexp.MatchString(`^[0-9a-fA-F]{64}$`, id)
	if !valid {
		return flow.Identifier{}, errors.New("invalid ID format")
	}

	flowID, err := flow.HexStringToIdentifier(id)
	if err != nil {
		return flow.Identifier{}, fmt.Errorf("invalid ID: %w", err)
	}
	return flowID, nil
}

func toIDs(ids []string) ([]flow.Identifier, error) {
	if len(ids) > MaxAllowedIDs {
		return nil, fmt.Errorf("at most %d IDs can be requested at a time", MaxAllowedIDs)
	}

	resIDs := make([]flow.Identifier, len(ids))
	for i, id := range ids {
		resID, err := toID(id)
		if err != nil {
			return nil, fmt.Errorf("invalid ID %s", id)
		}

		resIDs[i] = resID
	}

	return resIDs, nil
}

func toHeight(height string) (uint64, error) {
	h, err := strconv.ParseUint(height, 0, 64)
	if err != nil {
		return 0, fmt.Errorf("invalid height format")
	}
	return h, nil
}

func toHeights(rawHeights []string) ([]uint64, error) {
	if len(rawHeights) > MaxAllowedHeights {
		return nil, fmt.Errorf("at most %d heights can be requested at a time", MaxAllowedHeights)
	}

	seenHeight := make(map[uint64]bool)
	heights := make([]uint64, len(rawHeights))
	for i, h := range rawHeights {
		conv, err := toHeight(h)
		if err != nil {
			return nil, fmt.Errorf("invalid height %s", h)
		}
		// dedup heights
		if !seenHeight[conv] {
			heights[i] = conv
			seenHeight[conv] = true
		}
	}

	return heights, nil
}

func toStringArray(in string) ([]string, error) {
	in = strings.TrimSuffix(in, "]")
	in = strings.TrimPrefix(in, "[")
<<<<<<< HEAD
	out := make([]string, 0)
=======
	var out []string
>>>>>>> fc485a7e

	if len(in) == 0 {
		return []string{}, nil
	}

	if strings.Contains(in, ",") {
		out = strings.Split(in, ",")
	} else {
		out = strings.Fields(in)
	}

	// check for empty values
	for i, v := range out {
		if v == "" {
			return nil, fmt.Errorf("value at index %d is empty", i)
		}
	}

	return out, nil
}

func toAddress(address string) (flow.Address, error) {
	valid, _ := regexp.MatchString(`^[0-9a-fA-F]{16}$`, address)
	if !valid {
		return flow.Address{}, fmt.Errorf("invalid address")
	}

	return flow.HexToAddress(address), nil
}

func toProposalKey(key *generated.ProposalKey) (flow.ProposalKey, error) {
	if key == nil {
		return flow.ProposalKey{}, fmt.Errorf("proposal key not provided")
	}

	address, err := toAddress(key.Address)
	if err != nil {
		return flow.ProposalKey{}, fmt.Errorf("invalid proposal address: %v", err)
	}

	keyIndex, err := toUint64(key.KeyIndex)
	if err != nil {
		return flow.ProposalKey{}, fmt.Errorf("invalid key index: %v", err)
	}

	keySeqNumber, err := toUint64(key.SequenceNumber)
	if err != nil {
		return flow.ProposalKey{}, fmt.Errorf("invalid key sequence number: %v", err)
	}

	return flow.ProposalKey{
		Address:        address,
		KeyIndex:       keyIndex,
		SequenceNumber: keySeqNumber,
	}, nil
}

func toSignature(signature string) ([]byte, error) {
	signatureBytes, err := fromBase64(signature)
	if err != nil {
		return nil, fmt.Errorf("invalid signature encoding")
	}
	if len(signatureBytes) != signatureLength {
		return nil, errors.New("invalid signature length")
	}
	return signatureBytes, nil
}

func toTransactionSignature(transactionSignature *generated.TransactionSignature) (flow.TransactionSignature, error) {
	address, err := toAddress(transactionSignature.Address)
	if err != nil {
		return flow.TransactionSignature{}, err
	}

	signature, err := toSignature(transactionSignature.Signature)
	if err != nil {
		return flow.TransactionSignature{}, err
	}

	signerIndex, err := toUint64(transactionSignature.SignerIndex)
	if err != nil {
		return flow.TransactionSignature{}, err
	}

	keyIndex, err := toUint64(transactionSignature.KeyIndex)
	if err != nil {
		return flow.TransactionSignature{}, err
	}

	return flow.TransactionSignature{
		Address:     address,
		SignerIndex: int(signerIndex),
		KeyIndex:    keyIndex,
		Signature:   signature,
	}, nil
}

func toTransactionSignatures(sigs []generated.TransactionSignature) ([]flow.TransactionSignature, error) {
	// transaction signatures can be empty in that case we shouldn't convert them
	if len(sigs) == 0 {
		return nil, nil
	}
	signatures := make([]flow.TransactionSignature, len(sigs))
	for i, sig := range sigs {
		signature, err := toTransactionSignature(&sig)
		if err != nil {
			return nil, err
		}

		signatures[i] = signature
	}

	return signatures, nil
}

func toTransaction(tx generated.TransactionsBody) (flow.TransactionBody, error) {
	argLen := len(tx.Arguments)
	if argLen > maxAllowedScriptArgumentsCnt {
		return flow.TransactionBody{}, fmt.Errorf("too many arguments. Maximum arguments allowed: %d", maxAllowedScriptArgumentsCnt)
	}

	if tx.ProposalKey == nil {
		return flow.TransactionBody{}, fmt.Errorf("proposal key not provided")
	}
	if tx.Script == "" {
		return flow.TransactionBody{}, fmt.Errorf("script not provided")
	}
	if tx.Payer == "" {
		return flow.TransactionBody{}, fmt.Errorf("payer not provided")
	}
	if len(tx.Authorizers) == 0 {
		return flow.TransactionBody{}, fmt.Errorf("authorizers not provided")
	}
	if len(tx.Authorizers) > maxAuthorizersCnt {
		return flow.TransactionBody{}, fmt.Errorf("too many authorizers. Maximum authorizers allowed: %d", maxAuthorizersCnt)
	}
	if len(tx.EnvelopeSignatures) == 0 {
		return flow.TransactionBody{}, fmt.Errorf("envelope signatures not provided")
	}
	if tx.ReferenceBlockId == "" {
		return flow.TransactionBody{}, fmt.Errorf("reference block not provided")
	}

	// script arguments come in as a base64 encoded strings, decode base64 back to a string here
	var args [][]byte
	for i, arg := range tx.Arguments {
		decodedArg, err := fromBase64(arg)
		if err != nil {
			return flow.TransactionBody{}, fmt.Errorf("invalid argument encoding with index: %d", i)
		}
		args = append(args, decodedArg)
	}

	proposal, err := toProposalKey(tx.ProposalKey)
	if err != nil {
		return flow.TransactionBody{}, err
	}

	payer, err := toAddress(tx.Payer)
	if err != nil {
		return flow.TransactionBody{}, err
	}

	auths := make([]flow.Address, len(tx.Authorizers))
	for i, auth := range tx.Authorizers {
		a, err := toAddress(auth)
		if err != nil {
			return flow.TransactionBody{}, err
		}

		auths[i] = a
	}

	payloadSigs, err := toTransactionSignatures(tx.PayloadSignatures)
	if err != nil {
		return flow.TransactionBody{}, err
	}

	envelopeSigs, err := toTransactionSignatures(tx.EnvelopeSignatures)
	if err != nil {
		return flow.TransactionBody{}, err
	}

	// script comes in as a base64 encoded string, decode base64 back to a string here
	script, err := fromBase64(tx.Script)
	if err != nil {
		return flow.TransactionBody{}, fmt.Errorf("invalid transaction script encoding")
	}

	blockID, err := toID(tx.ReferenceBlockId)
	if err != nil {
		return flow.TransactionBody{}, err
	}

	gasLimit, err := toUint64(tx.GasLimit)
	if err != nil {
		return flow.TransactionBody{}, fmt.Errorf("invalid value for gas limit")
	}

	return flow.TransactionBody{
		ReferenceBlockID:   blockID,
		Script:             script,
		Arguments:          args,
		GasLimit:           gasLimit,
		ProposalKey:        proposal,
		Payer:              payer,
		Authorizers:        auths,
		PayloadSignatures:  payloadSigs,
		EnvelopeSignatures: envelopeSigs,
	}, nil
}

func toScriptArgs(script generated.ScriptsBody) ([][]byte, error) {
	args := make([][]byte, len(script.Arguments))
	for i, a := range script.Arguments {
		arg, err := fromBase64(a)
		if err != nil {
			return nil, fmt.Errorf("invalid script encoding")
		}
		args[i] = arg
	}
	return args, nil
}

func toScriptSource(script generated.ScriptsBody) ([]byte, error) {
	source, err := fromBase64(script.Script)
	if err != nil {
		return nil, fmt.Errorf("invalid script source encoding")
	}
	return source, nil
}

// Response section converting flow models to response models
// all methods names in this section are appended with 'response'
//

func proposalKeyResponse(key *flow.ProposalKey) *generated.ProposalKey {

	return &generated.ProposalKey{
		Address:        key.Address.String(),
		KeyIndex:       fromUint64(key.KeyIndex),
		SequenceNumber: fromUint64(key.SequenceNumber),
	}
}

func transactionSignatureResponse(signatures []flow.TransactionSignature) []generated.TransactionSignature {
	sigs := make([]generated.TransactionSignature, len(signatures))
	for i, sig := range signatures {
		sigs[i] = generated.TransactionSignature{
			Address:     sig.Address.String(),
			SignerIndex: fromUint64(uint64(sig.SignerIndex)),
			KeyIndex:    fromUint64(sig.KeyIndex),
			Signature:   toBase64(sig.Signature),
		}
	}

	return sigs
}

func transactionResponse(tx *flow.TransactionBody, txr *access.TransactionResult, link LinkGenerator) *generated.Transaction {
	args := make([]string, len(tx.Arguments))
	for i, arg := range tx.Arguments {
		args[i] = toBase64(arg)
	}

	auths := make([]string, len(tx.Authorizers))
	for i, auth := range tx.Authorizers {
		auths[i] = auth.String()
	}

	var result *generated.TransactionResult
	expandable := new(generated.TransactionExpandable)
	// if transaction result is provided then add that to the response, else add the result link to the expandable
	if txr != nil {
		result = transactionResultResponse(txr, tx.ID(), link)
	} else {
		resultLink, _ := link.TransactionResultLink(tx.ID())
		expandable.Result = resultLink
	}

	self, _ := selfLink(tx.ID(), link.TransactionLink)

	return &generated.Transaction{
		Id:                 tx.ID().String(),
		Script:             toBase64(tx.Script),
		Arguments:          args,
		ReferenceBlockId:   tx.ReferenceBlockID.String(),
		GasLimit:           fromUint64(tx.GasLimit),
		Payer:              tx.Payer.String(),
		ProposalKey:        proposalKeyResponse(&tx.ProposalKey),
		Authorizers:        auths,
		PayloadSignatures:  transactionSignatureResponse(tx.PayloadSignatures),
		EnvelopeSignatures: transactionSignatureResponse(tx.EnvelopeSignatures),
		Result:             result,
		Links:              self,
		Expandable:         expandable,
	}
}

func eventResponse(event flow.Event) generated.Event {
	return generated.Event{
		Type_:            string(event.Type),
		TransactionId:    event.TransactionID.String(),
		TransactionIndex: fromUint64(uint64(event.TransactionIndex)),
		EventIndex:       fromUint64(uint64(event.EventIndex)),
		Payload:          toBase64(event.Payload),
	}
}

func eventsResponse(events []flow.Event) []generated.Event {
	eventsRes := make([]generated.Event, len(events))
	for i, e := range events {
		eventsRes[i] = eventResponse(e)
	}

	return eventsRes
}

func blockEventsResponse(block flow.BlockEvents) generated.BlockEvents {
	return generated.BlockEvents{
		BlockId:        block.BlockID.String(),
		BlockHeight:    fromUint64(block.BlockHeight),
		BlockTimestamp: block.BlockTimestamp,
		Events:         eventsResponse(block.Events),
		Links:          nil, // todo link
	}
}

func blocksEventsResponse(blocks []flow.BlockEvents) []generated.BlockEvents {
	events := make([]generated.BlockEvents, len(blocks))
	for i, b := range blocks {
		events[i] = blockEventsResponse(b)
	}

	return events
}

func statusResponse(status flow.TransactionStatus) generated.TransactionStatus {
	switch status {
	case flow.TransactionStatusExpired:
		return generated.EXPIRED
	case flow.TransactionStatusExecuted:
		return generated.EXECUTED
	case flow.TransactionStatusFinalized:
		return generated.FINALIZED
	case flow.TransactionStatusSealed:
		return generated.SEALED
	case flow.TransactionStatusPending:
		return generated.PENDING
	default:
		return ""
	}
}

func transactionResultResponse(txr *access.TransactionResult, txID flow.Identifier, link LinkGenerator) *generated.TransactionResult {
	status := statusResponse(txr.Status)

	self, _ := selfLink(txID, link.TransactionResultLink)

	return &generated.TransactionResult{
		BlockId:         txr.BlockID.String(),
		Status:          &status,
		ErrorMessage:    txr.ErrorMessage,
		ComputationUsed: fromUint64(0),
		Events:          eventsResponse(txr.Events),
		Links:           self,
	}
}

func blockHeaderResponse(flowHeader *flow.Header) *generated.BlockHeader {
	return &generated.BlockHeader{
		Id:                   flowHeader.ID().String(),
		ParentId:             flowHeader.ParentID.String(),
		Height:               fromUint64(flowHeader.Height),
		Timestamp:            flowHeader.Timestamp,
		ParentVoterSignature: toBase64(flowHeader.ParentVoterSigData),
	}
}

func blockPayloadResponse(flowPayload *flow.Payload) (*generated.BlockPayload, error) {
	blockSealResp, err := blockSealsResponse(flowPayload.Seals)
	if err != nil {
		return nil, err
	}
	return &generated.BlockPayload{
		CollectionGuarantees: collectionGuaranteesResponse(flowPayload.Guarantees),
		BlockSeals:           blockSealResp,
	}, nil
}

func collectionGuaranteesResponse(flowCollGuarantee []*flow.CollectionGuarantee) []generated.CollectionGuarantee {
	collectionGuarantees := make([]generated.CollectionGuarantee, len(flowCollGuarantee))
	for i, flowCollGuarantee := range flowCollGuarantee {
		collectionGuarantees[i] = collectionGuaranteeResponse(flowCollGuarantee)
	}
	return collectionGuarantees
}

func collectionGuaranteeResponse(flowCollGuarantee *flow.CollectionGuarantee) generated.CollectionGuarantee {
	signerIDs := make([]string, len(flowCollGuarantee.SignerIDs))
	for i, signerID := range flowCollGuarantee.SignerIDs {
		signerIDs[i] = signerID.String()
	}
	return generated.CollectionGuarantee{
		CollectionId: flowCollGuarantee.CollectionID.String(),
		SignerIds:    signerIDs,
		Signature:    toBase64(flowCollGuarantee.Signature.Bytes()),
	}
}

func blockSealsResponse(flowSeals []*flow.Seal) ([]generated.BlockSeal, error) {
	seals := make([]generated.BlockSeal, len(flowSeals))
	for i, seal := range flowSeals {
		sealResp, err := blockSealResponse(seal)
		if err != nil {
			return nil, err
		}
		seals[i] = sealResp
	}
	return seals, nil
}

func aggregatedApprovalSignaturesResponse(signatures []flow.AggregatedSignature) []generated.AggregatedSignature {
	response := make([]generated.AggregatedSignature, len(signatures))
	for i, signature := range signatures {

		verifierSignatures := make([]string, len(signature.VerifierSignatures))
		for y, verifierSignature := range signature.VerifierSignatures {
			verifierSignatures[y] = toBase64(verifierSignature.Bytes())
		}

		signerIDs := make([]string, len(signature.SignerIDs))
		for j, signerID := range signature.SignerIDs {
			signerIDs[j] = signerID.String()
		}

		response[i] = generated.AggregatedSignature{
			VerifierSignatures: verifierSignatures,
			SignerIds:          signerIDs,
		}
	}

	return response
}

func blockSealResponse(flowSeal *flow.Seal) (generated.BlockSeal, error) {
	finalState := ""
	if len(flowSeal.FinalState) > 0 { // todo(sideninja) this is always true?
		finalStateBytes, err := flowSeal.FinalState.MarshalJSON()
		if err != nil {
			return generated.BlockSeal{}, err
		}
		finalState = string(finalStateBytes)
	}

	return generated.BlockSeal{
		BlockId:                      flowSeal.BlockID.String(),
		ResultId:                     flowSeal.ResultID.String(),
		FinalState:                   finalState,
		AggregatedApprovalSignatures: aggregatedApprovalSignaturesResponse(flowSeal.AggregatedApprovalSigs),
	}, nil
}

func collectionResponse(
	collection *flow.LightCollection,
	txs []*flow.TransactionBody,
	link LinkGenerator,
	expand map[string]bool,
) (generated.Collection, error) {

	expandable := &generated.CollectionExpandable{}

	self, err := selfLink(collection.ID(), link.CollectionLink)
	if err != nil {
		return generated.Collection{}, err
	}

	var transactions []generated.Transaction
	if expand[transactionsExpandable] {
		for _, t := range txs {
			transactions = append(transactions, *transactionResponse(t, nil, link))
		}
	} else {
		expandable.Transactions = make([]string, len(collection.Transactions))
		for i, tx := range collection.Transactions {
			expandable.Transactions[i], err = link.TransactionLink(tx)
			if err != nil {
				return generated.Collection{}, err
			}
		}
	}

	return generated.Collection{
		Id:           collection.ID().String(),
		Transactions: transactions,
		Links:        self,
		Expandable:   expandable,
	}, nil
}

func serviceEventListResponse(eventList flow.ServiceEventList) []generated.Event {
	events := make([]generated.Event, len(eventList))
	for i, e := range eventList {
		events[i] = generated.Event{
			Type_: e.Type,
		}
	}
	return events
}

func executionResultResponse(exeResult *flow.ExecutionResult, link LinkGenerator) (*generated.ExecutionResult, error) {
	self, err := selfLink(exeResult.ID(), link.ExecutionResultLink)
	if err != nil {
		return nil, err
	}

	return &generated.ExecutionResult{
		Id:      exeResult.ID().String(),
		BlockId: exeResult.BlockID.String(),
		Events:  serviceEventListResponse(exeResult.ServiceEvents),
		Links:   self,
	}, nil
}

func accountKeysResponse(keys []flow.AccountPublicKey) []generated.AccountPublicKey {
	keysResponse := make([]generated.AccountPublicKey, len(keys))
	for i, k := range keys {
		sigAlgo := generated.SigningAlgorithm(k.SignAlgo.String())
		hashAlgo := generated.HashingAlgorithm(k.HashAlgo.String())

		keysResponse[i] = generated.AccountPublicKey{
			Index:            fromUint64(uint64(k.Index)),
			PublicKey:        k.PublicKey.String(),
			SigningAlgorithm: &sigAlgo,
			HashingAlgorithm: &hashAlgo,
			SequenceNumber:   fromUint64(k.SeqNumber),
			Weight:           fromUint64(uint64(k.Weight)),
			Revoked:          k.Revoked,
		}
	}

	return keysResponse
}

func accountResponse(flowAccount *flow.Account, link LinkGenerator, expand map[string]bool) (generated.Account, error) {

	account := generated.Account{
		Address: flowAccount.Address.String(),
		Balance: fromUint64(flowAccount.Balance),
	}

	// TODO: change spec to include default values (so that this doesn't need to be done)
	expandable := generated.AccountExpandable{
		Keys:      "keys",
		Contracts: "contracts",
	}

	if expand[expandable.Keys] {
		account.Keys = accountKeysResponse(flowAccount.Keys)
		expandable.Keys = ""
	}

	if expand[expandable.Contracts] {
		contracts := make(map[string]string, len(flowAccount.Contracts))
		for name, code := range flowAccount.Contracts {
			contracts[name] = toBase64(code)
		}
		account.Contracts = contracts
		expandable.Contracts = ""
	}

	account.Expandable = &expandable

	selfLink, err := link.AccountLink(account.Address)
	if err != nil {
		return generated.Account{}, nil
	}
	account.Links = &generated.Links{
		Self: selfLink,
	}

	return account, nil
}

func blockResponse(blk *flow.Block, execResult *flow.ExecutionResult, link LinkGenerator, expand map[string]bool) (*generated.Block, error) {
	self, err := selfLink(blk.ID(), link.BlockLink)
	if err != nil {
		return nil, err
	}

	response := &generated.Block{
		Header:     blockHeaderResponse(blk.Header),
		Links:      self,
		Expandable: &generated.BlockExpandable{},
	}

	// add the payload to the response if it is specified as an expandable field
	if expand[ExpandableFieldPayload] {
		payloadResp, err := blockPayloadResponse(blk.Payload)
		if err != nil {
			return nil, err
		}
		response.Payload = payloadResp
	} else {
		// else add the payload expandable link
		payloadExpandable, err := link.PayloadLink(blk.ID())
		if err != nil {
			return nil, err
		}
		response.Expandable.Payload = payloadExpandable
	}

	// execution result might not yet exist
	if execResult != nil {
		// add the execution result to the response if it is specified as an expandable field
		if expand[ExpandableExecutionResult] {
			execResultResp, err := executionResultResponse(execResult, link)
			if err != nil {
				return nil, err
			}
			response.ExecutionResult = execResultResp
		} else {
			// else add the execution result expandable link
			executionResultExpandable, err := link.ExecutionResultLink(execResult.ID())
			if err != nil {
				return nil, err
			}
			response.Expandable.ExecutionResult = executionResultExpandable
		}
	}

	// ship it
	return response, nil
}

func networkStatusResponse(params access.NetworkParameters) generated.Status {
	return generated.Status{
		ChainID: params.ChainID.String(),
	}
}<|MERGE_RESOLUTION|>--- conflicted
+++ resolved
@@ -107,11 +107,7 @@
 func toStringArray(in string) ([]string, error) {
 	in = strings.TrimSuffix(in, "]")
 	in = strings.TrimPrefix(in, "[")
-<<<<<<< HEAD
-	out := make([]string, 0)
-=======
 	var out []string
->>>>>>> fc485a7e
 
 	if len(in) == 0 {
 		return []string{}, nil
