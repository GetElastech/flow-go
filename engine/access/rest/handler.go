--- conflicted
+++ resolved
@@ -25,26 +25,14 @@
 // Handler function allows easier handling of errors and responses as it
 // wraps functionality for handling error and responses outside of endpoint handling.
 type Handler struct {
-<<<<<<< HEAD
+  route       *mux.Route
+	method      string
+	pattern     string
+	name        string
 	logger         zerolog.Logger
 	backend        access.API
 	linkGenerator  LinkGenerator
 	apiHandlerFunc ApiHandlerFunc
-=======
-	logger      zerolog.Logger
-	backend     access.API
-	route       *mux.Route
-	method      string
-	pattern     string
-	name        string
-	handlerFunc func(
-		w http.ResponseWriter, // todo(sideninja) think about removing
-		r *http.Request, // todo(sideninja) think about removing and just exposing context
-		vars map[string]string, // todo(sideninja) think about passing as custom struct containing fields such as getParams, body, parsed expanded and link queries etc
-		backend access.API,
-		logger zerolog.Logger,
-	) (interface{}, StatusError)
->>>>>>> b436c126
 }
 
 func NewHandler(logger zerolog.Logger, backend access.API, handlerFunc ApiHandlerFunc, generator LinkGenerator) *Handler {
