package rest

import (
	"github.com/onflow/flow-go/access"
	"github.com/onflow/flow-go/engine/access/rest/generated"
)

// getTransactionByID gets a transaction by requested ID.
func getTransactionByID(r *requestDecorator, backend access.API, link LinkGenerator) (interface{}, StatusError) {

	id, err := r.id()
	if err != nil {
		return nil, NewBadRequestError("invalid ID", err)
	}

	txr, err := backend.GetTransactionResult(r.Context(), id)
	if err != nil {
		return nil, NewBadRequestError("transaction result fetching error", err)
	}

<<<<<<< HEAD
	return transactionResponse(tx, link), nil
}

func getTransactionResultByID(r *requestDecorator, backend access.API, link LinkGenerator) (interface{}, StatusError) {
=======
	return transactionResultResponse(txr), nil
}

func getTransactionResultByID(
	r *requestDecorator,
	backend access.API,
	generator LinkGenerator,
	logger zerolog.Logger,
) (interface{}, StatusError) {

>>>>>>> f3b3cc67
	id, err := r.id()
	if err != nil {
		return nil, NewBadRequestError("invalid ID", err)
	}

	txr, err := backend.GetTransactionResult(r.Context(), id)
	if err != nil {
		return nil, NewBadRequestError("transaction result fetching error", err)
	}

<<<<<<< HEAD
	return transactionResultResponse(txr, id, link), nil
=======
	return transactionResultResponse(txr), nil
>>>>>>> f3b3cc67
}

// createTransaction creates a new transaction from provided payload.
func createTransaction(r *requestDecorator, backend access.API, link LinkGenerator) (interface{}, StatusError) {

	var txBody generated.TransactionsBody
	err := r.bodyAs(&txBody)
	if err != nil {
		return nil, NewBadRequestError("invalid transaction request", err)
	}

	tx, err := toTransaction(&txBody)
	if err != nil {
		return nil, NewBadRequestError("invalid transaction request", err)
	}

	err = backend.SendTransaction(r.Context(), &tx)
	if err != nil {
		return nil, NewBadRequestError("failed to send transaction", err)
	}

	return transactionResponse(&tx, link), nil
}<|MERGE_RESOLUTION|>--- conflicted
+++ resolved
@@ -13,28 +13,15 @@
 		return nil, NewBadRequestError("invalid ID", err)
 	}
 
-	txr, err := backend.GetTransactionResult(r.Context(), id)
+	tx, err := backend.GetTransaction(r.Context(), id)
 	if err != nil {
 		return nil, NewBadRequestError("transaction result fetching error", err)
 	}
 
-<<<<<<< HEAD
 	return transactionResponse(tx, link), nil
 }
 
 func getTransactionResultByID(r *requestDecorator, backend access.API, link LinkGenerator) (interface{}, StatusError) {
-=======
-	return transactionResultResponse(txr), nil
-}
-
-func getTransactionResultByID(
-	r *requestDecorator,
-	backend access.API,
-	generator LinkGenerator,
-	logger zerolog.Logger,
-) (interface{}, StatusError) {
-
->>>>>>> f3b3cc67
 	id, err := r.id()
 	if err != nil {
 		return nil, NewBadRequestError("invalid ID", err)
@@ -45,11 +32,7 @@
 		return nil, NewBadRequestError("transaction result fetching error", err)
 	}
 
-<<<<<<< HEAD
 	return transactionResultResponse(txr, id, link), nil
-=======
-	return transactionResultResponse(txr), nil
->>>>>>> f3b3cc67
 }
 
 // createTransaction creates a new transaction from provided payload.
