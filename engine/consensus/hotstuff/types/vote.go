--- conflicted
+++ resolved
@@ -1,21 +1,15 @@
 package types
 
-<<<<<<< HEAD
 import (
 	"bytes"
 	"crypto/sha256"
-	"encoding/binary"
-	"github.com/dapperlabs/flow-go/model/flow"
 )
 
-=======
->>>>>>> 76002d9b
 type Vote struct {
 	UnsignedVote
 	Signature *Signature
 }
 
-<<<<<<< HEAD
 func (v *Vote) Hash() string {
 	data := bytes.Join(
 		[][]byte{
@@ -31,10 +25,7 @@
 	return string(voteHash[:])
 }
 
-func NewVote(view uint64, blockMRH flow.Identifier, sig *Signature) *Vote {
-=======
 func NewVote(unsigned *UnsignedVote, sig *Signature) *Vote {
->>>>>>> 76002d9b
 	return &Vote{
 		UnsignedVote: *unsigned,
 		Signature:    sig,
