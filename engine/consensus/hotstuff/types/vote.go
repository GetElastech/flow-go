--- conflicted
+++ resolved
@@ -1,13 +1,10 @@
 package types
 
-<<<<<<< HEAD
 import (
 	"bytes"
 	"crypto/sha256"
+	"encoding/binary"
 )
-=======
-import "encoding/binary"
->>>>>>> a39832f8
 
 type Vote struct {
 	View      uint64
@@ -15,7 +12,6 @@
 	Signature *Signature
 }
 
-<<<<<<< HEAD
 func (v *Vote) Hash() string {
 	data := bytes.Join(
 		[][]byte{
@@ -30,7 +26,8 @@
 	voteHash := sha256.Sum256(data)
 
 	return string(voteHash[:])
-=======
+}
+
 func NewVote(view uint64, blockMRH []byte, sig *Signature) *Vote {
 	return &Vote{
 		View:      view,
@@ -57,5 +54,4 @@
 	bytesForSig = append(bytesForSig, blockMRH...)
 
 	return bytesForSig
->>>>>>> a39832f8
 }