package notifications

<<<<<<< HEAD
import "github.com/dapperlabs/flow-go/engine/consensus/hotstuff/types"
=======
import (
	"github.com/dapperlabs/flow-go/engine/consensus/hotstuff/types"
)
>>>>>>> 2b39f986

// SkippedAheadConsumer consumes notifications of type `OnSkippedAhead`
// which are produced by PaceMaker when it decides to skip over one or more view numbers.
// Prerequisites:
// Implementation must be concurrency safe; Non-blocking;
// and must handle repetition of the same events (with some processing overhead).
type SkippedAheadConsumer interface {
	// OnSkippedAhead specifies the new view number PaceMaker moves to
	// when it is skipping entire views.
	OnSkippedAhead(newViewNumber uint64)
}

// EnteringViewConsumer consumes notifications of type `OnEnteringView`,
// which are produced by the EventLoop when it enters a new view.
// Prerequisites:
// Implementation must be concurrency safe; Non-blocking;
// and must handle repetition of the same events (with some processing overhead).
type EnteringViewConsumer interface {
	OnEnteringView(viewNumber uint64)
}

// StartingTimeoutConsumer consumes notifications of type `OnStartingTimeout`,
// which are produced by PaceMaker. Such a notification indicates that the
// PaceMaker is now waiting for the system to (receive and) process blocks or votes.
// The specific timeout type is contained in the TimerInfo.
// Prerequisites:
// Implementation must be concurrency safe; Non-blocking;
// and must handle repetition of the same events (with some processing overhead).
type StartingTimeoutConsumer interface {
	OnStartingTimeout(timerInfo *types.TimerInfo)
}

// ReachedTimeoutConsumer consumes notifications of type `OnReachedTimeout`,
// which are produced by PaceMaker. Such a notification indicates that the
// PaceMaker's timeout was processed by the system.
// Prerequisites:
// Implementation must be concurrency safe; Non-blocking;
// and must handle repetition of the same events (with some processing overhead).
<<<<<<< HEAD
type ReachedVotesTimeoutConsumer interface {
	OnReachedVotesTimeout(viewNumber uint64)
}

type QcIncorporatedConsumer interface {
	OnQcIncorporated(*types.QuorumCertificate)
}

type ForkChoiceGeneratedConsumer interface {
	OnForkChoiceGenerated(uint64, *types.QuorumCertificate)
}

type BlockIncorporatedConsumer interface {
	OnBlockIncorporated(*types.BlockProposal)
}

type FinalizedBlockConsumer interface {
	OnFinalizedBlock(*types.BlockProposal)
}

type DoubleProposeDetectedConsumer interface {
	OnDoubleProposeDetected(*types.BlockProposal, *types.BlockProposal)
=======
type ReachedTimeoutConsumer interface {
	OnReachedTimeout(timeout *types.TimerInfo)
>>>>>>> 2b39f986
}<|MERGE_RESOLUTION|>--- conflicted
+++ resolved
@@ -1,12 +1,8 @@
 package notifications
 
-<<<<<<< HEAD
-import "github.com/dapperlabs/flow-go/engine/consensus/hotstuff/types"
-=======
 import (
 	"github.com/dapperlabs/flow-go/engine/consensus/hotstuff/types"
 )
->>>>>>> 2b39f986
 
 // SkippedAheadConsumer consumes notifications of type `OnSkippedAhead`
 // which are produced by PaceMaker when it decides to skip over one or more view numbers.
@@ -45,9 +41,8 @@
 // Prerequisites:
 // Implementation must be concurrency safe; Non-blocking;
 // and must handle repetition of the same events (with some processing overhead).
-<<<<<<< HEAD
-type ReachedVotesTimeoutConsumer interface {
-	OnReachedVotesTimeout(viewNumber uint64)
+type ReachedTimeoutConsumer interface {
+	OnReachedTimeout(timeout *types.TimerInfo)
 }
 
 type QcIncorporatedConsumer interface {
@@ -68,8 +63,4 @@
 
 type DoubleProposeDetectedConsumer interface {
 	OnDoubleProposeDetected(*types.BlockProposal, *types.BlockProposal)
-=======
-type ReachedTimeoutConsumer interface {
-	OnReachedTimeout(timeout *types.TimerInfo)
->>>>>>> 2b39f986
 }