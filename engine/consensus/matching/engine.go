--- conflicted
+++ resolved
@@ -282,14 +282,12 @@
 	// mempool will be populated by the finalizer when blocks are validated, and
 	// the IncorporatedBlockID will be the ID of the first block on its fork
 	// that contains a receipt committing to this result.
-<<<<<<< HEAD
-	added, err = e.incorporatedResults.Add(&flow.IncorporatedResult{
-		IncorporatedBlockID: receipt.ExecutionResult.BlockID, // TODO replace with ID of block in which the receipt was added
-		Result:              &receipt.ExecutionResult,
-	})
-=======
-	added, err := e.incorporatedResults.Add(flow.NewIncorporatedResult(result.BlockID, result))
->>>>>>> 00f03d89
+	added, err = e.incorporatedResults.Add(
+		flow.NewIncorporatedResult(
+			receipt.ExecutionResult.BlockID, // TODO: should be incorporated block
+			&receipt.ExecutionResult,
+		),
+	)
 	if err != nil {
 		e.log.Err(err).Msg("error inserting incorporated result in mempool")
 	}
@@ -323,7 +321,6 @@
 		return engine.NewInvalidInputErrorf("invalid origin for approval: %x", originID)
 	}
 
-<<<<<<< HEAD
 	// if the approval is for an unknown block, cache it. It will be picked up
 	// later when the finalizer processes new blocks.
 	header, err := e.headersDB.ByBlockID(approval.Body.BlockID)
@@ -342,15 +339,10 @@
 		return nil
 	}
 
-	// get the identity of the origin node, so we can check if it's a valid
-	// source for an approval (usually verification nodes)
-	identity, err := e.state.AtBlockID(approval.Body.BlockID).Identity(originID)
-=======
 	// Check if the approver was a staked verifier at that block. Don't error
 	// out if the block is not known yet, because this method will be called
 	// again for some house cleaning when we try to match approvals to chunks.
-	err := e.checkApproverIsStakedVerifier(approval.Body.ApproverID, approval.Body.BlockID)
->>>>>>> 00f03d89
+	err = e.checkApproverIsStakedVerifier(approval.Body.ApproverID, approval.Body.BlockID)
 	if err != nil {
 		// don't error out if the block was not found yet
 		if !errors.Is(err, ErrBlockNotFound) {
