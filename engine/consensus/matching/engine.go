--- conflicted
+++ resolved
@@ -33,7 +33,6 @@
 // from verification nodes), and saves the seals into seals mempool for adding
 // into a new block.
 type Engine struct {
-<<<<<<< HEAD
 	unit                    *engine.Unit                                 // used to control startup/shutdown
 	log                     zerolog.Logger                               // used to log relevant actions with context
 	metrics                 module.EngineMetrics                         // used to track sent and received messages
@@ -46,7 +45,6 @@
 	headersDB               storage.Headers                              // used to check sealed headers
 	indexDB                 storage.Index                                // used to check payloads for results
 	results                 mempool.Results                              // holds execution results in memory
-	receipts                mempool.Receipts                             // holds execution receipts in memory
 	approvals               mempool.Approvals                            // holds result approvals in memory
 	seals                   mempool.Seals                                // holds block seals in memory
 	missing                 map[flow.Identifier]uint                     // track how often a block was missing
@@ -56,28 +54,6 @@
 	maxUnsealedResults      int                                          // how many unsealed results to check when check sealing
 	requireApprovals        bool                                         // flag to disable verifying chunk approvals
 	matchingSpockReceipts   map[flow.Identifier][]*flow.ExecutionReceipt // map of result id to array of receipts with matching spocks
-=======
-	unit                    *engine.Unit             // used to control startup/shutdown
-	log                     zerolog.Logger           // used to log relevant actions with context
-	metrics                 module.EngineMetrics     // used to track sent and received messages
-	tracer                  module.Tracer            // used to trace execution
-	mempool                 module.MempoolMetrics    // used to track mempool size
-	state                   protocol.State           // used to access the  protocol state
-	me                      module.Local             // used to access local node information
-	requester               module.Requester         // used to request missing execution receipts by block ID
-	resultsDB               storage.ExecutionResults // used to check previous results are known
-	headersDB               storage.Headers          // used to check sealed headers
-	indexDB                 storage.Index            // used to check payloads for results
-	results                 mempool.Results          // holds execution results in memory
-	approvals               mempool.Approvals        // holds result approvals in memory
-	seals                   mempool.Seals            // holds block seals in memory
-	missing                 map[flow.Identifier]uint // track how often a block was missing
-	assigner                module.ChunkAssigner     // chunk assignment object
-	checkingSealing         *atomic.Bool             // used to rate limit the checksealing call
-	requestReceiptThreshold uint                     // how many blocks between sealed/finalized before we request execution receipts
-	maxUnsealedResults      int                      // how many unsealed results to check when check sealing
-	requireApprovals        bool                     // flag to disable verifying chunk approvals
->>>>>>> efe7417e
 }
 
 // New creates a new collection propagation engine.
