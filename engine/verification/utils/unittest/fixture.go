package verificationtest

import (
	"context"
	"math/rand"
	"testing"

	"github.com/rs/zerolog"
	"github.com/stretchr/testify/require"

	"github.com/onflow/flow-go/engine/execution"
	"github.com/onflow/flow-go/engine/execution/computation/committer"
	"github.com/onflow/flow-go/engine/execution/computation/computer"
	"github.com/onflow/flow-go/engine/execution/state"
	"github.com/onflow/flow-go/engine/execution/state/bootstrap"
	"github.com/onflow/flow-go/engine/execution/state/delta"
	"github.com/onflow/flow-go/engine/execution/testutil"
	"github.com/onflow/flow-go/fvm"
	"github.com/onflow/flow-go/fvm/programs"
	completeLedger "github.com/onflow/flow-go/ledger/complete"
	"github.com/onflow/flow-go/ledger/complete/wal/fixtures"
	"github.com/onflow/flow-go/model/convert"
	"github.com/onflow/flow-go/model/messages"
	"github.com/onflow/flow-go/module/epochs"

	fvmMock "github.com/onflow/flow-go/fvm/mock"
	"github.com/onflow/flow-go/model/flow"
	"github.com/onflow/flow-go/module/mempool/entity"
	"github.com/onflow/flow-go/module/metrics"
	"github.com/onflow/flow-go/module/trace"
	"github.com/onflow/flow-go/utils/unittest"
)

// ExecutionReceiptData is a test helper struct that represents all data required
// to verify the result of an execution receipt.
type ExecutionReceiptData struct {
	ReferenceBlock *flow.Block // block that execution receipt refers to
	ChunkDataPacks []*flow.ChunkDataPack
	SpockSecrets   [][]byte
}

// CompleteExecutionReceipt is a test helper struct that represents a container block accompanied with all
// data required to verify its execution receipts.
// TODO update this as needed based on execution requirements
type CompleteExecutionReceipt struct {
	ContainerBlock *flow.Block // block that contains execution receipt of reference block

	// TODO: this is a temporary field to support finder engine logic
	// It should be removed once we replace finder engine.
	Receipts     []*flow.ExecutionReceipt // copy of execution receipts in container block
	ReceiptsData []*ExecutionReceiptData  // execution receipts data of the container block
}

type CompleteExecutionReceiptList []*CompleteExecutionReceipt

// ChunkDataResponseOf is a test helper method that returns a chunk data pack response message for the specified chunk ID that
// should belong to this complete execution receipt list.
//
// It fails the test if no chunk with specified chunk ID is found in this complete execution receipt list.
func (c CompleteExecutionReceiptList) ChunkDataResponseOf(t *testing.T, chunkID flow.Identifier) *messages.ChunkDataResponse {
	_, chunkIndex := c.resultOf(t, chunkID)
	receiptData := c.ReceiptDataOf(t, chunkID)

	// publishes the chunk data pack response to the network
	res := &messages.ChunkDataResponse{
		ChunkDataPack: *receiptData.ChunkDataPacks[chunkIndex],
		Nonce:         rand.Uint64(),
	}

	return res
}

// ChunkOf is a test helper method that returns the chunk of the specified index from the specified result that
// should belong to this complete execution receipt list.
//
// It fails the test if no execution result with the specified identifier is found in this complete execution receipt list.
func (c CompleteExecutionReceiptList) ChunkOf(t *testing.T, resultID flow.Identifier, chunkIndex uint64) *flow.Chunk {
	for _, completeER := range c {
		for _, result := range completeER.ContainerBlock.Payload.Results {
			if result.ID() == resultID {
				return result.Chunks[chunkIndex]
			}
		}
	}

	require.Fail(t, "could not find specified chunk in the complete execution result list")
	return nil
}

// ReceiptDataOf is a test helper method that returns the receipt data of the specified chunk ID that
// should belong to this complete execution receipt list.
//
// It fails the test if no chunk with specified chunk ID is found in this complete execution receipt list.
func (c CompleteExecutionReceiptList) ReceiptDataOf(t *testing.T, chunkID flow.Identifier) *ExecutionReceiptData {
	for _, completeER := range c {
		for _, receiptData := range completeER.ReceiptsData {
			for _, cdp := range receiptData.ChunkDataPacks {
				if cdp.ChunkID == chunkID {
					return receiptData
				}
			}
		}
	}

	require.Fail(t, "could not find receipt data of specified chunk in the complete execution result list")
	return nil
}

// resultOf is a test helper method that returns the execution result and chunk index of the specified chunk ID that
// should belong to this complete execution receipt list.
//
// It fails the test if no chunk with specified chunk ID is found in this complete execution receipt list.
func (c CompleteExecutionReceiptList) resultOf(t *testing.T, chunkID flow.Identifier) (*flow.ExecutionResult, uint64) {
	for _, completeER := range c {
		for _, result := range completeER.ContainerBlock.Payload.Results {
			for _, chunk := range result.Chunks {
				if chunk.ID() == chunkID {
					return result, chunk.Index
				}
			}
		}
	}

	require.Fail(t, "could not find specified chunk in the complete execution result list")
	return nil, uint64(0)
}

// CompleteExecutionReceiptBuilder is a test helper struct that specifies the parameters to build a CompleteExecutionReceipt.
type CompleteExecutionReceiptBuilder struct {
	resultsCount int // number of execution results in the container block.
	copyCount    int // number of times each execution result is copied in a block (by different receipts).
	chunksCount  int // number of chunks in each execution result.
	chain        flow.Chain
	executorIDs  flow.IdentifierList // identifier of execution nodes in the test.
}

type CompleteExecutionReceiptBuilderOpt func(builder *CompleteExecutionReceiptBuilder)

func WithResults(count int) CompleteExecutionReceiptBuilderOpt {
	return func(builder *CompleteExecutionReceiptBuilder) {
		builder.resultsCount = count
	}
}

func WithChunksCount(count int) CompleteExecutionReceiptBuilderOpt {
	return func(builder *CompleteExecutionReceiptBuilder) {
		builder.chunksCount = count
	}
}

func WithCopies(count int) CompleteExecutionReceiptBuilderOpt {
	return func(builder *CompleteExecutionReceiptBuilder) {
		builder.copyCount = count
	}
}

func WithChain(chain flow.Chain) CompleteExecutionReceiptBuilderOpt {
	return func(builder *CompleteExecutionReceiptBuilder) {
		builder.chain = chain
	}
}

func WithExecutorIDs(executorIDs flow.IdentifierList) CompleteExecutionReceiptBuilderOpt {
	return func(builder *CompleteExecutionReceiptBuilder) {
		builder.executorIDs = executorIDs
	}
}

// CompleteExecutionReceiptFixture returns complete execution receipt with an
// execution receipt referencing the block collections.
//
// chunks determines the number of chunks inside each receipt.
// The output is an execution result with chunks+1 chunks, where the last chunk accounts
// for the system chunk.
// TODO: remove this function once new verification architecture is in place.
func CompleteExecutionReceiptFixture(t *testing.T, chunks int, chain flow.Chain, root *flow.Header) *CompleteExecutionReceipt {
	return CompleteExecutionReceiptChainFixture(t, root, 1, WithChunksCount(chunks), WithChain(chain))[0]
}

// ExecutionResultFixture is a test helper that returns an execution result for the reference block header as well as the execution receipt data
// for that result.
func ExecutionResultFixture(t *testing.T, chunkCount int, chain flow.Chain, refBlkHeader *flow.Header) (*flow.ExecutionResult,
	*ExecutionReceiptData) {

	// setups up the first collection of block consists of three transactions
	tx1 := testutil.DeployCounterContractTransaction(chain.ServiceAddress(), chain)
	err := testutil.SignTransactionAsServiceAccount(tx1, 0, chain)
	require.NoError(t, err)

	tx2 := testutil.CreateCounterTransaction(chain.ServiceAddress(), chain.ServiceAddress())
	err = testutil.SignTransactionAsServiceAccount(tx2, 1, chain)
	require.NoError(t, err)
	tx3 := testutil.CreateCounterPanicTransaction(chain.ServiceAddress(), chain.ServiceAddress())
	err = testutil.SignTransactionAsServiceAccount(tx3, 2, chain)
	require.NoError(t, err)
	transactions := []*flow.TransactionBody{tx1, tx2, tx3}
	collection := flow.Collection{Transactions: transactions}
	collections := []*flow.Collection{&collection}
	guarantee := unittest.CollectionGuaranteeFixture(unittest.WithCollection(&collection), unittest.WithCollRef(refBlkHeader.ParentID))
	guarantees := []*flow.CollectionGuarantee{guarantee}

	metricsCollector := &metrics.NoopCollector{}
	log := zerolog.Nop()

	// setups execution outputs:
	spockSecrets := make([][]byte, 0)
	chunks := make([]*flow.Chunk, 0)
	chunkDataPacks := make([]*flow.ChunkDataPack, 0)

	var payload flow.Payload
	var referenceBlock flow.Block
	var serviceEvents flow.ServiceEventList

	unittest.RunWithTempDir(t, func(dir string) {

		w := &fixtures.NoopWAL{}

		led, err := completeLedger.NewLedger(w, 100, metricsCollector, zerolog.Nop(), completeLedger.DefaultPathFinderVersion)
		require.NoError(t, err)
		defer led.Done()

		// set 0 clusters to pass n_collectors >= n_clusters check
		epochConfig := epochs.DefaultEpochConfig()
		epochConfig.NumCollectorClusters = 0
		startStateCommitment, err := bootstrap.NewBootstrapper(log).BootstrapLedger(
			led,
			unittest.ServiceAccountPublicKey,
			chain,
			fvm.WithInitialTokenSupply(unittest.GenesisTokenSupply),
			fvm.WithEpochConfig(epochConfig),
		)
		require.NoError(t, err)

		rt := fvm.NewInterpreterRuntime()

		vm := fvm.NewVirtualMachine(rt)

		blocks := new(fvmMock.Blocks)

		execCtx := fvm.NewContext(
			log,
			fvm.WithChain(chain),
			fvm.WithBlocks(blocks),
		)

		// create state.View
		view := delta.NewView(state.LedgerGetRegister(led, startStateCommitment))
		committer := committer.NewLedgerViewCommitter(led, trace.NewNoopTracer())
		programs := programs.NewEmptyPrograms()

		// create BlockComputer
		bc, err := computer.NewBlockComputer(vm, execCtx, metrics.NewNoopCollector(), trace.NewNoopTracer(), log, committer)
		require.NoError(t, err)

		completeColls := make(map[flow.Identifier]*entity.CompleteCollection)
		completeColls[guarantee.ID()] = &entity.CompleteCollection{
			Guarantee:    guarantee,
			Transactions: collection.Transactions,
		}

		for i := 1; i < chunkCount; i++ {
			tx := testutil.CreateCounterTransaction(chain.ServiceAddress(), chain.ServiceAddress())
			err = testutil.SignTransactionAsServiceAccount(tx, 3+uint64(i), chain)
			require.NoError(t, err)

			collection := flow.Collection{Transactions: []*flow.TransactionBody{tx}}
			guarantee := unittest.CollectionGuaranteeFixture(unittest.WithCollection(&collection), unittest.WithCollRef(refBlkHeader.ParentID))
			collections = append(collections, &collection)
			guarantees = append(guarantees, guarantee)

			completeColls[guarantee.ID()] = &entity.CompleteCollection{
				Guarantee:    guarantee,
				Transactions: collection.Transactions,
			}
		}

		payload = flow.Payload{
			Guarantees: guarantees,
		}
		referenceBlock = flow.Block{
			Header: refBlkHeader,
		}
		referenceBlock.SetPayload(payload)

		executableBlock := &entity.ExecutableBlock{
			Block:               &referenceBlock,
			CompleteCollections: completeColls,
			StartState:          &startStateCommitment,
		}
		computationResult, err := bc.ExecuteBlock(context.Background(), executableBlock, view, programs)
		require.NoError(t, err)
		serviceEvents = make([]flow.ServiceEvent, 0, len(computationResult.ServiceEvents))
		for _, event := range computationResult.ServiceEvents {
			converted, err := convert.ServiceEvent(referenceBlock.Header.ChainID, event)
			require.NoError(t, err)
			serviceEvents = append(serviceEvents, *converted)
		}

		startState := startStateCommitment

		for i := range computationResult.StateCommitments {
			endState := computationResult.StateCommitments[i]

			// generates chunk and chunk data pack
			var chunkDataPack *flow.ChunkDataPack
			var chunk *flow.Chunk
			if i < len(computationResult.StateCommitments)-1 {
				// generates chunk data pack fixture for non-system chunk
				collectionGuarantee := executableBlock.Block.Payload.Guarantees[i]
				completeCollection := executableBlock.CompleteCollections[collectionGuarantee.ID()]
				collection := completeCollection.Collection()

				eventsHash, err := flow.EventsListHash(computationResult.Events[i])
				require.NoError(t, err)

				chunk = execution.GenerateChunk(i, startState, endState, executableBlock.ID(), eventsHash, uint64(len(completeCollection.Transactions)))
				chunkDataPack = execution.GenerateChunkDataPack(chunk.ID(), chunk.StartState, &collection, computationResult.Proofs[i])
			} else {
				// generates chunk data pack fixture for system chunk
				eventsHash, err := flow.EventsListHash(computationResult.Events[i])
				require.NoError(t, err)

				chunk = execution.GenerateChunk(i, startState, endState, executableBlock.ID(), eventsHash, uint64(1))
				chunkDataPack = execution.GenerateChunkDataPack(chunk.ID(), chunk.StartState, nil, computationResult.Proofs[i])
			}

			chunks = append(chunks, chunk)
			chunkDataPacks = append(chunkDataPacks, chunkDataPack)
			spockSecrets = append(spockSecrets, computationResult.StateSnapshots[i].SpockSecret)
			startState = endState
		}

	})

	// makes sure all chunks are referencing the correct block id.
	blockID := referenceBlock.ID()
	for _, chunk := range chunks {
		require.Equal(t, blockID, chunk.BlockID, "inconsistent block id in chunk fixture")
	}

	result := &flow.ExecutionResult{
		BlockID:       blockID,
		Chunks:        chunks,
		ServiceEvents: serviceEvents,
	}

	return result, &ExecutionReceiptData{
		ReferenceBlock: &referenceBlock,
		ChunkDataPacks: chunkDataPacks,
		SpockSecrets:   spockSecrets,
	}
}

// CompleteExecutionReceiptChainFixture is a test fixture that creates a chain of blocks of size `count`.
// The chain is in the form of root <- R1,1 <- R1,2 <- ... <- C1 <- R2,1 <- R2,2 <- ... <- C2 <- ...
// In this chain R refers to reference blocks that contain guarantees.
// C refers to a container block that contains an execution receipt for its preceding reference blocks.
// e.g., C1 contains an execution receipt for R1,1, R1,2, etc, and C2 contains a receipt for R2,1, R2,2, etc.
// For sake of simplicity and test, container blocks (i.e., C) do not contain any guarantee.
//
// It returns a slice of complete execution receipt fixtures that contains a container block as well as all data to verify its contained receipts.
func CompleteExecutionReceiptChainFixture(t *testing.T, root *flow.Header, count int, opts ...CompleteExecutionReceiptBuilderOpt) []*CompleteExecutionReceipt {
	completeERs := make([]*CompleteExecutionReceipt, 0, count)
	parent := root

	builder := &CompleteExecutionReceiptBuilder{
		resultsCount: 1,
		copyCount:    1,
		chunksCount:  1,
		chain:        root.ChainID.Chain(),
	}

	for _, apply := range opts {
		apply(builder)
	}

	if len(builder.executorIDs) == 0 {
		builder.executorIDs = unittest.IdentifierListFixture(builder.copyCount)
	}

	require.GreaterOrEqual(t, len(builder.executorIDs), builder.copyCount,
		"number of executors in the tests should be greater than or equal to the number of receipts per block")

	for i := 0; i < count; i++ {
		// Generates two blocks as parent <- R <- C where R is a reference block containing guarantees,
		// and C is a container block containing execution receipt for R.
		receipts, allData, head := ExecutionReceiptsFromParentBlockFixture(t, parent, builder)
		containerBlock := ContainerBlockFixture(head, receipts)
		completeERs = append(completeERs, &CompleteExecutionReceipt{
			ContainerBlock: containerBlock,
			Receipts:       receipts,
			ReceiptsData:   allData,
		})

		parent = containerBlock.Header
	}
	return completeERs
}

// ExecutionReceiptsFromParentBlockFixture creates a chain of receipts from a parent block.
//
// By default each result refers to a distinct reference block, and it extends the block chain after generating each
// result (i.e., for the next result).
//
// Each result may appear in more than one receipt depending on the builder parameters.
func ExecutionReceiptsFromParentBlockFixture(t *testing.T, parent *flow.Header, builder *CompleteExecutionReceiptBuilder) (
	[]*flow.ExecutionReceipt,
	[]*ExecutionReceiptData, *flow.Header) {

	allData := make([]*ExecutionReceiptData, 0, builder.resultsCount*builder.copyCount)
	allReceipts := make([]*flow.ExecutionReceipt, 0, builder.resultsCount*builder.copyCount)

	for i := 0; i < builder.resultsCount; i++ {
		result, data := ExecutionResultFromParentBlockFixture(t, parent, builder)

		// makes several copies of the same result
		for cp := 0; cp < builder.copyCount; cp++ {
			allReceipts = append(allReceipts, &flow.ExecutionReceipt{
				ExecutorID:      builder.executorIDs[cp],
				ExecutionResult: *result,
			})

			allData = append(allData, data)
		}
		parent = data.ReferenceBlock.Header
	}

	return allReceipts, allData, parent
}

// ExecutionResultFromParentBlockFixture is a test helper that creates a child (reference) block from the parent, as well as an execution for it.
func ExecutionResultFromParentBlockFixture(t *testing.T, parent *flow.Header, builder *CompleteExecutionReceiptBuilder) (*flow.ExecutionResult,
	*ExecutionReceiptData) {
	refBlkHeader := unittest.BlockHeaderWithParentFixture(parent)
	return ExecutionResultFixture(t, builder.chunksCount, builder.chain, &refBlkHeader)
}

// ContainerBlockFixture builds and returns a block that contains input execution receipts.
func ContainerBlockFixture(parent *flow.Header, receipts []*flow.ExecutionReceipt) *flow.Block {
	// container block is the block that contains the execution receipt of reference block
	containerBlock := unittest.BlockWithParentFixture(parent)
	containerBlock.SetPayload(unittest.PayloadFixture(unittest.WithReceipts(receipts...)))

<<<<<<< HEAD
	return containerBlock
=======
	return &containerBlock
}

// ExecutionResultForkFixture creates two conflicting execution results out of the same block ID.
// Each execution result has two chunks.
// First chunks of both results are the same, i.e., have same ID.
// It returns both results, their shared block, and collection corresponding to their first chunk.
func ExecutionResultForkFixture(t *testing.T) (*flow.ExecutionResult, *flow.ExecutionResult, *flow.Collection, *flow.Block) {
	// collection and block
	collections := unittest.CollectionListFixture(1)
	block := unittest.BlockWithGuaranteesFixture(
		unittest.CollectionGuaranteesWithCollectionIDFixture(collections),
	)

	// execution fork at block with resultA and resultB that share first chunk
	resultA := unittest.ExecutionResultFixture(
		unittest.WithBlock(block),
		unittest.WithChunks(2))
	resultB := &flow.ExecutionResult{
		PreviousResultID: resultA.PreviousResultID,
		BlockID:          resultA.BlockID,
		Chunks:           append(flow.ChunkList{resultA.Chunks[0]}, unittest.ChunkListFixture(1, resultA.BlockID)...),
		ServiceEvents:    nil,
	}

	// to be a valid fixture, results A and B must share first chunk.
	require.Equal(t, resultA.Chunks[0].ID(), resultB.Chunks[0].ID())
	// and they must represent a fork
	require.NotEqual(t, resultA.ID(), resultB.ID())

	return resultA, resultB, collections[0], block
>>>>>>> f2907a25
}<|MERGE_RESOLUTION|>--- conflicted
+++ resolved
@@ -441,10 +441,7 @@
 	containerBlock := unittest.BlockWithParentFixture(parent)
 	containerBlock.SetPayload(unittest.PayloadFixture(unittest.WithReceipts(receipts...)))
 
-<<<<<<< HEAD
 	return containerBlock
-=======
-	return &containerBlock
 }
 
 // ExecutionResultForkFixture creates two conflicting execution results out of the same block ID.
@@ -475,5 +472,4 @@
 	require.NotEqual(t, resultA.ID(), resultB.ID())
 
 	return resultA, resultB, collections[0], block
->>>>>>> f2907a25
 }