package verificationtest

import (
	"context"
	"fmt"
	"sync"
	"testing"
	"time"

	"github.com/rs/zerolog"
	"github.com/rs/zerolog/log"
	"github.com/stretchr/testify/assert"
	testifymock "github.com/stretchr/testify/mock"
	"github.com/stretchr/testify/require"

	"github.com/onflow/flow-go/consensus/hotstuff/model"
	"github.com/onflow/flow-go/crypto"
	"github.com/onflow/flow-go/engine"
	"github.com/onflow/flow-go/engine/testutil"
	enginemock "github.com/onflow/flow-go/engine/testutil/mock"
	"github.com/onflow/flow-go/engine/verification/assigner/blockconsumer"
	"github.com/onflow/flow-go/model/chunks"
	"github.com/onflow/flow-go/model/encoding"
	"github.com/onflow/flow-go/model/flow"
	"github.com/onflow/flow-go/model/flow/filter"
	"github.com/onflow/flow-go/model/messages"
	"github.com/onflow/flow-go/module"
	"github.com/onflow/flow-go/module/metrics"
	"github.com/onflow/flow-go/module/mock"
	"github.com/onflow/flow-go/module/trace"
	"github.com/onflow/flow-go/network"
	"github.com/onflow/flow-go/network/mocknetwork"
	"github.com/onflow/flow-go/network/stub"
	"github.com/onflow/flow-go/state/protocol"
	mockprotocol "github.com/onflow/flow-go/state/protocol/mock"
	"github.com/onflow/flow-go/utils/logging"
	"github.com/onflow/flow-go/utils/unittest"
)

// MockChunkDataProviderFunc is a test helper function encapsulating the logic of whether to reply a chunk data pack request.
type MockChunkDataProviderFunc func(*testing.T, CompleteExecutionReceiptList, flow.Identifier, flow.Identifier, network.Conduit) bool

// SetupChunkDataPackProvider creates and returns an execution node that only has a chunk data pack provider engine.
//
// The mock chunk provider engine replies the chunk back requests by invoking the injected provider method. All chunk data pack
// requests should come from a verification node, and should has one of the assigned chunk IDs. Otherwise, it fails the test.
func SetupChunkDataPackProvider(t *testing.T,
	hub *stub.Hub,
	exeIdentity *flow.Identity,
	participants flow.IdentityList,
	chainID flow.ChainID,
	completeERs CompleteExecutionReceiptList,
	assignedChunkIDs flow.IdentifierList,
	provider MockChunkDataProviderFunc) (*enginemock.GenericNode,
	*mocknetwork.Engine, *sync.WaitGroup) {

	exeNode := testutil.GenericNodeFromParticipants(t, hub, exeIdentity, participants, chainID)
	exeEngine := new(mocknetwork.Engine)

	exeChunkDataConduit, err := exeNode.Net.Register(engine.ProvideChunks, exeEngine)
	assert.Nil(t, err)

	replied := make(map[flow.Identifier]struct{})

	wg := &sync.WaitGroup{}
	wg.Add(len(assignedChunkIDs))

	mu := &sync.Mutex{} // making testify Run thread-safe

	exeEngine.On("Process", testifymock.AnythingOfType("network.Channel"), testifymock.Anything, testifymock.Anything).
		Run(func(args testifymock.Arguments) {
			mu.Lock()
			defer mu.Unlock()

			originID, ok := args[1].(flow.Identifier)
			require.True(t, ok)
			// request should be dispatched by a verification node.
			require.Contains(t, participants.Filter(filter.HasRole(flow.RoleVerification)).NodeIDs(), originID)

			req, ok := args[2].(*messages.ChunkDataRequest)
			require.True(t, ok)
			require.Contains(t, assignedChunkIDs, req.ChunkID) // only assigned chunks should be requested.

			shouldReply := provider(t, completeERs, req.ChunkID, originID, exeChunkDataConduit)
			_, alreadyReplied := replied[req.ChunkID]
			if shouldReply && !alreadyReplied {
				/*
					the wait group keeps track of unique chunk requests addressed.
					we make it done only upon the first successful request of a chunk.
				*/
				wg.Done()
				replied[req.ChunkID] = struct{}{}
			}
		}).Return(nil)

	return &exeNode, exeEngine, wg
}

// RespondChunkDataPackRequestImmediately immediately qualifies a chunk data request for reply by chunk data provider.
func RespondChunkDataPackRequestImmediately(t *testing.T,
	completeERs CompleteExecutionReceiptList,
	chunkID flow.Identifier,
	verID flow.Identifier,
	con network.Conduit) bool {

	// finds the chunk data pack of the requested chunk and sends it back.
	res := completeERs.ChunkDataResponseOf(t, chunkID)

	err := con.Unicast(res, verID)
	assert.Nil(t, err)

	log.Debug().
		Hex("origin_id", logging.ID(verID)).
		Hex("chunk_id", logging.ID(chunkID)).
		Msg("chunk data pack request answered by provider")

	return true
}

// RespondChunkDataPackRequestAfterNTrials only qualifies a chunk data request for reply by chunk data provider after n times.
func RespondChunkDataPackRequestAfterNTrials(n int) MockChunkDataProviderFunc {
	tryCount := make(map[flow.Identifier]int)

	return func(t *testing.T, completeERs CompleteExecutionReceiptList, chunkID flow.Identifier, verID flow.Identifier, con network.Conduit) bool {
		tryCount[chunkID]++

		if tryCount[chunkID] >= n {
			// finds the chunk data pack of the requested chunk and sends it back.
			res := completeERs.ChunkDataResponseOf(t, chunkID)

			err := con.Unicast(res, verID)
			assert.Nil(t, err)

			log.Debug().
				Hex("origin_id", logging.ID(verID)).
				Hex("chunk_id", logging.ID(chunkID)).
				Int("trial_time", tryCount[chunkID]).
				Msg("chunk data pack request answered by provider")

			return true
		}

		return false
	}
}

// SetupMockConsensusNode creates and returns a mock consensus node (conIdentity) and its registered engine in the
// network (hub). It mocks the process method of the consensus engine to receive a message from a certain
// verification node (verIdentity) evaluates whether it is a result approval about an assigned chunk to that verifier node.
func SetupMockConsensusNode(t *testing.T,
	log zerolog.Logger,
	hub *stub.Hub,
	conIdentity *flow.Identity,
	verIdentities flow.IdentityList,
	othersIdentity flow.IdentityList,
	completeERs CompleteExecutionReceiptList,
	chainID flow.ChainID,
	assignedChunkIDs flow.IdentifierList) (*enginemock.GenericNode, *mocknetwork.Engine, *sync.WaitGroup) {

	lg := log.With().Str("role", "mock-consensus").Logger()

	wg := &sync.WaitGroup{}
	// each verification node is assigned to issue one result approval per assigned chunk.
	// and there are `len(verIdentities)`-many verification nodes
	// so there is a total of len(verIdentities) * len*(assignedChunkIDs) expected
	// result approvals.
	wg.Add(len(verIdentities) * len(assignedChunkIDs))

	// mock the consensus node with a generic node and mocked engine to assert
	// that the result approval is broadcast
	conNode := testutil.GenericNodeFromParticipants(t, hub, conIdentity, othersIdentity, chainID)
	conEngine := new(mocknetwork.Engine)

	// map form verIds --> result approval ID
	resultApprovalSeen := make(map[flow.Identifier]map[flow.Identifier]struct{})
	for _, verIdentity := range verIdentities {
		resultApprovalSeen[verIdentity.NodeID] = make(map[flow.Identifier]struct{})
	}

	// creates a hasher for spock
	hasher := crypto.NewBLSKMAC(encoding.SPOCKTag)

	mu := &sync.Mutex{} // making testify mock thread-safe

	conEngine.On("Process", testifymock.AnythingOfType("network.Channel"), testifymock.Anything, testifymock.Anything).
		Run(func(args testifymock.Arguments) {
			mu.Lock()
			defer mu.Unlock()

			originID, ok := args[1].(flow.Identifier)
			assert.True(t, ok)

			resultApproval, ok := args[2].(*flow.ResultApproval)
			assert.True(t, ok)

			lg.Debug().
				Hex("result_approval_id", logging.ID(resultApproval.ID())).
				Msg("result approval received")

			// asserts that result approval has not been seen from this
			_, ok = resultApprovalSeen[originID][resultApproval.ID()]
			assert.False(t, ok)

			// marks result approval as seen
			resultApprovalSeen[originID][resultApproval.ID()] = struct{}{}

			// result approval should belong to an assigned chunk to the verification node.
			chunk := completeERs.ChunkOf(t, resultApproval.Body.ExecutionResultID, resultApproval.Body.ChunkIndex)
			assert.Contains(t, assignedChunkIDs, chunk.ID())

			// verifies SPoCK proof of result approval
			// against the SPoCK secret of the execution result
			//
			// retrieves public key of verification node
			var pk crypto.PublicKey
			found := false
			for _, identity := range verIdentities {
				if originID == identity.NodeID {
					pk = identity.StakingPubKey
					found = true
				}
			}
			require.True(t, found)

			// verifies spocks
			valid, err := crypto.SPOCKVerifyAgainstData(
				pk,
				resultApproval.Body.Spock,
				completeERs.ReceiptDataOf(t, chunk.ID()).SpockSecrets[resultApproval.Body.ChunkIndex],
				hasher,
			)
			assert.NoError(t, err)
			assert.True(t, valid)

			wg.Done()
		}).Return(nil)

	_, err := conNode.Net.Register(engine.ReceiveApprovals, conEngine)
	assert.Nil(t, err)

	return &conNode, conEngine, wg
}

// isSystemChunk returns true if the index corresponds to the system chunk, i.e., last chunk in
// the receipt.
func isSystemChunk(index uint64, chunkNum int) bool {
	return int(index) == chunkNum-1
}

func CreateExecutionResult(blockID flow.Identifier, options ...func(result *flow.ExecutionResult, assignments *chunks.Assignment)) (*flow.ExecutionResult, *chunks.Assignment) {
	result := &flow.ExecutionResult{
		BlockID: blockID,
		Chunks:  flow.ChunkList{},
	}
	assignments := chunks.NewAssignment()

	for _, option := range options {
		option(result, assignments)
	}
	return result, assignments
}

func WithChunks(setAssignees ...func(flow.Identifier, uint64, *chunks.Assignment) *flow.Chunk) func(*flow.ExecutionResult, *chunks.Assignment) {
	return func(result *flow.ExecutionResult, assignment *chunks.Assignment) {
		for i, setAssignee := range setAssignees {
			chunk := setAssignee(result.BlockID, uint64(i), assignment)
			result.Chunks.Insert(chunk)
		}
	}
}

func ChunkWithIndex(blockID flow.Identifier, index int) *flow.Chunk {
	chunk := &flow.Chunk{
		Index: uint64(index),
		ChunkBody: flow.ChunkBody{
			CollectionIndex: uint(index),
			EventCollection: blockID, // ensure chunks from different blocks with the same index will have different chunk ID
			BlockID:         blockID,
		},
		EndState: unittest.StateCommitmentFixture(),
	}
	return chunk
}

func WithAssignee(assignee flow.Identifier) func(flow.Identifier, uint64, *chunks.Assignment) *flow.Chunk {
	return func(blockID flow.Identifier, index uint64, assignment *chunks.Assignment) *flow.Chunk {
		chunk := ChunkWithIndex(blockID, int(index))
		fmt.Printf("with assignee: %v, chunk id: %v\n", index, chunk.ID())
		assignment.Add(chunk, flow.IdentifierList{assignee})
		return chunk
	}
}

func FromChunkID(chunkID flow.Identifier) flow.ChunkDataPack {
	return flow.ChunkDataPack{
		ChunkID: chunkID,
	}
}

type ChunkAssignerFunc func(chunkIndex uint64, chunks int) bool

// MockChunkAssignmentFixture is a test helper that mocks a chunk assigner for a set of verification nodes for the
// execution results in the given complete execution receipts, and based on the given chunk assigner function.
//
// It returns the list of chunk locator ids assigned to the input verification nodes, as well as the list of their chunk IDs.
// All verification nodes are assigned the same chunks.
func MockChunkAssignmentFixture(chunkAssigner *mock.ChunkAssigner,
	verIds flow.IdentityList,
	completeERs CompleteExecutionReceiptList,
	isAssigned ChunkAssignerFunc) (flow.IdentifierList, flow.IdentifierList) {

	expectedLocatorIds := flow.IdentifierList{}
	expectedChunkIds := flow.IdentifierList{}

	// keeps track of duplicate results (receipts that share same result)
	visited := make(map[flow.Identifier]struct{})

	for _, completeER := range completeERs {
		for _, receipt := range completeER.Receipts {
			a := chunks.NewAssignment()

			_, duplicate := visited[receipt.ExecutionResult.ID()]
			if duplicate {
				// skips mocking chunk assignment for duplicate results
				continue
			}

			for _, chunk := range receipt.ExecutionResult.Chunks {
				if isAssigned(chunk.Index, len(receipt.ExecutionResult.Chunks)) {
					locatorID := chunks.Locator{
						ResultID: receipt.ExecutionResult.ID(),
						Index:    chunk.Index,
					}.ID()
					expectedLocatorIds = append(expectedLocatorIds, locatorID)
					expectedChunkIds = append(expectedChunkIds, chunk.ID())
					a.Add(chunk, verIds.NodeIDs())
				}

			}

			chunkAssigner.On("Assign", &receipt.ExecutionResult, completeER.ContainerBlock.ID()).Return(a, nil)
			visited[receipt.ExecutionResult.ID()] = struct{}{}
		}
	}

	return expectedLocatorIds, expectedChunkIds
}

// EvenChunkIndexAssigner is a helper function that returns true for the even indices in [0, chunkNum-1]
// It also returns true if the index corresponds to the system chunk.
func EvenChunkIndexAssigner(index uint64, chunkNum int) bool {
	ok := index%2 == 0 || isSystemChunk(index, chunkNum)
	return ok
}

// ExtendStateWithFinalizedBlocks is a test helper to extend the execution state and return the list of blocks.
// It receives a list of complete execution receipt fixtures in the form of (R1,1 <- R1,2 <- ... <- C1) <- (R2,1 <- R2,2 <- ... <- C2) <- .....
// Where R and C are the reference and container blocks.
// Reference blocks contain guarantees, and container blocks contain execution receipt for their preceding reference blocks,
// e.g., C1 contains receipts for R1,1, R1,2, etc.
// Note: for sake of simplicity we do not include guarantees in the container blocks for now.
func ExtendStateWithFinalizedBlocks(t *testing.T, completeExecutionReceipts CompleteExecutionReceiptList,
	state protocol.MutableState) []*flow.Block {
	blocks := make([]*flow.Block, 0)

	// tracks of duplicate reference blocks
	// since receipts may share the same execution result, hence
	// their reference block is the same (and we should not extend for it).
	duplicate := make(map[flow.Identifier]struct{})

	// extends protocol state with the chain of blocks.
	for _, completeER := range completeExecutionReceipts {
		// extends state with reference blocks of the receipts
		for _, receipt := range completeER.ReceiptsData {
			refBlockID := receipt.ReferenceBlock.ID()
			_, dup := duplicate[refBlockID]
			if dup {
				// skips extending state with already duplicate reference block
				continue
			}

			err := state.Extend(context.Background(), receipt.ReferenceBlock)
			require.NoError(t, err, fmt.Errorf("can not extend block %v: %w", receipt.ReferenceBlock.ID(), err))
			err = state.Finalize(context.Background(), refBlockID)
			require.NoError(t, err)
			blocks = append(blocks, receipt.ReferenceBlock)
			duplicate[refBlockID] = struct{}{}
		}

		// extends state with container block of receipt.
		containerBlockID := completeER.ContainerBlock.ID()
		_, dup := duplicate[containerBlockID]
		if dup {
			// skips extending state with already duplicate container block
			continue
		}
		err := state.Extend(context.Background(), completeER.ContainerBlock)
		require.NoError(t, err)
		err = state.Finalize(context.Background(), containerBlockID)
		require.NoError(t, err)
		blocks = append(blocks, completeER.ContainerBlock)
		duplicate[containerBlockID] = struct{}{}
	}

	return blocks
}

// MockLastSealedHeight mocks the protocol state for the specified last sealed height.
func MockLastSealedHeight(state *mockprotocol.State, height uint64) {
	snapshot := &mockprotocol.Snapshot{}
	header := unittest.BlockHeaderFixture()
	header.Height = height
	state.On("Sealed").Return(snapshot)
	snapshot.On("Head").Return(&header, nil)
}

func NewVerificationHappyPathTest(t *testing.T,
	authorized bool,
	blockCount int,
	eventRepetition int,
	verCollector module.VerificationMetrics,
	mempoolCollector module.MempoolMetrics,
	retry int,
	ops ...CompleteExecutionReceiptBuilderOpt) {

	withConsumers(t, authorized, blockCount, verCollector, mempoolCollector, RespondChunkDataPackRequestAfterNTrials(retry), func(
		blockConsumer *blockconsumer.BlockConsumer,
		blocks []*flow.Block,
		resultApprovalsWG *sync.WaitGroup,
		chunkDataRequestWG *sync.WaitGroup) {

		for i := 0; i < len(blocks)*eventRepetition; i++ {
			// consumer is only required to be "notified" that a new finalized block available.
			// It keeps track of the last finalized block it has read, and read the next height upon
			// getting notified as follows:
			blockConsumer.OnFinalizedBlock(&model.Block{})
		}

		unittest.RequireReturnsBefore(t, chunkDataRequestWG.Wait, time.Duration(10*retry*blockCount)*time.Second,
			"could not receive chunk data requests on time")
		unittest.RequireReturnsBefore(t, resultApprovalsWG.Wait, time.Duration(2*retry*blockCount)*time.Second,
			"could not receive result approvals on time")

	}, ops...)
}

// withConsumers is a test helper that sets up the following pipeline:
// block reader -> block consumer (3 workers) -> assigner engine -> chunks queue -> chunks consumer (3 workers) -> mock chunk processor
//
// The block consumer operates on a block reader with a chain of specified number of finalized blocks
// ready to read.
func withConsumers(t *testing.T,
	authorized bool,
	blockCount int,
	verCollector module.VerificationMetrics, // verification metrics collector
	mempoolCollector module.MempoolMetrics, // memory pool metrics collector
	providerFunc MockChunkDataProviderFunc,
	withBlockConsumer func(*blockconsumer.BlockConsumer, []*flow.Block, *sync.WaitGroup, *sync.WaitGroup),
	ops ...CompleteExecutionReceiptBuilderOpt) {

	tracer := &trace.NoopTracer{}

	// bootstraps system with one node of each role.
	s, verID, participants := bootstrapSystem(t, tracer, authorized)
	exeID := participants.Filter(filter.HasRole(flow.RoleExecution))[0]
	conID := participants.Filter(filter.HasRole(flow.RoleConsensus))[0]
	// generates a chain of blocks in the form of root <- R1 <- C1 <- R2 <- C2 <- ... where Rs are distinct reference
	// blocks (i.e., containing guarantees), and Cs are container blocks for their preceding reference block,
	// Container blocks only contain receipts of their preceding reference blocks. But they do not
	// hold any guarantees.
	root, err := s.State.Final().Head()
	require.NoError(t, err)
	chainID := root.ChainID
<<<<<<< HEAD
	completeERs := CompleteExecutionReceiptChainFixture(t, root, blockCount, participants, ops...)
=======
	ops = append(ops, WithExecutorIDs(
		participants.Filter(filter.HasRole(flow.RoleExecution)).NodeIDs()), func(builder *CompleteExecutionReceiptBuilder) {
		// needed for the guarantees to have the correct chainID and signer indices
		builder.clusterCommittee = participants.Filter(filter.HasRole(flow.RoleCollection))
	})

	completeERs := CompleteExecutionReceiptChainFixture(t, root, blockCount, ops...)
>>>>>>> c39b924f
	blocks := ExtendStateWithFinalizedBlocks(t, completeERs, s.State)

	// chunk assignment
	chunkAssigner := &mock.ChunkAssigner{}
	assignedChunkIDs := flow.IdentifierList{}
	if authorized {
		// only authorized verification node has some chunks assigned to it.
		_, assignedChunkIDs = MockChunkAssignmentFixture(chunkAssigner,
			flow.IdentityList{verID},
			completeERs,
			EvenChunkIndexAssigner)
	}

	hub := stub.NewNetworkHub()
	collector := &metrics.NoopCollector{}
	chunksLimit := 100
	genericNode := testutil.GenericNodeWithStateFixture(t,
		s,
		hub,
		verID,
		unittest.Logger().With().Str("role", "verification").Logger(),
		collector,
		tracer,
		chainID)

	// execution node
	exeNode, exeEngine, exeWG := SetupChunkDataPackProvider(t,
		hub,
		exeID,
		participants,
		chainID,
		completeERs,
		assignedChunkIDs,
		providerFunc)

	// consensus node
	conNode, conEngine, conWG := SetupMockConsensusNode(t,
		unittest.Logger(),
		hub,
		conID,
		flow.IdentityList{verID},
		participants,
		completeERs,
		chainID,
		assignedChunkIDs)

	verNode := testutil.VerificationNode(t,
		hub,
		verID,
		participants,
		chunkAssigner,
		uint(chunksLimit),
		chainID,
		verCollector,
		mempoolCollector,
		testutil.WithGenericNode(&genericNode))

	// turns on components and network
	verNet, ok := hub.GetNetwork(verID.NodeID)
	require.True(t, ok)
	unittest.RequireReturnsBefore(t, func() {
		verNet.StartConDev(100*time.Millisecond, true)
	}, 100*time.Millisecond, "failed to start verification network")

	unittest.RequireComponentsReadyBefore(t, 1*time.Second,
		verNode.BlockConsumer,
		verNode.ChunkConsumer,
		verNode.AssignerEngine,
		verNode.FetcherEngine,
		verNode.RequesterEngine,
		verNode.VerifierEngine)

	// plays test scenario
	withBlockConsumer(verNode.BlockConsumer, blocks, conWG, exeWG)

	// tears down engines and nodes
	unittest.RequireReturnsBefore(t, verNet.StopConDev, 100*time.Millisecond, "failed to stop verification network")
	unittest.RequireComponentsDoneBefore(t, 100*time.Millisecond,
		verNode.BlockConsumer,
		verNode.ChunkConsumer,
		verNode.AssignerEngine,
		verNode.FetcherEngine,
		verNode.RequesterEngine,
		verNode.VerifierEngine)

	enginemock.RequireGenericNodesDoneBefore(t, 1*time.Second,
		conNode,
		exeNode)

	if !authorized {
		// in unauthorized mode, no message should be received by consensus and execution node.
		conEngine.AssertNotCalled(t, "Process")
		exeEngine.AssertNotCalled(t, "Process")
	}

	// verifies memory resources are cleaned up all over pipeline
	assert.True(t, verNode.BlockConsumer.Size() == 0)
	assert.True(t, verNode.ChunkConsumer.Size() == 0)
	assert.True(t, verNode.ChunkStatuses.Size() == 0)
	assert.True(t, verNode.ChunkRequests.Size() == 0)
}

// bootstrapSystem is a test helper that bootstraps a flow system with node of each main roles (except execution nodes that are two).
// If authorized set to true, it bootstraps verification node as an authorized one.
// Otherwise, it bootstraps the verification node as unauthorized in current epoch.
//
// As the return values, it returns the state, local module, and list of identities in system.
func bootstrapSystem(t *testing.T, tracer module.Tracer, authorized bool) (*enginemock.StateFixture, *flow.Identity,
	flow.IdentityList) {
	// creates identities to bootstrap system with
	verID := unittest.IdentityFixture(unittest.WithRole(flow.RoleVerification))
	identities := unittest.CompleteIdentitySet(verID)
	identities = append(identities, unittest.IdentityFixture(unittest.WithRole(flow.RoleExecution))) // adds extra execution node

	// bootstraps the system
	collector := &metrics.NoopCollector{}
	rootSnapshot := unittest.RootSnapshotFixture(identities)
	stateFixture := testutil.CompleteStateFixture(t, collector, tracer, rootSnapshot)

	if !authorized {
		// creates a new verification node identity that is unauthorized for this epoch
		verID = unittest.IdentityFixture(unittest.WithRole(flow.RoleVerification))
		identities = identities.Union(flow.IdentityList{verID})

		epochBuilder := unittest.NewEpochBuilder(t, stateFixture.State)
		epochBuilder.
			UsingSetupOpts(unittest.WithParticipants(identities)).
			BuildEpoch()
	}

	return stateFixture, verID, identities
}<|MERGE_RESOLUTION|>--- conflicted
+++ resolved
@@ -471,9 +471,6 @@
 	root, err := s.State.Final().Head()
 	require.NoError(t, err)
 	chainID := root.ChainID
-<<<<<<< HEAD
-	completeERs := CompleteExecutionReceiptChainFixture(t, root, blockCount, participants, ops...)
-=======
 	ops = append(ops, WithExecutorIDs(
 		participants.Filter(filter.HasRole(flow.RoleExecution)).NodeIDs()), func(builder *CompleteExecutionReceiptBuilder) {
 		// needed for the guarantees to have the correct chainID and signer indices
@@ -481,7 +478,6 @@
 	})
 
 	completeERs := CompleteExecutionReceiptChainFixture(t, root, blockCount, ops...)
->>>>>>> c39b924f
 	blocks := ExtendStateWithFinalizedBlocks(t, completeERs, s.State)
 
 	// chunk assignment
