--- conflicted
+++ resolved
@@ -40,47 +40,12 @@
 // data required to verify its execution receipts.
 // TODO update this as needed based on execution requirements
 type CompleteExecutionReceipt struct {
-<<<<<<< HEAD
-	ContainerBlock *flow.Block             // block that contains execution receipt of reference block
-	ReceiptsData   []*ExecutionReceiptData // execution receipts data of the container block
-}
-
-type CompleteExecutionReceiptList []*CompleteExecutionReceipt
-
-// Receipts returns the list of execution receipts in complete execution receipt list.
-func (c CompleteExecutionReceiptList) Receipts() []*flow.ExecutionReceipt {
-	receipts := make([]*flow.ExecutionReceipt, 0)
-	for _, completeER := range c {
-		receipts = append(receipts, completeER.ContainerBlock.Payload.Receipts...)
-	}
-
-	return receipts
-}
-
-// Results returns the list of unique execution results in the complete execution receipt list.
-func (c CompleteExecutionReceiptList) Results() []*flow.ExecutionResult {
-	added := map[flow.Identifier]struct{}{}
-	results := make([]*flow.ExecutionResult, 0)
-
-	for _, receipt := range c.Receipts() {
-		resultID := receipt.ExecutionResult.ID()
-
-		if _, ok := added[resultID]; !ok {
-			added[resultID] = struct{}{}
-			result := receipt.ExecutionResult
-			results = append(results, &result)
-		}
-
-	}
-	return results
-=======
 	ContainerBlock *flow.Block // block that contains execution receipt of reference block
 
 	// TODO: this is a temporary field to support finder engine logic
 	// It should be removed once we replace finder engine.
 	Receipts     []*flow.ExecutionReceipt // copy of execution receipts in container block
 	ReceiptsData []*ExecutionReceiptData  // execution receipts data of the container block
->>>>>>> d33569d6
 }
 
 // CompleteExecutionReceiptBuilder is a test helper struct that specifies the parameters to build a CompleteExecutionReceipt.
@@ -390,10 +355,7 @@
 
 	return &CompleteExecutionReceipt{
 		ContainerBlock: &containerBlock,
-<<<<<<< HEAD
-=======
 		Receipts:       []*flow.ExecutionReceipt{receipt},
->>>>>>> d33569d6
 		ReceiptsData: []*ExecutionReceiptData{
 			{
 				ReferenceBlock: &referenceBlock,
@@ -412,11 +374,7 @@
 // For sake of simplicity and test, container blocks (i.e., C) do not contain any guarantee.
 //
 // It returns a slice of complete execution receipt fixtures that contains a container block as well as all data to verify its contained receipts.
-<<<<<<< HEAD
-func CompleteExecutionReceiptChainFixture(t *testing.T, root *flow.Header, count int, opts ...CompleteExecutionReceiptBuilderOpt) CompleteExecutionReceiptList {
-=======
 func CompleteExecutionReceiptChainFixture(t *testing.T, root *flow.Header, count int, opts ...CompleteExecutionReceiptBuilderOpt) []*CompleteExecutionReceipt {
->>>>>>> d33569d6
 	completeERs := make([]*CompleteExecutionReceipt, 0, count)
 	parent := root
 
@@ -435,16 +393,10 @@
 		// Generates two blocks as parent <- R <- C where R is a reference block containing guarantees,
 		// and C is a container block containing execution receipt for R.
 		allResults, allData, head := ExecutionResultsFromParentBlockFixture(t, parent, builder)
-<<<<<<< HEAD
-		containerBlock := ContainerBlockFixture(head, allResults)
-		completeERs = append(completeERs, &CompleteExecutionReceipt{
-			ContainerBlock: containerBlock,
-=======
 		containerBlock, receipts := ContainerBlockFixture(head, allResults)
 		completeERs = append(completeERs, &CompleteExecutionReceipt{
 			ContainerBlock: containerBlock,
 			Receipts:       receipts,
->>>>>>> d33569d6
 			ReceiptsData:   allData,
 		})
 
@@ -452,7 +404,6 @@
 	}
 	return completeERs
 }
-<<<<<<< HEAD
 
 // ExecutionResultsFromParentBlockFixture creates a chain of results from a parent block.
 //
@@ -469,33 +420,6 @@
 		result, data := ExecutionResultFromParentBlockFixture(t, parent, builder)
 
 		// makes several copies of the same result
-		for copy := 0; copy < builder.copyCount; copy++ {
-			allData = append(allData, data)
-			allResults = append(allResults, result)
-		}
-		parent = data.ReferenceBlock.Header
-	}
-
-	return allResults, allData, parent
-}
-
-=======
-
-// ExecutionResultsFromParentBlockFixture creates a chain of results from a parent block.
-//
-// By default each result refers to a distinct reference block, and it extends the block chain after generating each
-// result (i.e., for the next result).
-//
-// Each result may appear in more than one receipt depending on the builder parameters.
-func ExecutionResultsFromParentBlockFixture(t *testing.T, parent *flow.Header, builder *CompleteExecutionReceiptBuilder) ([]*flow.ExecutionResult,
-	[]*ExecutionReceiptData, *flow.Header) {
-	allData := make([]*ExecutionReceiptData, 0, builder.resultsCount)
-	allResults := make([]*flow.ExecutionResult, 0, builder.resultsCount)
-
-	for i := 0; i < builder.resultsCount; i++ {
-		result, data := ExecutionResultFromParentBlockFixture(t, parent, builder)
-
-		// makes several copies of the same result
 		for cp := 0; cp < builder.copyCount; cp++ {
 			allData = append(allData, data)
 			allResults = append(allResults, result)
@@ -506,7 +430,6 @@
 	return allResults, allData, parent
 }
 
->>>>>>> d33569d6
 // ExecutionResultFromParentBlockFixture is a test helper that creates a child (reference) block from the parent, as well as an execution for it.
 func ExecutionResultFromParentBlockFixture(t *testing.T, parent *flow.Header, builder *CompleteExecutionReceiptBuilder) (*flow.ExecutionResult,
 	*ExecutionReceiptData) {
@@ -516,14 +439,9 @@
 
 // ContainerBlockFixture builds and returns a block that contains an execution receipt for the
 // input result.
-<<<<<<< HEAD
-func ContainerBlockFixture(parent *flow.Header, results []*flow.ExecutionResult) *flow.Block {
-	receipts := make([]*flow.ExecutionReceipt, 0, len(results))
-=======
 func ContainerBlockFixture(parent *flow.Header, results []*flow.ExecutionResult) (*flow.Block, []*flow.ExecutionReceipt) {
 	receipts := make([]*flow.ExecutionReceipt, 0, len(results))
 
->>>>>>> d33569d6
 	for _, result := range results {
 		receipts = append(receipts, &flow.ExecutionReceipt{
 			ExecutorID:      unittest.IdentifierFixture(),
@@ -533,14 +451,7 @@
 
 	// container block is the block that contains the execution receipt of reference block
 	containerBlock := unittest.BlockWithParentFixture(parent)
-<<<<<<< HEAD
-	containerBlock.Payload.Receipts = receipts
-	containerBlock.Header.PayloadHash = containerBlock.Payload.Hash()
-
-	return &containerBlock
-=======
 	containerBlock.SetPayload(unittest.PayloadFixture(unittest.WithReceipts(receipts...)))
 
 	return &containerBlock, receipts
->>>>>>> d33569d6
 }