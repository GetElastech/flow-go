package utils

import (
	"context"
	"io/ioutil"
	"testing"

	"github.com/onflow/cadence/runtime"
	"github.com/rs/zerolog"
	"github.com/stretchr/testify/require"

	"github.com/dapperlabs/flow-go/engine/execution/computation/computer"
	"github.com/dapperlabs/flow-go/engine/execution/computation/virtualmachine"
	"github.com/dapperlabs/flow-go/engine/execution/state"
	"github.com/dapperlabs/flow-go/engine/execution/state/bootstrap"
	"github.com/dapperlabs/flow-go/engine/execution/state/delta"
	"github.com/dapperlabs/flow-go/engine/execution/testutil"
	"github.com/dapperlabs/flow-go/model/flow"
	"github.com/dapperlabs/flow-go/module/mempool/entity"
	"github.com/dapperlabs/flow-go/module/metrics"
	"github.com/dapperlabs/flow-go/storage/ledger"
	storage "github.com/dapperlabs/flow-go/storage/mock"
	"github.com/dapperlabs/flow-go/utils/unittest"
)

// CompleteExecutionResult represents an execution result that is ready to
// be verified. It contains all execution result and all resources required to
// verify it.
// TODO update this as needed based on execution requirements
type CompleteExecutionResult struct {
	Receipt        *flow.ExecutionReceipt
	Block          *flow.Block
	Collections    []*flow.Collection
	ChunkDataPacks []*flow.ChunkDataPack
}

// CompleteExecutionResultFixture returns complete execution result with an
// execution receipt referencing the block/collections.
// chunkCount determines the number of chunks inside each receipt
func CompleteExecutionResultFixture(t *testing.T, chunkCount int, chain flow.Chain) CompleteExecutionResult {

	// setup collection
	tx1 := testutil.DeployCounterContractTransaction(chain.ServiceAddress(), chain)
	err := testutil.SignTransactionAsServiceAccount(tx1, 0, chain)
	require.NoError(t, err)
	tx2 := testutil.CreateCounterTransaction(chain.ServiceAddress(), chain.ServiceAddress())
	err = testutil.SignTransactionAsServiceAccount(tx2, 1, chain)
	require.NoError(t, err)
	tx3 := testutil.CreateCounterPanicTransaction(chain.ServiceAddress(), chain.ServiceAddress())
	err = testutil.SignTransactionAsServiceAccount(tx3, 2, chain)
	require.NoError(t, err)
	transactions := []*flow.TransactionBody{tx1, tx2, tx3}

	col := flow.Collection{Transactions: transactions}
	collections := []*flow.Collection{&col}

	// setup block
	guarantee := col.Guarantee()
	guarantees := []*flow.CollectionGuarantee{&guarantee}

	payload := flow.Payload{
		Identities: unittest.IdentityListFixture(32),
		Guarantees: guarantees,
	}
	header := unittest.BlockHeaderFixture()
	header.Height = 0
	header.PayloadHash = payload.Hash()

	block := flow.Block{
		Header:  &header,
		Payload: &payload,
	}

	// Setup chunk and chunk data package
	chunks := make([]*flow.Chunk, 0)
	chunkDataPacks := make([]*flow.ChunkDataPack, 0)

	metricsCollector := &metrics.NoopCollector{}

	log := zerolog.New(ioutil.Discard)

	unittest.RunWithTempDir(t, func(dir string) {
		led, err := ledger.NewMTrieStorage(dir, 100, metricsCollector, nil)
		require.NoError(t, err)
		defer led.Done()

		startStateCommitment, err := bootstrap.NewBootstrapper(zerolog.Nop()).BootstrapLedger(
			led,
			unittest.ServiceAccountPublicKey,
			unittest.GenesisTokenSupply,
			chain,
		)
		require.NoError(t, err)

		rt := runtime.NewInterpreterRuntime()
		vm, err := virtualmachine.New(rt, chain)
		require.NoError(t, err)

		// create state.View
		view := delta.NewView(state.LedgerGetRegister(led, startStateCommitment))

		// create BlockComputer
<<<<<<< HEAD
		bc := computer.NewBlockComputer(vm, nil, new(storage.Blocks), log)
=======
		bc := computer.NewBlockComputer(vm, new(storage.Blocks), nil, nil)
>>>>>>> cfa5287c

		completeColls := make(map[flow.Identifier]*entity.CompleteCollection)
		completeColls[guarantee.ID()] = &entity.CompleteCollection{
			Guarantee:    &guarantee,
			Transactions: transactions,
		}

		executableBlock := &entity.ExecutableBlock{
			Block:               &block,
			CompleteCollections: completeColls,
			StartState:          startStateCommitment,
		}

		// *execution.ComputationResult, error
		_, err = bc.ExecuteBlock(context.Background(), executableBlock, view)
		require.NoError(t, err, "error executing block")

		ids, values := view.Delta().RegisterUpdates()

		// TODO: update CommitDelta to also return proofs
		endStateCommitment, err := led.UpdateRegisters(ids, values, startStateCommitment)
		require.NoError(t, err, "error updating registers")

		chunk := &flow.Chunk{
			ChunkBody: flow.ChunkBody{
				CollectionIndex: uint(0),
				StartState:      startStateCommitment,
				// TODO: include event collection hash
				EventCollection: flow.ZeroID,
				// TODO: record gas used
				TotalComputationUsed: 0,
				// TODO: record number of txs
				NumberOfTransactions: 0,
			},
			Index:    0,
			EndState: endStateCommitment,
		}
		chunks = append(chunks, chunk)

		// chunkDataPack
		allRegisters := view.Interactions().AllRegisters()
		values, proofs, err := led.GetRegistersWithProof(allRegisters, chunk.StartState)
		require.NoError(t, err, "error reading registers with proofs from ledger")

		regTs := make([]flow.RegisterTouch, len(allRegisters))
		for i, reg := range allRegisters {
			regTs[i] = flow.RegisterTouch{RegisterID: reg,
				Value: values[i],
				Proof: proofs[i],
			}
		}
		chdp := &flow.ChunkDataPack{
			ChunkID:         chunk.ID(),
			StartState:      chunk.StartState,
			RegisterTouches: regTs,
			CollectionID:    col.ID(),
		}
		chunkDataPacks = append(chunkDataPacks, chdp)
		startStateCommitment = endStateCommitment

		for i := 1; i < chunkCount; i++ {

			tx3 = testutil.CreateCounterPanicTransaction(chain.ServiceAddress(), chain.ServiceAddress())
			err = testutil.SignTransactionAsServiceAccount(tx3, 3+uint64(i), chain)
			require.NoError(t, err)

			transactions := []*flow.TransactionBody{tx3}
			col := flow.Collection{Transactions: transactions}
			collections = append(collections, &col)
			g := col.Guarantee()
			guarantees = append(guarantees, &g)

			completeColls := make(map[flow.Identifier]*entity.CompleteCollection)
			completeColls[guarantee.ID()] = &entity.CompleteCollection{
				Guarantee:    &guarantee,
				Transactions: transactions,
			}

			executableBlock := &entity.ExecutableBlock{
				Block:               &block,
				CompleteCollections: completeColls,
				StartState:          startStateCommitment,
			}

			// *execution.ComputationResult, error
			_, err = bc.ExecuteBlock(context.Background(), executableBlock, view)
			require.NoError(t, err, "error executing block")

			ids, values := view.Delta().RegisterUpdates()

			// TODO: update CommitDelta to also return proofs
			endStateCommitment, err := led.UpdateRegisters(ids, values, startStateCommitment)
			require.NoError(t, err, "error updating registers")

			chunk := &flow.Chunk{
				ChunkBody: flow.ChunkBody{
					CollectionIndex: uint(i),
					StartState:      startStateCommitment,
					// TODO: include event collection hash
					EventCollection: flow.ZeroID,
					// TODO: record gas used
					TotalComputationUsed: 0,
					// TODO: record number of txs
					NumberOfTransactions: 0,
				},
				Index:    uint64(i),
				EndState: endStateCommitment,
			}
			chunks = append(chunks, chunk)

			// chunkDataPack
			allRegisters := view.Interactions().AllRegisters()
			values, proofs, err := led.GetRegistersWithProof(allRegisters, chunk.StartState)
			require.NoError(t, err, "error reading registers with proofs from ledger")

			regTs := make([]flow.RegisterTouch, len(allRegisters))
			for i, reg := range allRegisters {
				regTs[i] = flow.RegisterTouch{RegisterID: reg,
					Value: values[i],
					Proof: proofs[i],
				}
			}
			chdp := &flow.ChunkDataPack{
				ChunkID:         chunk.ID(),
				StartState:      chunk.StartState,
				RegisterTouches: regTs,
				CollectionID:    col.ID(),
			}
			chunkDataPacks = append(chunkDataPacks, chdp)
			startStateCommitment = endStateCommitment
		}
	})

	payload = flow.Payload{
		Identities: unittest.IdentityListFixture(32),
		Guarantees: guarantees,
	}
	header = unittest.BlockHeaderFixture()
	header.Height = 0
	header.PayloadHash = payload.Hash()

	block = flow.Block{
		Header:  &header,
		Payload: &payload,
	}

	result := flow.ExecutionResult{
		ExecutionResultBody: flow.ExecutionResultBody{
			BlockID:          block.ID(),
			Chunks:           chunks,
			FinalStateCommit: chunks[len(chunks)-1].EndState,
		},
	}

	receipt := flow.ExecutionReceipt{
		ExecutionResult: result,
	}
	return CompleteExecutionResult{
		Receipt:        &receipt,
		Block:          &block,
		Collections:    collections,
		ChunkDataPacks: chunkDataPacks,
	}
}

// LightExecutionResultFixture returns a light mocked version of execution result with an
// execution receipt referencing the block/collections. In the light version of execution result,
// everything is wired properly, but with the minimum viable content provided. This version is basically used
// for profiling.
func LightExecutionResultFixture(chunkCount int) CompleteExecutionResult {
	chunks := make([]*flow.Chunk, 0)
	collections := make([]*flow.Collection, 0, chunkCount)
	guarantees := make([]*flow.CollectionGuarantee, 0, chunkCount)
	chunkDataPacks := make([]*flow.ChunkDataPack, 0, chunkCount)

	for i := 0; i < chunkCount; i++ {
		// creates one guaranteed collection per chunk
		coll := unittest.CollectionFixture(1)
		guarantee := coll.Guarantee()
		collections = append(collections, &coll)
		guarantees = append(guarantees, &guarantee)

		chunk := &flow.Chunk{
			ChunkBody: flow.ChunkBody{
				CollectionIndex: uint(i),
				EventCollection: unittest.IdentifierFixture(),
			},
			Index: uint64(i),
		}
		chunks = append(chunks, chunk)

		// creates a chunk data pack for the chunk
		chunkDataPack := flow.ChunkDataPack{
			ChunkID: chunk.ID(),
		}
		chunkDataPacks = append(chunkDataPacks, &chunkDataPack)
	}

	payload := flow.Payload{
		Identities: nil,
		Guarantees: guarantees,
	}

	header := unittest.BlockHeaderFixture()
	header.Height = 0
	header.PayloadHash = payload.Hash()

	block := flow.Block{
		Header:  &header,
		Payload: &payload,
	}

	result := flow.ExecutionResult{
		ExecutionResultBody: flow.ExecutionResultBody{
			BlockID: block.ID(),
			Chunks:  chunks,
		},
	}

	receipt := flow.ExecutionReceipt{
		ExecutionResult: result,
	}

	return CompleteExecutionResult{
		Receipt:        &receipt,
		Block:          &block,
		Collections:    collections,
		ChunkDataPacks: chunkDataPacks,
	}
}<|MERGE_RESOLUTION|>--- conflicted
+++ resolved
@@ -77,14 +77,14 @@
 
 	metricsCollector := &metrics.NoopCollector{}
 
-	log := zerolog.New(ioutil.Discard)
+	log := zerolog.Nop()
 
 	unittest.RunWithTempDir(t, func(dir string) {
 		led, err := ledger.NewMTrieStorage(dir, 100, metricsCollector, nil)
 		require.NoError(t, err)
 		defer led.Done()
 
-		startStateCommitment, err := bootstrap.NewBootstrapper(zerolog.Nop()).BootstrapLedger(
+		startStateCommitment, err := bootstrap.NewBootstrapper(log).BootstrapLedger(
 			led,
 			unittest.ServiceAccountPublicKey,
 			unittest.GenesisTokenSupply,
@@ -100,11 +100,7 @@
 		view := delta.NewView(state.LedgerGetRegister(led, startStateCommitment))
 
 		// create BlockComputer
-<<<<<<< HEAD
-		bc := computer.NewBlockComputer(vm, nil, new(storage.Blocks), log)
-=======
-		bc := computer.NewBlockComputer(vm, new(storage.Blocks), nil, nil)
->>>>>>> cfa5287c
+		bc := computer.NewBlockComputer(vm, new(storage.Blocks), nil, nil, log)
 
 		completeColls := make(map[flow.Identifier]*entity.CompleteCollection)
 		completeColls[guarantee.ID()] = &entity.CompleteCollection{
