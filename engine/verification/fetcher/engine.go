package fetcher

import (
	"context"
	"fmt"

	"github.com/opentracing/opentracing-go"
	"github.com/rs/zerolog"

	"github.com/onflow/flow-go/engine"
	"github.com/onflow/flow-go/model/chunks"
	"github.com/onflow/flow-go/model/flow"
	"github.com/onflow/flow-go/model/flow/filter"
	"github.com/onflow/flow-go/model/verification"
	"github.com/onflow/flow-go/module"
	"github.com/onflow/flow-go/module/mempool"
	"github.com/onflow/flow-go/module/trace"
	"github.com/onflow/flow-go/network"
	"github.com/onflow/flow-go/state/protocol"
	"github.com/onflow/flow-go/storage"
	"github.com/onflow/flow-go/utils/logging"
)

// Engine implements the fetcher engine functionality. It works between a chunk consumer queue, and a verifier engine.
// Its input is an assigned chunk locator from the chunk consumer it is subscribed to.
//
// Its output is a verifiable chunk that it passes to the verifier engine.
//
// Fetcher engine is an AssignedChunkProcessor implementation: it receives assigned chunks to this verification node from the chunk consumer.
// The assigned chunks are passed on concurrent executions of its ProcessAssignedChunk method.
//
// On receiving an assigned chunk, the engine requests their chunk data pack through the requester that is attached to it.
// On receiving a chunk data pack response, the fetcher engine validates it, and shapes a verifiable chunk out of it, and passes it
// to the verifier engine.
type Engine struct {
	// common
	unit  *engine.Unit
	state protocol.State // used to verify the origin ID of chunk data response, and sealing status.

	// monitoring
	log     zerolog.Logger
	tracer  module.Tracer
	metrics module.VerificationMetrics

	// memory and storage
	pendingChunks mempool.ChunkStatuses     // stores all pending chunks that their chunk data is requested from requester.
	headers       storage.Headers           // used to fetch the block header for building verifiable chunk data.
	results       storage.ExecutionResults  // used to retrieve execution result of an assigned chunk.
	receipts      storage.ExecutionReceipts // used to find executor ids of a chunk, for requesting chunk data pack.

	// output interfaces
	verifier              network.Engine            // used to push verifiable chunk down the verification pipeline.
	requester             ChunkDataPackRequester    // used to request chunk data packs from network.
	chunkConsumerNotifier module.ProcessingNotifier // used to notify chunk consumer that it is done processing a chunk.
}

func New(
	log zerolog.Logger,
	metrics module.VerificationMetrics,
	tracer module.Tracer,
	verifier network.Engine,
	state protocol.State,
	pendingChunks mempool.ChunkStatuses,
	headers storage.Headers,
	results storage.ExecutionResults,
	receipts storage.ExecutionReceipts,
	requester ChunkDataPackRequester,
) *Engine {
	e := &Engine{
		unit:          engine.NewUnit(),
		metrics:       metrics,
		tracer:        tracer,
		log:           log.With().Str("engine", "fetcher").Logger(),
		verifier:      verifier,
		state:         state,
		pendingChunks: pendingChunks,
		headers:       headers,
		results:       results,
		receipts:      receipts,
		requester:     requester,
	}

	e.requester.WithChunkDataPackHandler(e)

	return e
}

// WithChunkConsumerNotifier sets the processing notifier of fetcher.
// The fetcher engine uses this notifier to inform the chunk consumer that it is done processing a given chunk, and
// is ready to receive a new chunk to process.
func (e *Engine) WithChunkConsumerNotifier(notifier module.ProcessingNotifier) {
	e.chunkConsumerNotifier = notifier
}

// Ready initializes the engine and returns a channel that is closed when the initialization is done
func (e *Engine) Ready() <-chan struct{} {
	return e.unit.Ready()
}

// Done terminates the engine and returns a channel that is closed when the termination is done
func (e *Engine) Done() <-chan struct{} {
	return e.unit.Done()
}

// ProcessAssignedChunk is the entry point of fetcher engine.
// It pushes the assigned chunk down the pipeline.
// Through the pipeline the chunk data pack for this chunk is requested,
// a verifiable chunk is shaped for it,
// and is pushed to the verifier engine for verification.
//
// It should not be blocking since multiple chunk consumer workers might be calling it concurrently.
// It fetches the chunk data pack, once received, verifier engine will be verifying
// Once a chunk has been processed, it will call the processing notifier callback to notify
// the chunk consumer in order to process the next chunk.
func (e *Engine) ProcessAssignedChunk(locator *chunks.Locator) {
	locatorID := locator.ID()
	lg := e.log.With().
		Hex("locator_id", logging.ID(locatorID)).
		Hex("result_id", logging.ID(locator.ResultID)).
		Uint64("chunk_index", locator.Index).
		Logger()

	e.metrics.OnAssignedChunkReceivedAtFetcher()

	// retrieves result and chunk using the locator
	result, err := e.results.ByID(locator.ResultID)
	if err != nil {
		// a missing result for a chunk locator is a fatal error potentially a database leak.
		lg.Fatal().Err(err).Msg("could not retrieve result for chunk locator")
	}
	chunk := result.Chunks[locator.Index]
	chunkID := chunk.ID()

	lg = lg.With().
		Hex("chunk_id", logging.ID(chunkID)).
		Hex("block_id", logging.ID(chunk.ChunkBody.BlockID)).
		Logger()
	lg.Debug().Msg("result and chunk for locator retrieved")

	requested, err := e.processAssignedChunkWithTracing(chunk, result)
	if err != nil {
		lg.Fatal().Err(err).Msg("could not process assigned chunk")
	}

	lg.Info().Bool("requested", requested).Msg("assigned chunk processed successfully")

	if requested {
		e.metrics.OnChunkDataPackRequestSentByFetcher()
	}

}

// processAssignedChunkWithTracing encapsulates the logic of processing assigned chunk with tracing enabled.
func (e *Engine) processAssignedChunkWithTracing(chunk *flow.Chunk, result *flow.ExecutionResult) (bool, error) {
	chunkID := chunk.ID()

	span, ok := e.tracer.GetSpan(chunkID, trace.VERProcessAssignedChunk)
	if !ok {
		span = e.tracer.StartSpan(chunkID, trace.VERProcessAssignedChunk)
		span.SetTag("chunk_id", chunkID)
		defer span.Finish()
	}

	ctx := opentracing.ContextWithSpan(e.unit.Ctx(), span)
	var err error
	var requested bool
	e.tracer.WithSpanFromContext(ctx, trace.VERFetcherHandleAssignedChunk, func() {
		requested, err = e.processAssignedChunk(chunk, result)
	})

	return requested, err
}

// processAssignedChunk receives an assigned chunk and its result and requests its chunk data pack from requester.
// Boolean return value determines whether chunk data pack was requested or not.
func (e *Engine) processAssignedChunk(chunk *flow.Chunk, result *flow.ExecutionResult) (bool, error) {
	// skips processing a chunk if it belongs to a sealed block.
	chunkID := chunk.ID()
	sealed, err := e.blockIsSealed(chunk.ChunkBody.BlockID)
	if err != nil {
		return false, fmt.Errorf("could not determine whether block has been sealed: %w", err)
	}
	if sealed {
		e.chunkConsumerNotifier.Notify(chunkID) // tells consumer that we are done with this chunk.
		return false, nil
	}

	// adds chunk status as a pending chunk to mempool.
	status := &verification.ChunkStatus{
		ChunkIndex:      chunk.Index,
		ExecutionResult: result,
	}
	added := e.pendingChunks.Add(status)
	if !added {
		// chunk locators are deduplicated by consumer, reaching this point hints failing deduplication on consumer.
		return false, fmt.Errorf("data race detected, received a duplicate chunk locator")
	}

	err = e.requestChunkDataPack(chunkID, result.ID(), chunk.BlockID)
	if err != nil {
		return false, fmt.Errorf("could not request chunk data pack: %w", err)
	}

	// requesting a chunk data pack is async, i.e., once engine reaches this point
	// it gracefully waits (unblocking) for the requested
	// till it either delivers us the requested chunk data pack
	// or cancels our request (when chunk belongs to a sealed block).
	//
	// both these events happen through requester module calling fetchers callbacks.
	// it is during those callbacks that we notify the consumer that we are done with this job.
	return true, nil
}

// HandleChunkDataPack is called by the chunk requester module everytime a new requested chunk data pack arrives.
// The chunks are supposed to be deduplicated by the requester.
// So invocation of this method indicates arrival of a distinct requested chunk.
func (e *Engine) HandleChunkDataPack(originID flow.Identifier, chunkDataPack *flow.ChunkDataPack, collection *flow.Collection) {
	lg := e.log.With().
		Hex("origin_id", logging.ID(originID)).
		Hex("collection_id", logging.ID(collection.ID())).
		Hex("chunk_id", logging.ID(chunkDataPack.ChunkID)).
		Logger()
	lg.Info().Msg("chunk data pack arrived")

	e.metrics.OnChunkDataPackArrivedAtFetcher()

	// make sure we still need it
	status, exists := e.pendingChunks.ByID(chunkDataPack.ChunkID)
	if !exists {
		lg.Debug().Msg("could not fetch pending status from mempool, dropping chunk data")
		return
	}

	resultID := status.ExecutionResult.ID()
	lg = lg.With().
		Hex("block_id", logging.ID(status.ExecutionResult.BlockID)).
		Hex("result_id", logging.ID(resultID)).
		Uint64("chunk_index", status.ChunkIndex).
		Logger()

<<<<<<< HEAD
	processed, nonFatalErr, fatalErr := e.handleChunkDataPackWithTracing(originID, status, chunkDataPack, collection)

	if fatalErr != nil {
		lg.Fatal().Err(fatalErr).Msg("could not handle chunk data pack")
		return
	}

	if nonFatalErr != nil {
		lg.Error().Err(nonFatalErr).Msg("could not handle chunk data pack")
=======
	processed, err := e.handleChunkDataPackWithTracing(originID, status, chunkDataPack, collection)
	if IsChunkDataPackValidationError(err) {
		lg.Error().Err(err).Msg("could not validate chunk data pack")
		return
	}

	if err != nil {
		lg.Fatal().Err(err).Msg("could not handle chunk data pack")
>>>>>>> e1099a88
		return
	}

	if processed {
		e.metrics.OnVerifiableChunkSentToVerifier()

		// we need to report that the job has been finished eventually
		e.chunkConsumerNotifier.Notify(status.ChunkLocatorID())
		lg.Info().Msg("verifiable chunk pushed to verifier engine")
	}

}

// handleChunkDataPackWithTracing encapsulates the logic of handling chunk data pack with tracing enabled.
//
// Boolean returned value determines whether the chunk data pack passed validation and its verifiable chunk
// submitted to verifier.
// The first returned value determines non-critical errors (i.e., expected ones).
// The last returned value determines the critical errors that are unexpected, and should lead program to halt.
func (e *Engine) handleChunkDataPackWithTracing(
	originID flow.Identifier,
	status *verification.ChunkStatus,
	chunkDataPack *flow.ChunkDataPack,
<<<<<<< HEAD
	collection *flow.Collection) (bool, error, error) {
=======
	collection *flow.Collection) (bool, error) {
>>>>>>> e1099a88

	span, ok := e.tracer.GetSpan(chunkDataPack.ChunkID, trace.VERProcessAssignedChunk)
	if !ok {
		span = e.tracer.StartSpan(chunkDataPack.ChunkID, trace.VERProcessAssignedChunk)
		span.SetTag("chunk_id", chunkDataPack.ChunkID)
		defer span.Finish()
	}
<<<<<<< HEAD

	ctx := opentracing.ContextWithSpan(e.unit.Ctx(), span)
	var fatalErr, nonFatalErr error
	var processed bool
	e.tracer.WithSpanFromContext(ctx, trace.VERFetcherHandleChunkDataPack, func() {
		// make sure the chunk data pack is valid
		err := e.validateChunkDataPackWithTracing(ctx, status.ChunkIndex, originID, chunkDataPack, collection, status.ExecutionResult)
		if err != nil {
			// TODO: this can be due to a byzantine behavio
			nonFatalErr = fmt.Errorf("could not validate chunk data pack: %w", err)
			return
		}

		processed, err = e.handleValidatedChunkDataPack(ctx, status, chunkDataPack, collection)
		if err != nil {
			fatalErr = fmt.Errorf("could not handle validated chunk data pack: %w", err)
			return
		}
	})

	return processed, nonFatalErr, fatalErr
}

// handleValidatedChunkDataPack receives a validated chunk data pack, removes its status from the memory, and pushes a verifiable chunk for it to
// verifier engine.
// Boolean return value determines whether verifiable chunk pushed to verifier or not.
func (e *Engine) handleValidatedChunkDataPack(ctx context.Context,
	status *verification.ChunkStatus,
	chunkDataPack *flow.ChunkDataPack,
	collection *flow.Collection) (bool, error) {

=======

	ctx := opentracing.ContextWithSpan(e.unit.Ctx(), span)

	var ferr error
	processed := false
	e.tracer.WithSpanFromContext(ctx, trace.VERFetcherHandleChunkDataPack, func() {
		// make sure the chunk data pack is valid
		err := e.validateChunkDataPackWithTracing(ctx, status.ChunkIndex, originID, chunkDataPack, collection, status.ExecutionResult)
		if err != nil {
			// TODO: this can be due to a byzantine behavio
			ferr = NewChunkDataPackValidationError(originID, chunkDataPack.ID(), chunkDataPack.ChunkID, chunkDataPack.CollectionID, err)
			return
		}

		processed, err = e.handleValidatedChunkDataPack(ctx, status, chunkDataPack, collection)
		if err != nil {
			ferr = fmt.Errorf("could not handle validated chunk data pack: %w", err)
			return
		}
	})

	return processed, ferr
}

// handleValidatedChunkDataPack receives a validated chunk data pack, removes its status from the memory, and pushes a verifiable chunk for it to
// verifier engine.
// Boolean return value determines whether verifiable chunk pushed to verifier or not.
func (e *Engine) handleValidatedChunkDataPack(ctx context.Context,
	status *verification.ChunkStatus,
	chunkDataPack *flow.ChunkDataPack,
	collection *flow.Collection) (bool, error) {

>>>>>>> e1099a88
	chunk := status.ExecutionResult.Chunks[status.ChunkIndex]
	removed := e.pendingChunks.Rem(chunkDataPack.ChunkID)

	if !removed {
		// we deduplicate the chunk data responses at this point, reaching here means a
		// duplicate chunk data response is under process concurrently, so we give up
		// on processing current one.
		return false, nil
	}

	// pushes chunk data pack to verifier, and waits for it to be verified.
	err := e.pushToVerifierWithTracing(ctx, chunk, status.ExecutionResult, chunkDataPack, collection)
	if err != nil {
		return false, fmt.Errorf("could not push the chunk to verifier engine")
	}

	return true, nil
}

// validateChunkDataPackWithTracing encapsulates the logic of validating a chunk data pack with tracing enabled.
func (e *Engine) validateChunkDataPackWithTracing(ctx context.Context,
	chunkIndex uint64,
	senderID flow.Identifier,
	chunkDataPack *flow.ChunkDataPack,
	collection *flow.Collection,
	result *flow.ExecutionResult) error {

	var err error
	e.tracer.WithSpanFromContext(ctx, trace.VERFetcherValidateChunkDataPack, func() {
		err = e.validateChunkDataPack(chunkIndex, senderID, chunkDataPack, collection, result)
	})

	return err
}

// validateChunkDataPack validates the integrity of a received chunk data pack as well as the authenticity of its sender.
// Regarding the integrity: the chunk data pack should have a matching start state with the chunk itself, as well as a matching collection ID with the
// given collection.
//
// Regarding the authenticity: the chunk data pack should be coming from a sender that is an staked execution node at the block of the chunk.
func (e *Engine) validateChunkDataPack(chunkIndex uint64,
	senderID flow.Identifier,
	chunkDataPack *flow.ChunkDataPack,
	collection *flow.Collection,
	result *flow.ExecutionResult) error {

	chunk := result.Chunks[chunkIndex]

	// 1. sender must be a staked execution node at that block
	blockID := chunk.BlockID
	staked := e.validateStakedExecutionNodeAtBlockID(senderID, blockID)
	if !staked {
		return fmt.Errorf("unstaked execution node sender at block ID: %x, resultID: %x, chunk ID: %x",
			blockID,
			result.ID(),
			chunk.ID())
	}

	// 2. start state must match
	if chunkDataPack.StartState != chunk.ChunkBody.StartState {
		return engine.NewInvalidInputErrorf("expecting chunk data pack's start state: %x, but got: %x, block ID: %x, resultID: %x, chunk ID: %x",
			chunk.ChunkBody.StartState,
			chunkDataPack.StartState,
			blockID,
			result.ID(),
			chunk.ID())
	}

	// 3. collection id must match
	err := e.validateCollectionID(collection, chunkDataPack, chunk.Index, result)
	if err != nil {
		return fmt.Errorf("could not validate collection: %x, from sender ID: %x, block ID: %x, resultID: %x, chunk ID: %x",
			collection.ID(),
			senderID,
			blockID,
			result.ID(),
			chunk.ID())
	}

	return nil
}

// validateCollectionID returns error for an invalid collection against a chunk data pack,
// and returns nil otherwise.
func (e Engine) validateCollectionID(collection *flow.Collection,
	chunkDataPack *flow.ChunkDataPack,
	chunkIndex uint64,
	result *flow.ExecutionResult) error {

	if IsSystemChunk(chunkIndex, result) {
		return e.validateSystemChunkCollection(collection, chunkDataPack)
	}

	return e.validateNonSystemChunkCollection(collection, chunkDataPack)
}

// validateSystemChunkCollection returns nil if the collection is matching the system chunk data pack.
// A collection is valid against a system chunk if collection is empty of transactions, and chunk data pack has a zero ID collection.
func (e Engine) validateSystemChunkCollection(collection *flow.Collection, chunkDataPack *flow.ChunkDataPack) error {
	collID := flow.ZeroID // for system chunk, the collection ID should be always zero ID.
	if collection.Len() != 0 {
		return engine.NewInvalidInputErrorf("non-empty collection for system chunk, found on chunk data pack: %v, actual collection: %v, len: %d",
			chunkDataPack.CollectionID, collection.ID(), collection.Len())
	}

	if chunkDataPack.CollectionID != collID {
		return engine.NewInvalidInputErrorf("mismatch collection id, %v != %v", chunkDataPack.CollectionID, collID)
	}

	return nil
}

// validateNonSystemChunkCollection returns nil if the collection is matching the non-system chunk data pack.
// A collection is valid against a non-system chunk if it has a matching collection ID with system chunk's collection ID field.
//
// TODO: collection ID should also be checked against its block.
func (e Engine) validateNonSystemChunkCollection(collection *flow.Collection, chunkDataPack *flow.ChunkDataPack) error {
	collID := collection.ID()

	if chunkDataPack.CollectionID != collID {
		return engine.NewInvalidInputErrorf("mismatch collection id, %v != %v", chunkDataPack.CollectionID, collID)
	}

	return nil
}

// validateStakedExecutionNodeAtBlockID validates sender ID of a chunk data pack response as an staked
// execution node at the given block ID.
func (e Engine) validateStakedExecutionNodeAtBlockID(senderID flow.Identifier, blockID flow.Identifier) bool {
	snapshot := e.state.AtBlockID(blockID)
	valid, err := protocol.IsNodeStakedWithRoleAt(snapshot, senderID, flow.RoleExecution)

	if err != nil {
		e.log.Fatal().
			Err(err).
			Hex("block_id", logging.ID(blockID)).
			Hex("sender_id", logging.ID(senderID)).
			Msg("could not validate sender identity at specified block ID snapshot as execution node")
	}

	return valid
}

// NotifyChunkDataPackSealed is called by the ChunkDataPackRequester to notify the ChunkDataPackHandler (i.e.,
// this fetcher engine) that the chunk ID has been sealed and hence the requester will no longer request it.
//
// When the requester calls this callback method, it will never returns a chunk data pack for this chunk ID to the handler (i.e.,
// through HandleChunkDataPack).
func (e *Engine) NotifyChunkDataPackSealed(chunkID flow.Identifier) {
	// we need to report that the job has been finished eventually
	status, exists := e.pendingChunks.ByID(chunkID)
	if !exists {
		e.log.Debug().
			Hex("chunk_id", logging.ID(chunkID)).
			Msg("could not fetch pending status for sealed chunk from mempool, dropping chunk data")
		return
	}

	removed := e.pendingChunks.Rem(chunkID)

	e.chunkConsumerNotifier.Notify(status.ChunkLocatorID())
	e.log.Info().Bool("removed", removed).Msg("discards fetching chunk of an already sealed block and notified consumer")
}

// pushToVerifierWithTracing encapsulates the logic of pushing a verifiable chunk to verifier engine with tracing enabled.
func (e *Engine) pushToVerifierWithTracing(
	ctx context.Context,
	chunk *flow.Chunk,
	result *flow.ExecutionResult,
	chunkDataPack *flow.ChunkDataPack,
	collection *flow.Collection) error {

	var err error
	e.tracer.WithSpanFromContext(ctx, trace.VERFetcherPushToVerifier, func() {
		err = e.pushToVerifier(chunk, result, chunkDataPack, collection)
	})

	return err
}

// pushToVerifier makes a verifiable chunk data out of the input and pass it to the verifier for verification.
//
// When this method returns without any error, it means that the verification of the chunk at the verifier engine is done (either successfully,
// or unsuccessfully)
func (e *Engine) pushToVerifier(chunk *flow.Chunk,
	result *flow.ExecutionResult,
	chunkDataPack *flow.ChunkDataPack,
	collection *flow.Collection) error {

	header, err := e.headers.ByBlockID(chunk.BlockID)
	if err != nil {
		return fmt.Errorf("could not get block header: %w", err)
	}

	vchunk, err := e.makeVerifiableChunkData(chunk, header, result, chunkDataPack, collection)
	if err != nil {
		return fmt.Errorf("could not verify chunk: %w", err)
	}

	err = e.verifier.ProcessLocal(vchunk)
	if err != nil {
		return fmt.Errorf("verifier could not verify chunk: %w", err)
	}

	return nil
}

// makeVerifiableChunkData creates and returns a verifiable chunk data for the chunk data.
// The verifier engine, which is the last engine in the pipeline of verification, uses this verifiable
// chunk data to verify it.
func (e *Engine) makeVerifiableChunkData(chunk *flow.Chunk,
	header *flow.Header,
	result *flow.ExecutionResult,
	chunkDataPack *flow.ChunkDataPack,
	collection *flow.Collection,
) (*verification.VerifiableChunkData, error) {

	// system chunk is the last chunk
	isSystemChunk := IsSystemChunk(chunk.Index, result)

	endState, err := EndStateCommitment(result, chunk.Index, isSystemChunk)
	if err != nil {
		return nil, fmt.Errorf("could not compute end state of chunk: %w", err)
	}

	return &verification.VerifiableChunkData{
		IsSystemChunk: isSystemChunk,
		Chunk:         chunk,
		Header:        header,
		Result:        result,
		Collection:    collection,
		ChunkDataPack: chunkDataPack,
		EndState:      endState,
	}, nil
}

// requestChunkDataPack creates and dispatches a chunk data pack request to the requester engine.
func (e *Engine) requestChunkDataPack(chunkID flow.Identifier, resultID flow.Identifier, blockID flow.Identifier) error {
	agrees, disagrees, err := e.getAgreeAndDisagreeExecutors(blockID, resultID)
	if err != nil {
		return fmt.Errorf("could not segregate the agree and disagree executors for result: %x of block: %x", resultID, blockID)
	}

	header, err := e.headers.ByBlockID(blockID)
	if err != nil {
		return fmt.Errorf("could not get header for block: %x", blockID)
	}

	allExecutors, err := e.state.AtBlockID(blockID).Identities(filter.HasRole(flow.RoleExecution))
	if err != nil {
		return fmt.Errorf("could not fetch execution node ids at block %x: %w", blockID, err)
	}

	request := &verification.ChunkDataPackRequest{
		ChunkID:   chunkID,
		Height:    header.Height,
		Agrees:    agrees,
		Disagrees: disagrees,
		Targets:   allExecutors,
	}

	e.requester.Request(request)

	return nil
}

// getAgreeAndDisagreeExecutors segregates the execution nodes identifiers based on the given execution result id at the given block into agree and
// disagree sets.
// The agree set contains the executors who made receipt with the same result as the given result id.
// The disagree set contains the executors who made receipt with different result than the given result id.
func (e *Engine) getAgreeAndDisagreeExecutors(blockID flow.Identifier, resultID flow.Identifier) (flow.IdentifierList, flow.IdentifierList, error) {
	receipts, err := e.receipts.ByBlockID(blockID)
	if err != nil {
		return nil, nil, fmt.Errorf("could not retrieve receipts for block: %v: %w", blockID, err)
	}

	agrees, disagrees := executorsOf(receipts, resultID)
	return agrees, disagrees, nil
}

// blockIsSealed returns true if the block at specified height by block ID is sealed.
func (e Engine) blockIsSealed(blockID flow.Identifier) (bool, error) {
	// TODO: as an optimization, we can keep record of last sealed height on a local variable.
	header, err := e.headers.ByBlockID(blockID)
	if err != nil {
		return false, fmt.Errorf("could not get block header: %w", err)
	}

	lastSealed, err := e.state.Sealed().Head()
	if err != nil {
		return false, fmt.Errorf("could not get last sealed: %w", err)
	}

	sealed := header.Height <= lastSealed.Height
	return sealed, nil
}

// executorsOf segregates the executors of the given receipts based on the given execution result id.
// The agree set contains the executors who made receipt with the same result as the given result id.
// The disagree set contains the executors who made receipt with different result than the given result id.
func executorsOf(receipts []*flow.ExecutionReceipt, resultID flow.Identifier) (flow.IdentifierList, flow.IdentifierList) {
	var agrees flow.IdentifierList
	var disagrees flow.IdentifierList

	for _, receipt := range receipts {
		executor := receipt.ExecutorID

		if receipt.ExecutionResult.ID() == resultID {
			agrees = append(agrees, executor)
		} else {
			disagrees = append(disagrees, executor)
		}
	}

	return agrees, disagrees
}

// EndStateCommitment computes the end state of the given chunk.
func EndStateCommitment(result *flow.ExecutionResult, chunkIndex uint64, systemChunk bool) (flow.StateCommitment, error) {
	var endState flow.StateCommitment
	if systemChunk {
		var err error
		// last chunk in a result is the system chunk and takes final state commitment
		endState, err = result.FinalStateCommitment()
		if err != nil {
			return flow.DummyStateCommitment, fmt.Errorf("can not read final state commitment, likely a bug:%w", err)
		}
	} else {
		// any chunk except last takes the subsequent chunk's start state
		endState = result.Chunks[chunkIndex+1].StartState
	}

	return endState, nil
}

// IsSystemChunk returns true if `chunkIndex` points to a system chunk in `result`.
// Otherwise, it returns false.
// In the current version, a chunk is a system chunk if it is the last chunk of the
// execution result.
func IsSystemChunk(chunkIndex uint64, result *flow.ExecutionResult) bool {
	return chunkIndex == uint64(len(result.Chunks)-1)
}<|MERGE_RESOLUTION|>--- conflicted
+++ resolved
@@ -238,17 +238,6 @@
 		Uint64("chunk_index", status.ChunkIndex).
 		Logger()
 
-<<<<<<< HEAD
-	processed, nonFatalErr, fatalErr := e.handleChunkDataPackWithTracing(originID, status, chunkDataPack, collection)
-
-	if fatalErr != nil {
-		lg.Fatal().Err(fatalErr).Msg("could not handle chunk data pack")
-		return
-	}
-
-	if nonFatalErr != nil {
-		lg.Error().Err(nonFatalErr).Msg("could not handle chunk data pack")
-=======
 	processed, err := e.handleChunkDataPackWithTracing(originID, status, chunkDataPack, collection)
 	if IsChunkDataPackValidationError(err) {
 		lg.Error().Err(err).Msg("could not validate chunk data pack")
@@ -257,7 +246,6 @@
 
 	if err != nil {
 		lg.Fatal().Err(err).Msg("could not handle chunk data pack")
->>>>>>> e1099a88
 		return
 	}
 
@@ -281,11 +269,7 @@
 	originID flow.Identifier,
 	status *verification.ChunkStatus,
 	chunkDataPack *flow.ChunkDataPack,
-<<<<<<< HEAD
-	collection *flow.Collection) (bool, error, error) {
-=======
 	collection *flow.Collection) (bool, error) {
->>>>>>> e1099a88
 
 	span, ok := e.tracer.GetSpan(chunkDataPack.ChunkID, trace.VERProcessAssignedChunk)
 	if !ok {
@@ -293,39 +277,6 @@
 		span.SetTag("chunk_id", chunkDataPack.ChunkID)
 		defer span.Finish()
 	}
-<<<<<<< HEAD
-
-	ctx := opentracing.ContextWithSpan(e.unit.Ctx(), span)
-	var fatalErr, nonFatalErr error
-	var processed bool
-	e.tracer.WithSpanFromContext(ctx, trace.VERFetcherHandleChunkDataPack, func() {
-		// make sure the chunk data pack is valid
-		err := e.validateChunkDataPackWithTracing(ctx, status.ChunkIndex, originID, chunkDataPack, collection, status.ExecutionResult)
-		if err != nil {
-			// TODO: this can be due to a byzantine behavio
-			nonFatalErr = fmt.Errorf("could not validate chunk data pack: %w", err)
-			return
-		}
-
-		processed, err = e.handleValidatedChunkDataPack(ctx, status, chunkDataPack, collection)
-		if err != nil {
-			fatalErr = fmt.Errorf("could not handle validated chunk data pack: %w", err)
-			return
-		}
-	})
-
-	return processed, nonFatalErr, fatalErr
-}
-
-// handleValidatedChunkDataPack receives a validated chunk data pack, removes its status from the memory, and pushes a verifiable chunk for it to
-// verifier engine.
-// Boolean return value determines whether verifiable chunk pushed to verifier or not.
-func (e *Engine) handleValidatedChunkDataPack(ctx context.Context,
-	status *verification.ChunkStatus,
-	chunkDataPack *flow.ChunkDataPack,
-	collection *flow.Collection) (bool, error) {
-
-=======
 
 	ctx := opentracing.ContextWithSpan(e.unit.Ctx(), span)
 
@@ -358,7 +309,6 @@
 	chunkDataPack *flow.ChunkDataPack,
 	collection *flow.Collection) (bool, error) {
 
->>>>>>> e1099a88
 	chunk := status.ExecutionResult.Chunks[status.ChunkIndex]
 	removed := e.pendingChunks.Rem(chunkDataPack.ChunkID)
 
