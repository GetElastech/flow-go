package computation

import (
	"context"
	"testing"

	"github.com/onflow/cadence/runtime"
	"github.com/stretchr/testify/assert"
	"github.com/stretchr/testify/require"

	"github.com/dapperlabs/flow-go/engine/execution/computation/computer"
	"github.com/dapperlabs/flow-go/engine/execution/computation/virtualmachine"
	"github.com/dapperlabs/flow-go/engine/execution/state/delta"
	"github.com/dapperlabs/flow-go/engine/execution/testutil"
	"github.com/dapperlabs/flow-go/model/flow"
	"github.com/dapperlabs/flow-go/module/mempool/entity"
	module "github.com/dapperlabs/flow-go/module/mock"
	"github.com/dapperlabs/flow-go/utils/unittest"
)

func TestComputeBlockWithStorage(t *testing.T) {
	rt := runtime.NewInterpreterRuntime()

	vm, err := virtualmachine.New(rt)
	require.NoError(t, err)
<<<<<<< HEAD

	privateKeys, err := testutil.GenerateAccountPrivateKeys(2)
	require.NoError(t, err)

	ledger := testutil.RootBootstrappedLedger()
	accounts, err := testutil.CreateAccounts(vm, ledger, privateKeys)
	require.NoError(t, err)

	tx1 := testutil.DeployCounterContractTransaction(accounts[0])
	tx1.SetProposalKey(flow.RootAddress, 0, 0).
		SetPayer(flow.RootAddress)

	err = testutil.SignPayload(tx1, accounts[0], privateKeys[0])
	require.NoError(t, err)

	err = testutil.SignEnvelope(tx1, flow.RootAddress, unittest.RootAccountPrivateKey)
	require.NoError(t, err)

	tx2 := testutil.CreateCounterTransaction(accounts[0], accounts[1])
	tx2.SetProposalKey(flow.RootAddress, 0, 0).
		SetPayer(flow.RootAddress)

	err = testutil.SignPayload(tx2, accounts[1], privateKeys[1])
	require.NoError(t, err)

	err = testutil.SignEnvelope(tx2, flow.RootAddress, unittest.RootAccountPrivateKey)
=======

	privateKeys, err := testutil.GenerateAccountPrivateKeys(2)
	require.NoError(t, err)

	ledger := testutil.RootBootstrappedLedger()
	accounts, err := testutil.CreateAccounts(vm, ledger, privateKeys)
	require.NoError(t, err)

	tx1 := testutil.DeployCounterContractTransaction(accounts[0])
	tx2 := testutil.CreateCounterTransaction(accounts[0], accounts[1])

	err = testutil.SignTransaction(&tx1, accounts[0], privateKeys[0], 0)
	require.NoError(t, err)

	err = testutil.SignTransaction(&tx2, accounts[1], privateKeys[1], 0)
>>>>>>> 306fc371
	require.NoError(t, err)

	transactions := []*flow.TransactionBody{tx1, tx2}

	col := flow.Collection{Transactions: transactions}

	guarantee := flow.CollectionGuarantee{
		CollectionID: col.ID(),
		Signature:    nil,
	}

	block := flow.Block{
		Header: &flow.Header{
			View: 42,
		},
		Payload: &flow.Payload{
			Guarantees: []*flow.CollectionGuarantee{&guarantee},
		},
	}

	executableBlock := &entity.ExecutableBlock{
		Block: &block,
		CompleteCollections: map[flow.Identifier]*entity.CompleteCollection{
			guarantee.ID(): {
				Guarantee:    &guarantee,
				Transactions: transactions,
			},
		},
	}

	me := new(module.Local)
	me.On("NodeID").Return(flow.ZeroID)

	blockComputer := computer.NewBlockComputer(vm, nil)

	engine := &Manager{
		blockComputer: blockComputer,
		me:            me,
	}

<<<<<<< HEAD
	view := delta.NewView(ledger.Get)
=======
	view := unittest.LedgerView(ledger)
>>>>>>> 306fc371
	blockView := view.NewChild()

	returnedComputationResult, err := engine.ComputeBlock(context.Background(), executableBlock, blockView)
	require.NoError(t, err)

	require.NotEmpty(t, blockView.Delta())
	require.Len(t, returnedComputationResult.StateSnapshots, 1)
	assert.NotEmpty(t, returnedComputationResult.StateSnapshots[0].Delta)
}<|MERGE_RESOLUTION|>--- conflicted
+++ resolved
@@ -23,7 +23,6 @@
 
 	vm, err := virtualmachine.New(rt)
 	require.NoError(t, err)
-<<<<<<< HEAD
 
 	privateKeys, err := testutil.GenerateAccountPrivateKeys(2)
 	require.NoError(t, err)
@@ -33,40 +32,23 @@
 	require.NoError(t, err)
 
 	tx1 := testutil.DeployCounterContractTransaction(accounts[0])
-	tx1.SetProposalKey(flow.RootAddress, 0, 0).
-		SetPayer(flow.RootAddress)
+	tx1.SetProposalKey(flow.ServiceAddress(), 0, 0).
+		SetPayer(flow.ServiceAddress())
 
 	err = testutil.SignPayload(tx1, accounts[0], privateKeys[0])
 	require.NoError(t, err)
 
-	err = testutil.SignEnvelope(tx1, flow.RootAddress, unittest.RootAccountPrivateKey)
+	err = testutil.SignEnvelope(tx1, flow.ServiceAddress(), unittest.RootAccountPrivateKey)
 	require.NoError(t, err)
 
 	tx2 := testutil.CreateCounterTransaction(accounts[0], accounts[1])
-	tx2.SetProposalKey(flow.RootAddress, 0, 0).
-		SetPayer(flow.RootAddress)
+	tx2.SetProposalKey(flow.ServiceAddress(), 0, 0).
+		SetPayer(flow.ServiceAddress())
 
 	err = testutil.SignPayload(tx2, accounts[1], privateKeys[1])
 	require.NoError(t, err)
 
-	err = testutil.SignEnvelope(tx2, flow.RootAddress, unittest.RootAccountPrivateKey)
-=======
-
-	privateKeys, err := testutil.GenerateAccountPrivateKeys(2)
-	require.NoError(t, err)
-
-	ledger := testutil.RootBootstrappedLedger()
-	accounts, err := testutil.CreateAccounts(vm, ledger, privateKeys)
-	require.NoError(t, err)
-
-	tx1 := testutil.DeployCounterContractTransaction(accounts[0])
-	tx2 := testutil.CreateCounterTransaction(accounts[0], accounts[1])
-
-	err = testutil.SignTransaction(&tx1, accounts[0], privateKeys[0], 0)
-	require.NoError(t, err)
-
-	err = testutil.SignTransaction(&tx2, accounts[1], privateKeys[1], 0)
->>>>>>> 306fc371
+	err = testutil.SignEnvelope(tx2, flow.ServiceAddress(), unittest.RootAccountPrivateKey)
 	require.NoError(t, err)
 
 	transactions := []*flow.TransactionBody{tx1, tx2}
@@ -107,11 +89,7 @@
 		me:            me,
 	}
 
-<<<<<<< HEAD
 	view := delta.NewView(ledger.Get)
-=======
-	view := unittest.LedgerView(ledger)
->>>>>>> 306fc371
 	blockView := view.NewChild()
 
 	returnedComputationResult, err := engine.ComputeBlock(context.Background(), executableBlock, blockView)
