--- conflicted
+++ resolved
@@ -48,11 +48,7 @@
 				receipts := new(storage.ExecutionReceipts)
 
 				es := state.NewExecutionState(
-<<<<<<< HEAD
 					ls, stateCommitments, blocks, collections, chunkDataPacks, results, receipts, events, serviceEvents, txResults, badgerDB, nil,
-=======
-					ls, stateCommitments, blocks, collections, chunkDataPacks, results, receipts, headers, badgerDB, nil,
->>>>>>> b2d079a1
 				)
 
 				f(t, es)
