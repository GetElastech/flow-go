--- conflicted
+++ resolved
@@ -180,11 +180,7 @@
 	var endStateCommitment flow.StateCommitment
 	var stateInteractions []*delta.Snapshot
 	var events []flow.Event
-<<<<<<< HEAD
-	var txErrors []flow.TransactionError
-=======
 	var txResults []flow.TransactionResult
->>>>>>> 8fd22951
 	err := s.db.View(func(txn *badger.Txn) error {
 		err := procedure.RetrieveBlock(blockID, &block)(txn)
 		if err != nil {
@@ -207,11 +203,7 @@
 			return fmt.Errorf("cannot lookup events: %w", err)
 		}
 
-<<<<<<< HEAD
-		err = operation.LookupTransactionErrorsByBlockID(blockID, &txErrors)(txn)
-=======
 		err = operation.LookupTransactionResultsByBlockID(blockID, &txResults)(txn)
->>>>>>> 8fd22951
 		if err != nil {
 			return fmt.Errorf("cannot lookup transaction errors: %w", err)
 		}
@@ -226,21 +218,12 @@
 		return nil, err
 	}
 	return &messages.ExecutionStateDelta{
-<<<<<<< HEAD
-		Block:             &block,
-		StateInteractions: stateInteractions,
-		StartState:        startStateCommitment,
-		EndState:          endStateCommitment,
-		Events:            events,
-		TransactionErrors: txErrors,
-=======
 		Block:              &block,
 		StateInteractions:  stateInteractions,
 		StartState:         startStateCommitment,
 		EndState:           endStateCommitment,
 		Events:             events,
 		TransactionResults: txResults,
->>>>>>> 8fd22951
 	}, nil
 }
 
