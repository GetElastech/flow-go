--- conflicted
+++ resolved
@@ -30,18 +30,6 @@
 )
 
 type testingContext struct {
-<<<<<<< HEAD
-	t                 *testing.T
-	engine            *Engine
-	blocks            *storage.MockBlocks
-	collections       *storage.MockCollections
-	state             *protocol.State
-	conduit           *network.MockConduit
-	collectionConduit *network.MockConduit
-	computationEngine *computation.ComputationEngine
-	providerEngine    *provider.ProviderEngine
-	executionState    *state.ExecutionState
-=======
 	t                  *testing.T
 	engine             *Engine
 	blocks             *storage.MockBlocks
@@ -52,7 +40,6 @@
 	ComputationManager *computation.ComputationManager
 	providerEngine     *provider.ProviderEngine
 	executionState     *state.ExecutionState
->>>>>>> bdb7e27b
 }
 
 func runWithEngine(t *testing.T, f func(ctx testingContext)) {
@@ -76,11 +63,7 @@
 	blocks := storage.NewMockBlocks(ctrl)
 	payloads := storage.NewMockPayloads(ctrl)
 	collections := storage.NewMockCollections(ctrl)
-<<<<<<< HEAD
-	computationEngine := new(computation.ComputationEngine)
-=======
 	computationEngine := new(computation.ComputationManager)
->>>>>>> bdb7e27b
 	providerEngine := new(provider.ProviderEngine)
 	protocolState := new(protocol.State)
 	executionState := new(state.ExecutionState)
@@ -109,18 +92,6 @@
 	require.NoError(t, err)
 
 	f(testingContext{
-<<<<<<< HEAD
-		t:                 t,
-		engine:            engine,
-		blocks:            blocks,
-		collections:       collections,
-		state:             protocolState,
-		conduit:           conduit,
-		collectionConduit: collectionConduit,
-		computationEngine: computationEngine,
-		providerEngine:    providerEngine,
-		executionState:    executionState,
-=======
 		t:                  t,
 		engine:             engine,
 		blocks:             blocks,
@@ -131,7 +102,6 @@
 		ComputationManager: computationEngine,
 		providerEngine:     providerEngine,
 		executionState:     executionState,
->>>>>>> bdb7e27b
 	})
 
 	computationEngine.AssertExpectations(t)
@@ -220,23 +190,16 @@
 	ctx.executionState.On("StateCommitmentByBlockID", completeBlock.Block.ParentID).Return(startStateCommitment, nil)
 	ctx.executionState.On("NewView", startStateCommitment).Return(nil)
 
-<<<<<<< HEAD
-	ctx.computationEngine.On("ComputeBlock", completeBlock, mock.Anything).Return(computationResult, nil).Once()
-=======
 	ctx.ComputationManager.On("ComputeBlock", completeBlock, mock.Anything).Return(computationResult, nil).Once()
->>>>>>> bdb7e27b
 
 	ctx.executionState.On("CommitDelta", computationResult.StateViews[0].Delta()).Return(newStateCommitment, nil)
 	ctx.executionState.On("PersistChunkHeader", mock.MatchedBy(func(f *flow.ChunkHeader) bool {
 		return bytes.Equal(f.StartState, startStateCommitment)
 	})).Return(nil)
-<<<<<<< HEAD
 	ctx.executionState.On("PersistChunkDataPack", mock.MatchedBy(func(f *flow.ChunkDataPack) bool {
 		return bytes.Equal(f.StartState, startStateCommitment)
 	})).Return(nil)
 	ctx.executionState.On("GetRegistersWithProofs", mock.Anything, mock.Anything).Return([][]byte{}, [][]byte{}, nil)
-=======
->>>>>>> bdb7e27b
 
 	previousExecutionResultID := unittest.IdentifierFixture()
 	ctx.executionState.On("GetExecutionResultID", completeBlock.Block.ParentID).Return(previousExecutionResultID, nil)
