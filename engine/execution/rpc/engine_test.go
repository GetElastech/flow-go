package rpc

import (
	"context"
	"errors"
	"testing"

	"github.com/rs/zerolog"
	"github.com/stretchr/testify/suite"
	"google.golang.org/grpc/codes"
	"google.golang.org/grpc/status"

	"github.com/onflow/flow/protobuf/go/flow/entities"
	"github.com/onflow/flow/protobuf/go/flow/execution"

	"github.com/dapperlabs/flow-go/engine/common/convert"
	"github.com/dapperlabs/flow-go/engine/execution/ingestion/mock"
	"github.com/dapperlabs/flow-go/model/flow"
	realstorage "github.com/dapperlabs/flow-go/storage"
	storage "github.com/dapperlabs/flow-go/storage/mock"
	"github.com/dapperlabs/flow-go/utils/unittest"
)

type Suite struct {
	suite.Suite
<<<<<<< HEAD
	log      zerolog.Logger
	events   *storage.Events
	txErrors *storage.TransactionErrors
	blocks   *storage.Blocks
=======
	log       zerolog.Logger
	events    *storage.Events
	txResults *storage.TransactionResults
	blocks    *storage.Blocks
>>>>>>> 8fd22951
}

func TestHandler(t *testing.T) {
	suite.Run(t, new(Suite))
}

func (suite *Suite) SetupTest() {
	suite.log = zerolog.Logger{}
	suite.events = new(storage.Events)
<<<<<<< HEAD
	suite.txErrors = new(storage.TransactionErrors)
=======
	suite.txResults = new(storage.TransactionResults)
>>>>>>> 8fd22951
	suite.blocks = new(storage.Blocks)
}

// TestGetEventsForBlockIDs tests the GetEventsForBlockIDs API call
func (suite *Suite) TestGetEventsForBlockIDs() {

	totalBlocks := 10
	eventsPerBlock := 10

	blockIDs := make([][]byte, totalBlocks)
	expectedResult := make([]*execution.GetEventsForBlockIDsResponse_Result, totalBlocks)

	// setup the events storage mock
	for i := range blockIDs {
		block := unittest.BlockFixture()
		block.Height = uint64(i)
		id := block.ID()
		blockIDs[i] = id[:]
		eventsForBlock := make([]flow.Event, eventsPerBlock)
		eventMessages := make([]*entities.Event, eventsPerBlock)
		for j := range eventsForBlock {
			e := unittest.EventFixture(flow.EventAccountCreated, uint32(j), uint32(j), unittest.IdentifierFixture())
			eventsForBlock[j] = e
			eventMessages[j] = convert.EventToMessage(e)
		}
		// expect one call to lookup events for each block ID
		suite.events.On("ByBlockIDEventType", id, flow.EventAccountCreated).Return(eventsForBlock, nil).Once()

		// expect one call to lookup each block
		suite.blocks.On("ByID", id).Return(&block, nil).Once()

		// create the expected result for this block
		expectedResult[i] = &execution.GetEventsForBlockIDsResponse_Result{
			BlockId:     id[:],
			BlockHeight: block.Height,
			Events:      eventMessages,
		}
	}

	// create the handler
	handler := &handler{
<<<<<<< HEAD
		blocks:            suite.blocks,
		events:            suite.events,
		transactionErrors: suite.txErrors,
=======
		blocks:             suite.blocks,
		events:             suite.events,
		transactionResults: suite.txResults,
>>>>>>> 8fd22951
	}

	concoctReq := func(errType string, blockIDs [][]byte) *execution.GetEventsForBlockIDsRequest {
		return &execution.GetEventsForBlockIDsRequest{
			Type:     errType,
			BlockIds: blockIDs,
		}
	}

	// happy path - valid requests receives a valid response
	suite.Run("happy path", func() {

		// create a valid API request
		req := concoctReq(string(flow.EventAccountCreated), blockIDs)

		// execute the GetEventsForBlockIDs call
		resp, err := handler.GetEventsForBlockIDs(context.Background(), req)

		// check that a successful response is received
		suite.Require().NoError(err)

		actualResult := resp.GetResults()
		suite.Require().ElementsMatch(expectedResult, actualResult)

		// check that appropriate storage calls were made
		suite.events.AssertExpectations(suite.T())
	})

	// failure path - empty even type in the request results in an error
	suite.Run("request with empty event type", func() {

		// create an API request with empty even type
		req := concoctReq("", blockIDs)

		_, err := handler.GetEventsForBlockIDs(context.Background(), req)

		// check that an error was received
		suite.Require().Error(err)
		errors.Is(err, status.Error(codes.InvalidArgument, ""))

		// check that no storage calls was made
		suite.events.AssertExpectations(suite.T())
	})

	// failure path - empty block ids in request results in an error
	suite.Run("request with empty block IDs", func() {

		// create an API request with empty block ids
		req := concoctReq(string(flow.EventAccountCreated), nil)

		_, err := handler.GetEventsForBlockIDs(context.Background(), req)

		// check that an error was received
		suite.Require().Error(err)
		errors.Is(err, status.Error(codes.InvalidArgument, ""))

		// check that no storage calls was made
		suite.events.AssertExpectations(suite.T())
	})

	// failure path - non-existent block id in request results in an error
	suite.Run("request with non-existent block ID", func() {

		id := unittest.IdentifierFixture()

		// expect a storage call for the invalid id but return an error
		suite.events.On("ByBlockIDEventType", id, flow.EventAccountCreated).Return(nil, errors.New("")).Once()

		// create an API request with the invalid block id
		req := concoctReq(string(flow.EventAccountCreated), [][]byte{id[:]})

		_, err := handler.GetEventsForBlockIDs(context.Background(), req)

		// check that an error was received
		suite.Require().Error(err)
		errors.Is(err, status.Error(codes.Internal, ""))

		// check that no storage calls was made
		suite.events.AssertExpectations(suite.T())
	})
}

// Test GetAccountAtBlockID tests the GetAccountAtBlockID API call
func (suite *Suite) TestGetAccountAtBlockID() {

	id := unittest.IdentifierFixture()
	rootAddress := flow.RootAddress

	rootAccount := flow.Account{
		Address: rootAddress,
	}

	mockEngine := new(mock.IngestRPC)

	// create the handler
	handler := &handler{
		engine: mockEngine,
	}

	createReq := func(id []byte, address []byte) *execution.GetAccountAtBlockIDRequest {
		return &execution.GetAccountAtBlockIDRequest{
			Address: address,
			BlockId: id,
		}
	}

	suite.Run("happy path with valid request", func() {

		// setup mock expectations
		mockEngine.On("GetAccount", rootAddress, id).Return(&rootAccount, nil).Once()

		req := createReq(id[:], rootAddress.Bytes())

		resp, err := handler.GetAccountAtBlockID(context.Background(), req)

		suite.Require().NoError(err)
		actualAccount := resp.GetAccount()
		expectedAccount, err := convert.AccountToMessage(&rootAccount)
		suite.Require().NoError(err)
		suite.Require().Equal(*expectedAccount, *actualAccount)
		mockEngine.AssertExpectations(suite.T())
	})

	suite.Run("invalid request with nil block id", func() {

		req := createReq(nil, rootAddress.Bytes())

		_, err := handler.GetAccountAtBlockID(context.Background(), req)

		suite.Require().Error(err)
	})

	suite.Run("invalid request with nil root address", func() {

		req := createReq(id[:], nil)

		_, err := handler.GetAccountAtBlockID(context.Background(), req)

		suite.Require().Error(err)
	})
}

// TestGetTransactionResult tests the GetTransactionResult API call
func (suite *Suite) TestGetTransactionResult() {

	totalEvents := 10
	block := unittest.BlockFixture()
	tx := unittest.TransactionFixture()
	bID := block.ID()
	txID := tx.ID()

	// setup the events storage mock
	eventsForTx := make([]flow.Event, totalEvents)
	eventMessages := make([]*entities.Event, totalEvents)
	for j := range eventsForTx {
		e := unittest.EventFixture(flow.EventAccountCreated, uint32(j), uint32(j), unittest.IdentifierFixture())
		eventsForTx[j] = e
		eventMessages[j] = convert.EventToMessage(e)
	}

	// expect a call to lookup events by block ID and transaction ID
	suite.events.On("ByBlockIDTransactionID", bID, txID).Return(eventsForTx, nil)

	// expect a call to lookup each block
	suite.blocks.On("ByID", block.ID()).Return(&block, nil)

	// create the handler
<<<<<<< HEAD
	createHandler := func(txErrors *storage.TransactionErrors) *handler {
		handler := &handler{
			blocks:            suite.blocks,
			events:            suite.events,
			transactionErrors: txErrors,
=======
	createHandler := func(txResults *storage.TransactionResults) *handler {
		handler := &handler{
			blocks:             suite.blocks,
			events:             suite.events,
			transactionResults: txResults,
>>>>>>> 8fd22951
		}
		return handler
	}

	// concoctReq creates a GetEventsForBlockIDTransactionIDRequest
	concoctReq := func(bID []byte, tID []byte) *execution.GetTransactionResultRequest {
		return &execution.GetTransactionResultRequest{
			BlockId:       bID,
			TransactionId: tID,
		}
	}

	assertEqual := func(expected, actual *execution.GetTransactionResultResponse) {
		suite.Require().Equal(expected.GetStatusCode(), actual.GetStatusCode())
		suite.Require().Equal(expected.GetErrorMessage(), actual.GetErrorMessage())
		suite.Require().ElementsMatch(expected.GetEvents(), actual.GetEvents())
	}

	// happy path - valid requests receives all events for the given transaction
	suite.Run("happy path with valid events and no transaction error", func() {

		// create the expected result
		expectedResult := &execution.GetTransactionResultResponse{
			StatusCode:   0,
			ErrorMessage: "",
			Events:       eventMessages,
		}

<<<<<<< HEAD
		// expect a call to lookup transaction error by block ID and transaction ID, return a not found error
		txErrors := new(storage.TransactionErrors)
		txErrors.On("ByBlockIDTransactionID", bID, txID).Return(nil, realstorage.ErrNotFound).Once()

		handler := createHandler(txErrors)
=======
		// expect a call to lookup transaction result by block ID and transaction ID, return a result with no error
		txResults := new(storage.TransactionResults)
		txResult := flow.TransactionResult{
			TransactionID: flow.Identifier{},
			ErrorMessage:  "",
		}
		txResults.On("ByBlockIDTransactionID", bID, txID).Return(&txResult, nil).Once()

		handler := createHandler(txResults)
>>>>>>> 8fd22951

		// create a valid API request
		req := concoctReq(bID[:], txID[:])

		// execute the GetTransactionResult call
		actualResult, err := handler.GetTransactionResult(context.Background(), req)

		// check that a successful response is received
		suite.Require().NoError(err)

		// check that all fields in response are as expected
		assertEqual(expectedResult, actualResult)

		// check that appropriate storage calls were made
		suite.events.AssertExpectations(suite.T())
<<<<<<< HEAD
		txErrors.AssertExpectations(suite.T())
=======
		txResults.AssertExpectations(suite.T())
>>>>>>> 8fd22951
	})

	// happy path - valid requests receives all events and an error for the given transaction
	suite.Run("happy path with valid events and a transaction error", func() {

		// create the expected result
		expectedResult := &execution.GetTransactionResultResponse{
			StatusCode:   1,
			ErrorMessage: "runtime error",
			Events:       eventMessages,
		}

		// setup the storage to return a transaction error
<<<<<<< HEAD
		txErrors := new(storage.TransactionErrors)
		txErr := flow.TransactionError{
			TransactionID: txID,
			Message:       "runtime error",
		}
		txErrors.On("ByBlockIDTransactionID", bID, txID).Return(&txErr, nil).Once()

		handler := createHandler(txErrors)
=======
		txResults := new(storage.TransactionResults)
		txResult := flow.TransactionResult{
			TransactionID: txID,
			ErrorMessage:  "runtime error",
		}
		txResults.On("ByBlockIDTransactionID", bID, txID).Return(&txResult, nil).Once()

		handler := createHandler(txResults)
>>>>>>> 8fd22951

		// create a valid API request
		req := concoctReq(bID[:], txID[:])

		// execute the GetEventsForBlockIDTransactionID call
		actualResult, err := handler.GetTransactionResult(context.Background(), req)

		// check that a successful response is received
		suite.Require().NoError(err)

		// check that all fields in response are as expected
		assertEqual(expectedResult, actualResult)

		// check that appropriate storage calls were made
		suite.events.AssertExpectations(suite.T())
<<<<<<< HEAD
		txErrors.AssertExpectations(suite.T())
=======
		txResults.AssertExpectations(suite.T())
>>>>>>> 8fd22951
	})

	// failure path - nil transaction ID in the request results in an error
	suite.Run("request with nil tx ID", func() {

		// create an API request with transaction ID as nil
		req := concoctReq(bID[:], nil)

		handler := createHandler(nil)

		_, err := handler.GetTransactionResult(context.Background(), req)

		// check that an error was received
		suite.Require().Error(err)
		errors.Is(err, status.Error(codes.InvalidArgument, ""))

		// check that no storage calls was made
		suite.events.AssertExpectations(suite.T())
	})

	// failure path - nil block id in the request results in an error
	suite.Run("request with nil block ID", func() {

		// create an API request with a nil block id
		req := concoctReq(nil, txID[:])

		handler := createHandler(nil)

		_, err := handler.GetTransactionResult(context.Background(), req)

		// check that an error was received
		suite.Require().Error(err)
		errors.Is(err, status.Error(codes.InvalidArgument, ""))

		// check that no storage calls was made
		suite.events.AssertExpectations(suite.T())
	})

	// failure path - non-existent transaction ID in request results in an error
	suite.Run("request with non-existent transaction ID", func() {

		wrongTxID := unittest.IdentifierFixture()

		// expect a storage call for the invalid bID but return an error
		suite.events.On("ByBlockIDTransactionID", bID, wrongTxID).Return(nil, errors.New("")).Once()

		// create an API request with the invalid transaction ID
		req := concoctReq(bID[:], wrongTxID[:])

		handler := createHandler(nil)

		_, err := handler.GetTransactionResult(context.Background(), req)

		// check that an error was received
		suite.Require().Error(err)
		errors.Is(err, status.Error(codes.Internal, ""))

		// check that one storage call was made
		suite.events.AssertExpectations(suite.T())
	})
}<|MERGE_RESOLUTION|>--- conflicted
+++ resolved
@@ -16,24 +16,16 @@
 	"github.com/dapperlabs/flow-go/engine/common/convert"
 	"github.com/dapperlabs/flow-go/engine/execution/ingestion/mock"
 	"github.com/dapperlabs/flow-go/model/flow"
-	realstorage "github.com/dapperlabs/flow-go/storage"
 	storage "github.com/dapperlabs/flow-go/storage/mock"
 	"github.com/dapperlabs/flow-go/utils/unittest"
 )
 
 type Suite struct {
 	suite.Suite
-<<<<<<< HEAD
-	log      zerolog.Logger
-	events   *storage.Events
-	txErrors *storage.TransactionErrors
-	blocks   *storage.Blocks
-=======
 	log       zerolog.Logger
 	events    *storage.Events
 	txResults *storage.TransactionResults
 	blocks    *storage.Blocks
->>>>>>> 8fd22951
 }
 
 func TestHandler(t *testing.T) {
@@ -43,11 +35,7 @@
 func (suite *Suite) SetupTest() {
 	suite.log = zerolog.Logger{}
 	suite.events = new(storage.Events)
-<<<<<<< HEAD
-	suite.txErrors = new(storage.TransactionErrors)
-=======
 	suite.txResults = new(storage.TransactionResults)
->>>>>>> 8fd22951
 	suite.blocks = new(storage.Blocks)
 }
 
@@ -89,15 +77,9 @@
 
 	// create the handler
 	handler := &handler{
-<<<<<<< HEAD
-		blocks:            suite.blocks,
-		events:            suite.events,
-		transactionErrors: suite.txErrors,
-=======
 		blocks:             suite.blocks,
 		events:             suite.events,
 		transactionResults: suite.txResults,
->>>>>>> 8fd22951
 	}
 
 	concoctReq := func(errType string, blockIDs [][]byte) *execution.GetEventsForBlockIDsRequest {
@@ -265,19 +247,11 @@
 	suite.blocks.On("ByID", block.ID()).Return(&block, nil)
 
 	// create the handler
-<<<<<<< HEAD
-	createHandler := func(txErrors *storage.TransactionErrors) *handler {
-		handler := &handler{
-			blocks:            suite.blocks,
-			events:            suite.events,
-			transactionErrors: txErrors,
-=======
 	createHandler := func(txResults *storage.TransactionResults) *handler {
 		handler := &handler{
 			blocks:             suite.blocks,
 			events:             suite.events,
 			transactionResults: txResults,
->>>>>>> 8fd22951
 		}
 		return handler
 	}
@@ -306,13 +280,6 @@
 			Events:       eventMessages,
 		}
 
-<<<<<<< HEAD
-		// expect a call to lookup transaction error by block ID and transaction ID, return a not found error
-		txErrors := new(storage.TransactionErrors)
-		txErrors.On("ByBlockIDTransactionID", bID, txID).Return(nil, realstorage.ErrNotFound).Once()
-
-		handler := createHandler(txErrors)
-=======
 		// expect a call to lookup transaction result by block ID and transaction ID, return a result with no error
 		txResults := new(storage.TransactionResults)
 		txResult := flow.TransactionResult{
@@ -322,7 +289,6 @@
 		txResults.On("ByBlockIDTransactionID", bID, txID).Return(&txResult, nil).Once()
 
 		handler := createHandler(txResults)
->>>>>>> 8fd22951
 
 		// create a valid API request
 		req := concoctReq(bID[:], txID[:])
@@ -338,11 +304,7 @@
 
 		// check that appropriate storage calls were made
 		suite.events.AssertExpectations(suite.T())
-<<<<<<< HEAD
-		txErrors.AssertExpectations(suite.T())
-=======
 		txResults.AssertExpectations(suite.T())
->>>>>>> 8fd22951
 	})
 
 	// happy path - valid requests receives all events and an error for the given transaction
@@ -356,16 +318,6 @@
 		}
 
 		// setup the storage to return a transaction error
-<<<<<<< HEAD
-		txErrors := new(storage.TransactionErrors)
-		txErr := flow.TransactionError{
-			TransactionID: txID,
-			Message:       "runtime error",
-		}
-		txErrors.On("ByBlockIDTransactionID", bID, txID).Return(&txErr, nil).Once()
-
-		handler := createHandler(txErrors)
-=======
 		txResults := new(storage.TransactionResults)
 		txResult := flow.TransactionResult{
 			TransactionID: txID,
@@ -374,7 +326,6 @@
 		txResults.On("ByBlockIDTransactionID", bID, txID).Return(&txResult, nil).Once()
 
 		handler := createHandler(txResults)
->>>>>>> 8fd22951
 
 		// create a valid API request
 		req := concoctReq(bID[:], txID[:])
@@ -390,11 +341,7 @@
 
 		// check that appropriate storage calls were made
 		suite.events.AssertExpectations(suite.T())
-<<<<<<< HEAD
-		txErrors.AssertExpectations(suite.T())
-=======
 		txResults.AssertExpectations(suite.T())
->>>>>>> 8fd22951
 	})
 
 	// failure path - nil transaction ID in the request results in an error
