--- conflicted
+++ resolved
@@ -19,29 +19,6 @@
                 signer.setCode("%s".decodeHex())
               }
             }`, encoded)),
-<<<<<<< HEAD
-		Authorizers: []flow.Address{flow.ServiceAddress},
-	}
-}
-
-func CreateCounterTransaction() flow.TransactionBody {
-	return flow.TransactionBody{
-		Script: []byte(`
-			import 0x01
-
-			transaction {
-				prepare(acc: AuthAccount) {
-					var maybeCounter <- acc.load<@Container.Counter>(from: /storage/counter)
-
-					if maybeCounter == nil {
-						maybeCounter <-! Container.createCounter(3)
-					}
-
-					acc.save(<-maybeCounter!, to: /storage/counter)
-				}
-			}`),
-		Authorizers: []flow.Address{flow.ServiceAddress},
-=======
 		Authorizers: []flow.Address{authorizer},
 	}
 }
@@ -50,40 +27,18 @@
 	hasher, err := hash.NewHasher(privateKey.HashAlgo)
 	if err != nil {
 		return fmt.Errorf("cannot create hasher: %w", err)
->>>>>>> f4ec2d33
 	}
 
 	err = tx.SetPayer(account).
 		SetProposalKey(account, 0, seqNum).
 		SignEnvelope(account, 0, privateKey.PrivateKey, hasher)
 
-<<<<<<< HEAD
-					panic("fail for testing purposes")
-              	}
-            }`),
-		Authorizers: []flow.Address{flow.ServiceAddress},
-=======
 	if err != nil {
 		return fmt.Errorf("cannot sign tx: %w", err)
->>>>>>> f4ec2d33
 	}
 	return nil
 }
 
-<<<<<<< HEAD
-func AddToCounterTransaction() flow.TransactionBody {
-	return flow.TransactionBody{
-		Script: []byte(`
-			import 0x01
-
-			transaction {
-				prepare(acc: AuthAccount) {
-					let counter = acc.borrow<&Container.Counter>(from: /storage/counter)
-					counter?.add(2)
-				}
-			}`),
-		Authorizers: []flow.Address{flow.ServiceAddress},
-=======
 // Generate a number of private keys
 func GenerateAccountPrivateKeys(numberOfPrivateKeys int) ([]flow.AccountPrivateKey, error) {
 	var privateKeys []flow.AccountPrivateKey
@@ -103,7 +58,6 @@
 			HashAlgo:   hash.SHA2_256,
 		}
 		privateKeys = append(privateKeys, flowPrivateKey)
->>>>>>> f4ec2d33
 	}
 	return privateKeys, nil
 }
@@ -112,19 +66,10 @@
 func BootstrappedLedger(ledger virtualmachine.Ledger, privateKeys []flow.AccountPrivateKey) (virtualmachine.Ledger, []flow.Address, error) {
 	var accounts []flow.Address
 	ledgerAccess := virtualmachine.LedgerDAL{Ledger: ledger}
-	privateKeysIncludingRoot := []flow.AccountPrivateKey{flow.RootAccountPrivateKey}
+	privateKeysIncludingRoot := []flow.AccountPrivateKey{flow.ServiceAccountPrivateKey}
 	if len(privateKeys) > 0 {
 		privateKeysIncludingRoot = append(privateKeysIncludingRoot, privateKeys...)
 	}
-<<<<<<< HEAD
-
-	err = tx.SetPayer(flow.ServiceAddress).
-		SetProposalKey(flow.ServiceAddress, 0, seqNum).
-		SignEnvelope(flow.ServiceAddress, 0, flow.RootAccountPrivateKey.PrivateKey, hasher)
-
-	if err != nil {
-		return fmt.Errorf("cannot sign tx: %w", err)
-=======
 	for _, account := range privateKeysIncludingRoot {
 		accountPublicKey := account.PublicKey(virtualmachine.AccountKeyWeightThreshold)
 		account, err := ledgerAccess.CreateAccountInLedger([]flow.AccountPublicKey{accountPublicKey})
@@ -132,26 +77,25 @@
 			return nil, nil, err
 		}
 		accounts = append(accounts, account)
->>>>>>> f4ec2d33
 	}
 	return ledger, accounts, nil
 }
 
 func SignTransactionByRoot(tx *flow.TransactionBody, seqNum uint64) error {
-	return SignTransaction(tx, flow.RootAddress, flow.RootAccountPrivateKey, seqNum)
+	return SignTransaction(tx, flow.RootAddress, flow.ServiceAccountPrivateKey, seqNum)
 }
 
 func RootBootstrappedLedger() (virtualmachine.Ledger, error) {
 	ledger := make(virtualmachine.MapLedger)
-	return ledger, BootstrapLedgerWithRootAccount(ledger)
+	return ledger, BootstrapLedgerWithServiceAccount(ledger)
 }
 
-func BootstrapLedgerWithRootAccount(ledger virtualmachine.Ledger) error {
+func BootstrapLedgerWithServiceAccount(ledger virtualmachine.Ledger) error {
 	ledgerAccess := virtualmachine.LedgerDAL{Ledger: ledger}
 
-	rootAccountPublicKey := flow.RootAccountPrivateKey.PublicKey(virtualmachine.AccountKeyWeightThreshold)
+	serviceAccountPublicKey := flow.ServiceAccountPrivateKey.PublicKey(virtualmachine.AccountKeyWeightThreshold)
 
-	_, err := ledgerAccess.CreateAccountInLedger([]flow.AccountPublicKey{rootAccountPublicKey})
+	_, err := ledgerAccess.CreateAccountInLedger([]flow.AccountPublicKey{serviceAccountPublicKey})
 	if err != nil {
 		return err
 	}
