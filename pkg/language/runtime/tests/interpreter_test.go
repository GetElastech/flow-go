package tests

import (
	"fmt"
	. "github.com/dapperlabs/flow-go/pkg/language/runtime/tests/utils"
	"github.com/stretchr/testify/assert"
	"github.com/stretchr/testify/require"
	"math/big"
	"testing"

	"github.com/dapperlabs/flow-go/pkg/language/runtime/common"

	"github.com/dapperlabs/flow-go/pkg/language/runtime/ast"
	"github.com/dapperlabs/flow-go/pkg/language/runtime/interpreter"
	"github.com/dapperlabs/flow-go/pkg/language/runtime/parser"
	"github.com/dapperlabs/flow-go/pkg/language/runtime/sema"
	"github.com/dapperlabs/flow-go/pkg/language/runtime/stdlib"
	"github.com/dapperlabs/flow-go/pkg/language/runtime/trampoline"
)

func parseCheckAndInterpret(t *testing.T, code string) *interpreter.Interpreter {
	return parseCheckAndInterpretWithExtra(t, code, nil, nil, nil)
}

func parseCheckAndInterpretWithExtra(
	t *testing.T,
	code string,
	predefinedValueTypes map[string]sema.ValueDeclaration,
	predefinedValues map[string]interpreter.Value,
	handleCheckerError func(error),
) *interpreter.Interpreter {

	checker, err := ParseAndCheckWithExtra(t, code, predefinedValueTypes, nil, nil)

	if handleCheckerError != nil {
		handleCheckerError(err)
	} else {
		require.Nil(t, err)
	}

	inter, err := interpreter.NewInterpreter(checker, predefinedValues)

	require.Nil(t, err)

	err = inter.Interpret()

	require.Nil(t, err)

	return inter
}

func TestInterpretConstantAndVariableDeclarations(t *testing.T) {

	inter := parseCheckAndInterpret(t, `
        let x = 1
        let y = true
        let z = 1 + 2
        var a = 3 == 3
        var b = [1, 2]
        let s = "123"
    `)

	assert.Equal(t,
		interpreter.NewIntValue(1),
		inter.Globals["x"].Value,
	)

	assert.Equal(t,
		interpreter.BoolValue(true),
		inter.Globals["y"].Value,
	)

	assert.Equal(t,
		interpreter.NewIntValue(3),
		inter.Globals["z"].Value,
	)

	assert.Equal(t,
		interpreter.BoolValue(true),
		inter.Globals["a"].Value,
	)

	assert.Equal(t,
		interpreter.NewArrayValue(
			interpreter.NewIntValue(1),
			interpreter.NewIntValue(2),
		),
		inter.Globals["b"].Value,
	)

	assert.Equal(t,
		interpreter.NewStringValue("123"),
		inter.Globals["s"].Value,
	)
}

func TestInterpretDeclarations(t *testing.T) {

	inter := parseCheckAndInterpret(t, `
        fun test(): Int {
            return 42
        }
    `)

	value, err := inter.Invoke("test")
	assert.Nil(t, err)
	assert.Equal(t,
		interpreter.NewIntValue(42),
		value,
	)
}

func TestInterpretInvalidUnknownDeclarationInvocation(t *testing.T) {

	inter := parseCheckAndInterpret(t, ``)

	_, err := inter.Invoke("test")
	assert.IsType(t, &interpreter.NotDeclaredError{}, err)
}

func TestInterpretInvalidNonFunctionDeclarationInvocation(t *testing.T) {

	inter := parseCheckAndInterpret(t, `
       let test = 1
   `)

	_, err := inter.Invoke("test")
	assert.IsType(t, &interpreter.NotInvokableError{}, err)
}

func TestInterpretLexicalScope(t *testing.T) {

	inter := parseCheckAndInterpret(t, `
       let x = 10

       fun f(): Int {
          // check resolution
          return x
       }

       fun g(): Int {
          // check scope is lexical, not dynamic
          let x = 20
          return f()
       }
	`)

	assert.Equal(t,
		interpreter.NewIntValue(10),
		inter.Globals["x"].Value,
	)

	value, err := inter.Invoke("f")
	assert.Nil(t, err)
	assert.Equal(t,
		interpreter.NewIntValue(10),
		value,
	)

	value, err = inter.Invoke("g")
	assert.Nil(t, err)
	assert.Equal(t,
		interpreter.NewIntValue(10),
		value,
	)
}

func TestInterpretFunctionSideEffects(t *testing.T) {

	inter := parseCheckAndInterpret(t, `
       var value = 0

       fun test(_ newValue: Int) {
           value = newValue
       }
	`)

	newValue := big.NewInt(42)

	value, err := inter.Invoke("test", newValue)
	assert.Nil(t, err)
	assert.Equal(t,
		interpreter.VoidValue{},
		value,
	)

	assert.Equal(t,
		interpreter.IntValue{Int: newValue},
		inter.Globals["value"].Value,
	)
}

func TestInterpretNoHoisting(t *testing.T) {

	inter := parseCheckAndInterpret(t, `
       let x = 2

       fun test(): Int {
          if x == 0 {
              let x = 3
              return x
          }
          return x
       }
	`)

	value, err := inter.Invoke("test")
	assert.Nil(t, err)
	assert.Equal(t,
		interpreter.NewIntValue(2),
		value,
	)

	assert.Equal(t,
		interpreter.NewIntValue(2),
		inter.Globals["x"].Value,
	)
}

func TestInterpretFunctionExpressionsAndScope(t *testing.T) {

	inter := parseCheckAndInterpret(t, `
       let x = 10

       // check first-class functions and scope inside them
       let y = (fun (x: Int): Int { return x })(42)
	`)

	assert.Equal(t,
		interpreter.NewIntValue(10),
		inter.Globals["x"].Value,
	)

	assert.Equal(t,
		interpreter.NewIntValue(42),
		inter.Globals["y"].Value,
	)
}

func TestInterpretVariableAssignment(t *testing.T) {

	inter := parseCheckAndInterpret(t, `
       fun test(): Int {
           var x = 2
           x = 3
           return x
       }
	`)

	value, err := inter.Invoke("test")
	assert.Nil(t, err)
	assert.Equal(t,
		interpreter.NewIntValue(3),
		value,
	)
}

func TestInterpretGlobalVariableAssignment(t *testing.T) {

	inter := parseCheckAndInterpret(t, `
       var x = 2

       fun test(): Int {
           x = 3
           return x
       }
	`)

	assert.Equal(t,
		interpreter.NewIntValue(2),
		inter.Globals["x"].Value,
	)

	value, err := inter.Invoke("test")
	assert.Nil(t, err)
	assert.Equal(t,
		interpreter.NewIntValue(3),
		value,
	)

	assert.Equal(t,
		interpreter.NewIntValue(3),
		inter.Globals["x"].Value,
	)
}

func TestInterpretConstantRedeclaration(t *testing.T) {

	inter := parseCheckAndInterpret(t, `
       let x = 2

       fun test(): Int {
           let x = 3
           return x
       }
	`)

	assert.Equal(t,
		interpreter.NewIntValue(2),
		inter.Globals["x"].Value,
	)

	value, err := inter.Invoke("test")
	assert.Nil(t, err)
	assert.Equal(t,
		interpreter.NewIntValue(3),
		value,
	)
}

func TestInterpretParameters(t *testing.T) {

	inter := parseCheckAndInterpret(t, `
       fun returnA(a: Int, b: Int): Int {
           return a
       }

       fun returnB(a: Int, b: Int): Int {
           return b
       }
	`)

	value, err := inter.Invoke("returnA", big.NewInt(24), big.NewInt(42))
	assert.Nil(t, err)
	assert.Equal(t,
		interpreter.NewIntValue(24),
		value,
	)

	value, err = inter.Invoke("returnB", big.NewInt(24), big.NewInt(42))
	assert.Nil(t, err)
	assert.Equal(t,
		interpreter.NewIntValue(42),
		value,
	)
}

func TestInterpretArrayIndexing(t *testing.T) {

	inter := parseCheckAndInterpret(t, `
       fun test(): Int {
           let z = [0, 3]
           return z[1]
       }
	`)

	value, err := inter.Invoke("test")
	assert.Nil(t, err)
	assert.Equal(t,
		interpreter.NewIntValue(3),
		value,
	)
}

func TestInterpretArrayIndexingAssignment(t *testing.T) {

	inter := parseCheckAndInterpret(t, `
       fun test(): Int {
           let z = [0, 3]
           z[1] = 2
           return z[1]
       }
	`)

	value, err := inter.Invoke("test")
	assert.Nil(t, err)
	assert.Equal(t,
		interpreter.NewIntValue(2),
		value,
	)
}

func TestInterpretStringIndexing(t *testing.T) {

	inter := parseCheckAndInterpret(t, `
	  let a = "abc"
	  let x = a[0]
	  let y = a[1]
	  let z = a[2]
	`)

	assert.Equal(t,
		interpreter.NewStringValue("a"),
		inter.Globals["x"].Value,
	)
	assert.Equal(t,
		interpreter.NewStringValue("b"),
		inter.Globals["y"].Value,
	)
	assert.Equal(t,
		interpreter.NewStringValue("c"),
		inter.Globals["z"].Value,
	)
}

func TestInterpretStringIndexingUnicode(t *testing.T) {

	inter := parseCheckAndInterpret(t, `
	  fun testUnicodeA(): Character {
		  let a = "caf\u{E9}"
		  return a[3]
	  }

	  fun testUnicodeB(): Character {
		let b = "cafe\u{301}"
		return b[3]
	  }
	`)

	value, err := inter.Invoke("testUnicodeA")
	assert.Nil(t, err)
	assert.Equal(t,
		interpreter.NewStringValue("\u00e9"),
		value,
	)

	value, err = inter.Invoke("testUnicodeB")
	assert.Nil(t, err)
	assert.Equal(t,
		interpreter.NewStringValue("e\u0301"),
		value,
	)
}

func TestInterpretStringIndexingAssignment(t *testing.T) {

	inter := parseCheckAndInterpret(t, `
      fun test(): String {
		  let z = "abc"
		  let y: Character = "d"
		  z[0] = y
		  return z
      }
	`)

	value, err := inter.Invoke("test")
	assert.Nil(t, err)
	assert.Equal(t,
		value,
		interpreter.NewStringValue("dbc"),
	)
}

func TestInterpretStringIndexingAssignmentUnicode(t *testing.T) {

	inter := parseCheckAndInterpret(t, `
      fun test(): String {
		  let z = "cafe chair"
		  let y: Character = "e\u{301}"
		  z[3] = y
		  return z
      }
	`)

	value, err := inter.Invoke("test")
	assert.Nil(t, err)
	assert.Equal(t,
		interpreter.NewStringValue("cafe\u0301 chair"),
		value,
	)
}

func TestInterpretStringIndexingAssignmentWithCharacterLiteral(t *testing.T) {

	inter := parseCheckAndInterpret(t, `
      fun test(): String {
          let z = "abc"
		  z[0] = "d"
		  z[1] = "e"
		  z[2] = "f"
		  return z
      }
	`)

	value, err := inter.Invoke("test")
	assert.Nil(t, err)
	assert.Equal(t,
		interpreter.NewStringValue("def"),
		value,
	)
}

type stringSliceTest struct {
	str           string
	from          int
	to            int
	result        string
	expectedError error
}

func TestInterpretStringSlicing(t *testing.T) {
	tests := []stringSliceTest{
		{"abcdef", 0, 6, "abcdef", nil},
		{"abcdef", 0, 0, "", nil},
		{"abcdef", 0, 1, "a", nil},
		{"abcdef", 0, 2, "ab", nil},
		{"abcdef", 1, 2, "b", nil},
		{"abcdef", 2, 3, "c", nil},
		{"abcdef", 5, 6, "f", nil},
		// TODO: check invalid arguments
		// {"abcdef", -1, 0, "", &InvalidIndexError}
		// },
	}

	for _, test := range tests {
		t.Run("", func(t *testing.T) {

			inter := parseCheckAndInterpret(t, fmt.Sprintf(`
				fun test(): String {
				  let s = "%s"
				  return s.slice(from: %d, upTo: %d)
				}
			`, test.str, test.from, test.to))

			value, err := inter.Invoke("test")
			assert.IsType(t, test.expectedError, err)
			assert.Equal(t,
				interpreter.NewStringValue(test.result),
				value,
			)
		})
	}
}

func TestInterpretReturnWithoutExpression(t *testing.T) {

	inter := parseCheckAndInterpret(t, `
       fun returnNothing() {
           return
       }
	`)

	value, err := inter.Invoke("returnNothing")
	assert.Nil(t, err)
	assert.Equal(t,
		interpreter.VoidValue{},
		value,
	)
}

func TestInterpretReturns(t *testing.T) {

	inter := parseCheckAndInterpret(t, `
       fun returnEarly(): Int {
           return 2
           return 1
       }
	`)

	value, err := inter.Invoke("returnEarly")
	assert.Nil(t, err)
	assert.Equal(t,
		interpreter.NewIntValue(2),
		value,
	)
}

// TODO: perform each operator test for each integer type

func TestInterpretPlusOperator(t *testing.T) {

	inter := parseCheckAndInterpret(t, `
       let x = 2 + 4
	`)

	assert.Equal(t,
		interpreter.NewIntValue(6),
		inter.Globals["x"].Value,
	)
}

func TestInterpretMinusOperator(t *testing.T) {

	inter := parseCheckAndInterpret(t, `
       let x = 2 - 4
	`)

	assert.Equal(t,
		interpreter.NewIntValue(-2),
		inter.Globals["x"].Value,
	)
}

func TestInterpretMulOperator(t *testing.T) {

	inter := parseCheckAndInterpret(t, `
       let x = 2 * 4
	`)

	assert.Equal(t,
		interpreter.NewIntValue(8),
		inter.Globals["x"].Value,
	)
}

func TestInterpretDivOperator(t *testing.T) {

	inter := parseCheckAndInterpret(t, `
       let x = 7 / 3
	`)

	assert.Equal(t,
		interpreter.NewIntValue(2),
		inter.Globals["x"].Value,
	)
}

func TestInterpretModOperator(t *testing.T) {

	inter := parseCheckAndInterpret(t, `
       let x = 5 % 3
	`)

	assert.Equal(t,
		interpreter.NewIntValue(2),
		inter.Globals["x"].Value,
	)
}

func TestInterpretConcatOperator(t *testing.T) {

	inter := parseCheckAndInterpret(t, `
		let a = "abc" & "def"
		let b = "" & "def"
		let c = "abc" & ""
		let d = "" & ""

		let e = [1, 2] & [3, 4]
		// TODO: support empty arrays
		// let f = [1, 2] & []
		// let g = [] & [3, 4]
		// let h = [] & []
	`)

	assert.Equal(t,
		interpreter.NewStringValue("abcdef"),
		inter.Globals["a"].Value,
	)
	assert.Equal(t,
		interpreter.NewStringValue("def"),
		inter.Globals["b"].Value,
	)
	assert.Equal(t,
		interpreter.NewStringValue("abc"),
		inter.Globals["c"].Value,
	)
	assert.Equal(t,
		interpreter.NewStringValue(""),
		inter.Globals["d"].Value,
	)

	assert.Equal(t,
		interpreter.NewArrayValue(
			interpreter.NewIntValue(1),
			interpreter.NewIntValue(2),
			interpreter.NewIntValue(3),
			interpreter.NewIntValue(4),
		),
		inter.Globals["e"].Value,
	)

	// TODO: support empty arrays
	// Expect(inter.Globals["f"].Value).
	// 	To(Equal(interpreter.ArrayValue{
	// 		Values: &[]interpreter.Value{
	// 			interpreter.NewIntValue(1),
	// 			interpreter.NewIntValue(2),
	// 		},
	// 	}))
	// Expect(inter.Globals["g"].Value).
	// 	To(Equal(interpreter.ArrayValue{
	// 		Values: &[]interpreter.Value{
	// 			interpreter.NewIntValue(3),
	// 			interpreter.NewIntValue(4),
	// 		},
	// 	}))
	// Expect(inter.Globals["h"].Value).
	// 	To(Equal(interpreter.ArrayValue{
	// 		Values: &[]interpreter.Value{},
	// 	}))
}

func TestInterpretEqualOperator(t *testing.T) {

	inter := parseCheckAndInterpret(t, `
      fun testIntegersUnequal(): Bool {
          return 5 == 3
      }

      fun testIntegersEqual(): Bool {
          return 3 == 3
      }

      fun testTrueAndTrue(): Bool {
          return true == true
      }

      fun testTrueAndFalse(): Bool {
          return true == false
      }

      fun testFalseAndTrue(): Bool {
          return false == true
      }

      fun testFalseAndFalse(): Bool {
          return false == false
      }

      fun testEqualStrings(): Bool {
          return "123" == "123"
      }

      fun testUnequalStrings(): Bool {
          return "123" == "abc"
      }

      fun testUnicodeStrings(): Bool {
          return "caf\u{E9}" == "cafe\u{301}"
      }
	`)

	value, err := inter.Invoke("testIntegersUnequal")
	assert.Nil(t, err)
	assert.Equal(t,
		interpreter.BoolValue(false),
		value,
	)

	value, err = inter.Invoke("testIntegersEqual")
	assert.Nil(t, err)
	assert.Equal(t,
		interpreter.BoolValue(true),
		value,
	)

	value, err = inter.Invoke("testTrueAndTrue")
	assert.Nil(t, err)
	assert.Equal(t,
		interpreter.BoolValue(true),
		value,
	)

	value, err = inter.Invoke("testTrueAndFalse")
	assert.Nil(t, err)
	assert.Equal(t,
		interpreter.BoolValue(false),
		value,
	)

	value, err = inter.Invoke("testFalseAndTrue")
	assert.Nil(t, err)
	assert.Equal(t,
		interpreter.BoolValue(false),
		value,
	)

	value, err = inter.Invoke("testFalseAndFalse")
	assert.Nil(t, err)
	assert.Equal(t,
		interpreter.BoolValue(true),
		value,
	)

	value, err = inter.Invoke("testEqualStrings")
	assert.Equal(t,
		interpreter.BoolValue(true),
		value,
	)

	value, err = inter.Invoke("testUnequalStrings")
	assert.Nil(t, err)
	assert.Equal(t,
		interpreter.BoolValue(false),
		value,
	)

	value, err = inter.Invoke("testUnicodeStrings")
	assert.Nil(t, err)
	assert.Equal(t,
		interpreter.BoolValue(true),
		value,
	)
}

func TestInterpretUnequalOperator(t *testing.T) {

	inter := parseCheckAndInterpret(t, `
      fun testIntegersUnequal(): Bool {
          return 5 != 3
      }

      fun testIntegersEqual(): Bool {
          return 3 != 3
      }

      fun testTrueAndTrue(): Bool {
          return true != true
      }

      fun testTrueAndFalse(): Bool {
          return true != false
      }

      fun testFalseAndTrue(): Bool {
          return false != true
      }

      fun testFalseAndFalse(): Bool {
          return false != false
      }
	`)

	value, err := inter.Invoke("testIntegersUnequal")
	assert.Nil(t, err)
	assert.Equal(t,
		interpreter.BoolValue(true),
		value,
	)

	value, err = inter.Invoke("testIntegersEqual")
	assert.Nil(t, err)
	assert.Equal(t,
		interpreter.BoolValue(false),
		value,
	)

	value, err = inter.Invoke("testTrueAndTrue")
	assert.Nil(t, err)
	assert.Equal(t,
		interpreter.BoolValue(false),
		value,
	)

	value, err = inter.Invoke("testTrueAndFalse")
	assert.Nil(t, err)
	assert.Equal(t,
		interpreter.BoolValue(true),
		value,
	)

	value, err = inter.Invoke("testFalseAndTrue")
	assert.Nil(t, err)
	assert.Equal(t,
		interpreter.BoolValue(true),
		value,
	)

	value, err = inter.Invoke("testFalseAndFalse")
	assert.Nil(t, err)
	assert.Equal(t,
		interpreter.BoolValue(false),
		value,
	)
}

func TestInterpretLessOperator(t *testing.T) {

	inter := parseCheckAndInterpret(t, `
      fun testIntegersGreater(): Bool {
          return 5 < 3
      }

      fun testIntegersEqual(): Bool {
          return 3 < 3
      }

      fun testIntegersLess(): Bool {
          return 3 < 5
      }
    `)

	value, err := inter.Invoke("testIntegersGreater")
	assert.Nil(t, err)
	assert.Equal(t,
		interpreter.BoolValue(false),
		value,
	)

	value, err = inter.Invoke("testIntegersEqual")
	assert.Nil(t, err)
	assert.Equal(t,
		interpreter.BoolValue(false),
		value,
	)

	value, err = inter.Invoke("testIntegersLess")
	assert.Nil(t, err)
	assert.Equal(t,
		interpreter.BoolValue(true),
		value,
	)
}

func TestInterpretLessEqualOperator(t *testing.T) {

	inter := parseCheckAndInterpret(t, `
      fun testIntegersGreater(): Bool {
          return 5 <= 3
      }

      fun testIntegersEqual(): Bool {
          return 3 <= 3
      }

      fun testIntegersLess(): Bool {
          return 3 <= 5
      }
	`)

	value, err := inter.Invoke("testIntegersGreater")
	assert.Nil(t, err)
	assert.Equal(t,
		interpreter.BoolValue(false),
		value,
	)

	value, err = inter.Invoke("testIntegersEqual")
	assert.Nil(t, err)
	assert.Equal(t,
		interpreter.BoolValue(true),
		value,
	)

	value, err = inter.Invoke("testIntegersLess")
	assert.Nil(t, err)
	assert.Equal(t,
		interpreter.BoolValue(true),
		value,
	)
}

func TestInterpretGreaterOperator(t *testing.T) {

	inter := parseCheckAndInterpret(t, `
      fun testIntegersGreater(): Bool {
          return 5 > 3
      }

      fun testIntegersEqual(): Bool {
          return 3 > 3
      }

      fun testIntegersLess(): Bool {
          return 3 > 5
      }
	`)

	value, err := inter.Invoke("testIntegersGreater")
	assert.Nil(t, err)
	assert.Equal(t,
		interpreter.BoolValue(true),
		value,
	)

	value, err = inter.Invoke("testIntegersEqual")
	assert.Nil(t, err)
	assert.Equal(t,
		interpreter.BoolValue(false),
		value,
	)

	value, err = inter.Invoke("testIntegersLess")
	assert.Nil(t, err)
	assert.Equal(t,
		interpreter.BoolValue(false),
		value,
	)
}

func TestInterpretGreaterEqualOperator(t *testing.T) {

	inter := parseCheckAndInterpret(t, `
      fun testIntegersGreater(): Bool {
          return 5 >= 3
      }

      fun testIntegersEqual(): Bool {
          return 3 >= 3
      }

      fun testIntegersLess(): Bool {
          return 3 >= 5
      }
	`)

	value, err := inter.Invoke("testIntegersGreater")
	assert.Nil(t, err)
	assert.Equal(t,
		interpreter.BoolValue(true),
		value,
	)

	value, err = inter.Invoke("testIntegersEqual")
	assert.Nil(t, err)
	assert.Equal(t,
		interpreter.BoolValue(true),
		value,
	)

	value, err = inter.Invoke("testIntegersLess")
	assert.Nil(t, err)
	assert.Equal(t,
		interpreter.BoolValue(false),
		value,
	)
}

func TestInterpretOrOperator(t *testing.T) {

	inter := parseCheckAndInterpret(t, `
      fun testTrueTrue(): Bool {
          return true || true
      }

      fun testTrueFalse(): Bool {
          return true || false
      }

      fun testFalseTrue(): Bool {
          return false || true
      }

      fun testFalseFalse(): Bool {
          return false || false
      }
	`)

	value, err := inter.Invoke("testTrueTrue")
	assert.Nil(t, err)
	assert.Equal(t,
		interpreter.BoolValue(true),
		value,
	)

	value, err = inter.Invoke("testTrueFalse")
	assert.Nil(t, err)
	assert.Equal(t,
		interpreter.BoolValue(true),
		value,
	)

	value, err = inter.Invoke("testFalseTrue")
	assert.Nil(t, err)
	assert.Equal(t,
		interpreter.BoolValue(true),
		value,
	)

	value, err = inter.Invoke("testFalseFalse")
	assert.Nil(t, err)
	assert.Equal(t,
		interpreter.BoolValue(false),
		value,
	)
}

func TestInterpretOrOperatorShortCircuitLeftSuccess(t *testing.T) {

	inter := parseCheckAndInterpret(t, `
      var x = false
      var y = false

      fun changeX(): Bool {
          x = true
          return true
      }

      fun changeY(): Bool {
          y = true
          return true
      }

      let test = changeX() || changeY()
    `)

	assert.Equal(t,
		interpreter.BoolValue(true),
		inter.Globals["test"].Value,
	)

	assert.Equal(t,
		interpreter.BoolValue(true),
		inter.Globals["x"].Value,
	)

	assert.Equal(t,
		interpreter.BoolValue(false),
		inter.Globals["y"].Value,
	)
}

func TestInterpretOrOperatorShortCircuitLeftFailure(t *testing.T) {

	inter := parseCheckAndInterpret(t, `
      var x = false
      var y = false

      fun changeX(): Bool {
          x = true
          return false
      }

      fun changeY(): Bool {
          y = true
          return true
      }

      let test = changeX() || changeY()
    `)

	assert.Equal(t,
		interpreter.BoolValue(true),
		inter.Globals["test"].Value,
	)

	assert.Equal(t,
		interpreter.BoolValue(true),
		inter.Globals["x"].Value,
	)

	assert.Equal(t,
		interpreter.BoolValue(true),
		inter.Globals["y"].Value,
	)
}

func TestInterpretAndOperator(t *testing.T) {

	inter := parseCheckAndInterpret(t, `
      fun testTrueTrue(): Bool {
          return true && true
      }

      fun testTrueFalse(): Bool {
          return true && false
      }

      fun testFalseTrue(): Bool {
          return false && true
      }

      fun testFalseFalse(): Bool {
          return false && false
      }
	`)

	value, err := inter.Invoke("testTrueTrue")
	assert.Nil(t, err)
	assert.Equal(t,
		interpreter.BoolValue(true),
		value,
	)

	value, err = inter.Invoke("testTrueFalse")
	assert.Nil(t, err)
	assert.Equal(t,
		interpreter.BoolValue(false),
		value,
	)

	value, err = inter.Invoke("testFalseTrue")
	assert.Nil(t, err)
	assert.Equal(t,
		interpreter.BoolValue(false),
		value,
	)

	value, err = inter.Invoke("testFalseFalse")
	assert.Nil(t, err)
	assert.Equal(t,
		interpreter.BoolValue(false),
		value,
	)
}

func TestInterpretAndOperatorShortCircuitLeftSuccess(t *testing.T) {

	inter := parseCheckAndInterpret(t, `
      var x = false
      var y = false

      fun changeX(): Bool {
          x = true
          return true
      }

      fun changeY(): Bool {
          y = true
          return true
      }

      let test = changeX() && changeY()
    `)

	assert.Equal(t,
		interpreter.BoolValue(true),
		inter.Globals["test"].Value,
	)

	assert.Equal(t,
		interpreter.BoolValue(true),
		inter.Globals["x"].Value,
	)

	assert.Equal(t,
		interpreter.BoolValue(true),
		inter.Globals["y"].Value,
	)
}

func TestInterpretAndOperatorShortCircuitLeftFailure(t *testing.T) {

	inter := parseCheckAndInterpret(t, `
      var x = false
      var y = false

      fun changeX(): Bool {
          x = true
          return false
      }

      fun changeY(): Bool {
          y = true
          return true
      }

      let test = changeX() && changeY()
    `)

	assert.Equal(t,
		interpreter.BoolValue(false),
		inter.Globals["test"].Value,
	)

	assert.Equal(t,
		interpreter.BoolValue(true),
		inter.Globals["x"].Value,
	)

	assert.Equal(t,
		interpreter.BoolValue(false),
		inter.Globals["y"].Value,
	)
}

func TestInterpretIfStatement(t *testing.T) {

	inter := parseCheckAndInterpret(t, `
       fun testTrue(): Int {
           if true {
               return 2
           } else {
               return 3
           }
           return 4
       }

       fun testFalse(): Int {
           if false {
               return 2
           } else {
               return 3
           }
           return 4
       }

       fun testNoElse(): Int {
           if true {
               return 2
           }
           return 3
       }

       fun testElseIf(): Int {
           if false {
               return 2
           } else if true {
               return 3
           }
           return 4
       }
	`)

	value, err := inter.Invoke("testTrue")
	assert.Nil(t, err)
	assert.Equal(t,
		interpreter.NewIntValue(2),
		value,
	)

	value, err = inter.Invoke("testFalse")
	assert.Nil(t, err)
	assert.Equal(t,
		interpreter.NewIntValue(3),
		value,
	)

	value, err = inter.Invoke("testNoElse")
	assert.Nil(t, err)
	assert.Equal(t,
		interpreter.NewIntValue(2),
		value,
	)

	value, err = inter.Invoke("testElseIf")
	assert.Nil(t, err)
	assert.Equal(t,
		interpreter.NewIntValue(3),
		value,
	)
}

func TestInterpretWhileStatement(t *testing.T) {

	inter := parseCheckAndInterpret(t, `
       fun test(): Int {
           var x = 0
           while x < 5 {
               x = x + 2
           }
           return x
       }

	`)

	value, err := inter.Invoke("test")
	assert.Nil(t, err)
	assert.Equal(t,
		interpreter.NewIntValue(6),
		value,
	)
}

func TestInterpretWhileStatementWithReturn(t *testing.T) {

	inter := parseCheckAndInterpret(t, `
       fun test(): Int {
           var x = 0
           while x < 10 {
               x = x + 2
               if x > 5 {
                   return x
               }
           }
           return x
       }
	`)

	value, err := inter.Invoke("test")
	assert.Nil(t, err)
	assert.Equal(t,
		interpreter.NewIntValue(6),
		value,
	)
}

func TestInterpretWhileStatementWithContinue(t *testing.T) {

	inter := parseCheckAndInterpret(t, `
       fun test(): Int {
           var i = 0
           var x = 0
           while i < 10 {
               i = i + 1
               if i < 5 {
                   continue
               }
               x = x + 1
           }
           return x
       }
	`)

	value, err := inter.Invoke("test")
	assert.Nil(t, err)
	assert.Equal(t,
		interpreter.NewIntValue(6),
		value,
	)
}

func TestInterpretWhileStatementWithBreak(t *testing.T) {

	inter := parseCheckAndInterpret(t, `
       fun test(): Int {
           var x = 0
           while x < 10 {
               x = x + 1
               if x == 5 {
                   break
               }
           }
           return x
       }
	`)

	value, err := inter.Invoke("test")
	assert.Nil(t, err)
	assert.Equal(t,
		interpreter.NewIntValue(5),
		value,
	)
}

func TestInterpretExpressionStatement(t *testing.T) {

	inter := parseCheckAndInterpret(t, `
       var x = 0

       fun incX() {
           x = x + 2
       }

       fun test(): Int {
           incX()
           return x
       }
	`)

	assert.Equal(t,
		interpreter.NewIntValue(0),
		inter.Globals["x"].Value,
	)

	value, err := inter.Invoke("test")
	assert.Nil(t, err)
	assert.Equal(t,
		interpreter.NewIntValue(2),
		value,
	)

	assert.Equal(t,
		interpreter.NewIntValue(2),
		inter.Globals["x"].Value,
	)
}

func TestInterpretConditionalOperator(t *testing.T) {

	inter := parseCheckAndInterpret(t, `
       fun testTrue(): Int {
           return true ? 2 : 3
       }

       fun testFalse(): Int {
			return false ? 2 : 3
       }
	`)

	value, err := inter.Invoke("testTrue")
	assert.Nil(t, err)
	assert.Equal(t,
		interpreter.NewIntValue(2),
		value,
	)

	value, err = inter.Invoke("testFalse")
	assert.Nil(t, err)
	assert.Equal(t,
		interpreter.NewIntValue(3),
		value,
	)
}

func TestInterpretFunctionBindingInFunction(t *testing.T) {

	inter := parseCheckAndInterpret(t, `
      fun foo(): Any {
          return foo
      }
  `)

	_, err := inter.Invoke("foo")
	assert.Nil(t, err)
}

func TestInterpretRecursionFib(t *testing.T) {
	// mainly tests that the function declaration identifier is bound
	// to the function inside the function and that the arguments
	// of the function calls are evaluated in the call-site scope

	inter := parseCheckAndInterpret(t, `
       fun fib(_ n: Int): Int {
           if n < 2 {
              return n
           }
           return fib(n - 1) + fib(n - 2)
       }
   `)

	value, err := inter.Invoke("fib", big.NewInt(14))
	assert.Nil(t, err)
	assert.Equal(t,
		interpreter.NewIntValue(377),
		value,
	)
}

func TestInterpretRecursionFactorial(t *testing.T) {

	inter := parseCheckAndInterpret(t, `
        fun factorial(_ n: Int): Int {
            if n < 1 {
               return 1
            }

            return n * factorial(n - 1)
        }
   `)

	value, err := inter.Invoke("factorial", big.NewInt(5))
	assert.Nil(t, err)
	assert.Equal(t,
		interpreter.NewIntValue(120),
		value,
	)
}

func TestInterpretUnaryIntegerNegation(t *testing.T) {

	inter := parseCheckAndInterpret(t, `
      let x = -2
      let y = -(-2)
	`)

	assert.Equal(t,
		interpreter.NewIntValue(-2),
		inter.Globals["x"].Value,
	)

	assert.Equal(t,
		interpreter.NewIntValue(2),
		inter.Globals["y"].Value,
	)
}

func TestInterpretUnaryBooleanNegation(t *testing.T) {

	inter := parseCheckAndInterpret(t, `
      let a = !true
      let b = !(!true)
      let c = !false
      let d = !(!false)
	`)

	assert.Equal(t,
		interpreter.BoolValue(false),
		inter.Globals["a"].Value,
	)

	assert.Equal(t,
		interpreter.BoolValue(true),
		inter.Globals["b"].Value,
	)

	assert.Equal(t,
		interpreter.BoolValue(true),
		inter.Globals["c"].Value,
	)

	assert.Equal(t,
		interpreter.BoolValue(false),
		inter.Globals["d"].Value,
	)
}

func TestInterpretHostFunction(t *testing.T) {

	program, _, err := parser.ParseProgram(`
      let a = test(1, 2)
	`)

	assert.Nil(t, err)

	testFunction := stdlib.NewStandardLibraryFunction(
		"test",
		&sema.FunctionType{
			ParameterTypeAnnotations: sema.NewTypeAnnotations(
				&sema.IntType{},
				&sema.IntType{},
			),
			ReturnTypeAnnotation: sema.NewTypeAnnotation(
				&sema.IntType{},
			),
		},
		func(arguments []interpreter.Value, _ interpreter.Location) trampoline.Trampoline {
			a := arguments[0].(interpreter.IntValue).Int
			b := arguments[1].(interpreter.IntValue).Int
			value := big.NewInt(0).Add(a, b)
			result := interpreter.IntValue{Int: value}
			return trampoline.Done{Result: result}
		},
		nil,
	)

	checker, err := sema.NewChecker(
		program,
		stdlib.StandardLibraryFunctions{
			testFunction,
		}.ToValueDeclarations(),
		nil,
	)
	assert.Nil(t, err)

	err = checker.Check()
	assert.Nil(t, err)

	inter, err := interpreter.NewInterpreter(
		checker,
		map[string]interpreter.Value{
			testFunction.Name: testFunction.Function,
		},
	)

	assert.Nil(t, err)

	err = inter.Interpret()
	assert.Nil(t, err)

	assert.Equal(t,
		interpreter.NewIntValue(3),
		inter.Globals["a"].Value,
	)
}

func TestInterpretStructureDeclaration(t *testing.T) {

	inter := parseCheckAndInterpret(t, `
       struct Test {}

       fun test(): Test {
           return Test()
       }
	`)

	value, err := inter.Invoke("test")
	assert.Nil(t, err)
	assert.IsType(t,
		interpreter.CompositeValue{},
		value,
	)
}

func TestInterpretStructureDeclarationWithInitializer(t *testing.T) {

	inter := parseCheckAndInterpret(t, `
       var value = 0

       struct Test {
           init(_ newValue: Int) {
               value = newValue
           }
       }

       fun test(newValue: Int): Test {
           return Test(newValue)
       }
	`)

	newValue := big.NewInt(42)

	value, err := inter.Invoke("test", newValue)
	assert.Nil(t, err)
	assert.IsType(t,
		interpreter.CompositeValue{},
		value,
	)

	assert.Equal(t,
		interpreter.IntValue{Int: newValue},
		inter.Globals["value"].Value,
	)
}

func TestInterpretStructureSelfReferenceInInitializer(t *testing.T) {

	inter := parseCheckAndInterpret(t, `

      struct Test {

          init() {
              self
          }
      }

      fun test() {
          Test()
      }
	`)

	value, err := inter.Invoke("test")
	assert.Nil(t, err)
	assert.Equal(t,
		interpreter.VoidValue{},
		value,
	)
}

func TestInterpretStructureConstructorReferenceInInitializerAndFunction(t *testing.T) {

	inter := parseCheckAndInterpret(t, `

      struct Test {

          init() {
              Test
          }

          fun test(): Test {
              return Test()
          }
      }

      fun test(): Test {
          return Test()
      }

      fun test2(): Test {
          return Test().test()
      }
	`)

	value, err := inter.Invoke("test")
	assert.Nil(t, err)
	assert.IsType(t,
		interpreter.CompositeValue{},
		value,
	)

	value, err = inter.Invoke("test2")
	assert.Nil(t, err)
	assert.IsType(t,
		interpreter.CompositeValue{},
		value,
	)
}

func TestInterpretStructureSelfReferenceInFunction(t *testing.T) {

	inter := parseCheckAndInterpret(t, `

    struct Test {

        fun test() {
            self
        }
    }

    fun test() {
        Test().test()
    }
	`)

	value, err := inter.Invoke("test")
	assert.Nil(t, err)
	assert.Equal(t,
		interpreter.VoidValue{},
		value,
	)
}

func TestInterpretStructureConstructorReferenceInFunction(t *testing.T) {

	inter := parseCheckAndInterpret(t, `

    struct Test {

        fun test() {
            Test
        }
    }

    fun test() {
        Test().test()
    }
	`)

	value, err := inter.Invoke("test")
	assert.Nil(t, err)
	assert.Equal(t,
		interpreter.VoidValue{},
		value,
	)
}

func TestInterpretStructureDeclarationWithField(t *testing.T) {

	inter := parseCheckAndInterpret(t, `

      struct Test {
          var test: Int

          init(_ test: Int) {
              self.test = test
          }
      }

      fun test(test: Int): Int {
          let test = Test(test)
          return test.test
      }
	`)

	newValue := big.NewInt(42)

	value, err := inter.Invoke("test", newValue)
	assert.Nil(t, err)
	assert.Equal(t,
		interpreter.IntValue{Int: newValue},
		value,
	)
}

func TestInterpretStructureDeclarationWithFunction(t *testing.T) {

	inter := parseCheckAndInterpret(t, `
      var value = 0

      struct Test {
          fun test(_ newValue: Int) {
              value = newValue
          }
      }

      fun test(newValue: Int) {
          let test = Test()
          test.test(newValue)
      }
	`)

	newValue := big.NewInt(42)

	value, err := inter.Invoke("test", newValue)
	assert.Nil(t, err)
	assert.Equal(t,
		interpreter.VoidValue{},
		value,
	)

	assert.Equal(t,
		interpreter.IntValue{Int: newValue},
		inter.Globals["value"].Value,
	)
}

func TestInterpretStructureFunctionCall(t *testing.T) {

	inter := parseCheckAndInterpret(t, `
      struct Test {
          fun foo(): Int {
              return 42
          }

          fun bar(): Int {
              return self.foo()
          }
      }

      let value = Test().bar()
	`)

	assert.Equal(t,
		interpreter.NewIntValue(42),
		inter.Globals["value"].Value,
	)
}

func TestInterpretStructureFieldAssignment(t *testing.T) {

	inter := parseCheckAndInterpret(t, `
      struct Test {
          var foo: Int

          init() {
              self.foo = 1
              let alsoSelf = self
              alsoSelf.foo = 2
          }

          fun test() {
              self.foo = 3
              let alsoSelf = self
              alsoSelf.foo = 4
          }
      }

	  let test = Test()

      fun callTest() {
          test.test()
      }
	`)

	actual := inter.Globals["test"].Value.(interpreter.CompositeValue).GetMember(inter, "foo")
	assert.Equal(t,
		interpreter.NewIntValue(1),
		actual,
	)

	value, err := inter.Invoke("callTest")
	assert.Nil(t, err)
	assert.Equal(t,
		interpreter.VoidValue{},
		value,
	)

	actual = inter.Globals["test"].Value.(interpreter.CompositeValue).GetMember(inter, "foo")
	assert.Equal(t,
		interpreter.NewIntValue(3),
		actual,
	)
}

func TestInterpretStructureInitializesConstant(t *testing.T) {

	inter := parseCheckAndInterpret(t, `
      struct Test {
          let foo: Int

          init() {
              self.foo = 42
          }
      }

	  let test = Test()
	`)

	actual := inter.Globals["test"].Value.(interpreter.CompositeValue).GetMember(inter, "foo")
	assert.Equal(t,
		interpreter.NewIntValue(42),
		actual,
	)
}

func TestInterpretStructureFunctionMutatesSelf(t *testing.T) {

	inter := parseCheckAndInterpret(t, `
      struct Test {
          var foo: Int

          init() {
              self.foo = 0
          }

          fun inc() {
              self.foo = self.foo + 1
          }
      }

      fun test(): Int {
          let test = Test()
          test.inc()
          test.inc()
          return test.foo
      }
	`)

	value, err := inter.Invoke("test")
	assert.Nil(t, err)
	assert.Equal(t,
		interpreter.NewIntValue(2),
		value,
	)
}

func TestInterpretFunctionPreCondition(t *testing.T) {

	inter := parseCheckAndInterpret(t, `
      fun test(x: Int): Int {
          pre {
              x == 0
          }
          return x
      }
	`)

	_, err := inter.Invoke("test", big.NewInt(42))
	assert.IsType(t, &interpreter.ConditionError{}, err)

	zero := big.NewInt(0)
	value, err := inter.Invoke("test", zero)
	assert.Nil(t, err)
	assert.Equal(t,
		interpreter.IntValue{Int: zero},
		value,
	)
}

func TestInterpretFunctionPostCondition(t *testing.T) {

	inter := parseCheckAndInterpret(t, `
      fun test(x: Int): Int {
          post {
              y == 0
          }
          let y = x
          return y
      }
	`)

	_, err := inter.Invoke("test", big.NewInt(42))
	assert.IsType(t, &interpreter.ConditionError{}, err)

	zero := big.NewInt(0)
	value, err := inter.Invoke("test", zero)
	assert.Nil(t, err)
	assert.Equal(t,
		interpreter.IntValue{Int: zero},
		value,
	)
}

func TestInterpretFunctionWithResultAndPostConditionWithResult(t *testing.T) {

	inter := parseCheckAndInterpret(t, `
      fun test(x: Int): Int {
          post {
              result == 0
          }
          return x
      }
	`)

	_, err := inter.Invoke("test", big.NewInt(42))
	assert.IsType(t, &interpreter.ConditionError{}, err)

	zero := big.NewInt(0)
	value, err := inter.Invoke("test", zero)
	assert.Nil(t, err)
	assert.Equal(t,
		interpreter.IntValue{Int: zero},
		value,
	)
}

func TestInterpretFunctionWithoutResultAndPostConditionWithResult(t *testing.T) {

	inter := parseCheckAndInterpret(t, `
      fun test() {
          post {
              result == 0
          }
          let result = 0
      }
	`)

	value, err := inter.Invoke("test")
	assert.Nil(t, err)
	assert.Equal(t,
		interpreter.VoidValue{},
		value,
	)
}

func TestInterpretFunctionPostConditionWithBefore(t *testing.T) {

	inter := parseCheckAndInterpret(t, `
      var x = 0

      fun test() {
          pre {
              x == 0
          }
          post {
              x == before(x) + 1
          }
          x = x + 1
      }
	`)

	value, err := inter.Invoke("test")
	assert.Nil(t, err)
	assert.Equal(t,
		interpreter.VoidValue{},
		value,
	)
}

func TestInterpretFunctionPostConditionWithBeforeFailingPreCondition(t *testing.T) {

	inter := parseCheckAndInterpret(t, `
      var x = 0

      fun test() {
          pre {
              x == 1
          }
          post {
              x == before(x) + 1
          }
          x = x + 1
      }
	`)

	_, err := inter.Invoke("test")

	assert.IsType(t, &interpreter.ConditionError{}, err)

	assert.Equal(t,
		ast.ConditionKindPre,
		err.(*interpreter.ConditionError).ConditionKind,
	)
}

func TestInterpretFunctionPostConditionWithBeforeFailingPostCondition(t *testing.T) {

	inter := parseCheckAndInterpret(t, `
      var x = 0

      fun test() {
          pre {
              x == 0
          }
          post {
              x == before(x) + 2
          }
          x = x + 1
      }
	`)

	_, err := inter.Invoke("test")

	assert.IsType(t, &interpreter.ConditionError{}, err)

	assert.Equal(t,
		ast.ConditionKindPost,
		err.(*interpreter.ConditionError).ConditionKind,
	)
}

func TestInterpretFunctionPostConditionWithMessageUsingStringLiteral(t *testing.T) {

	inter := parseCheckAndInterpret(t, `
      fun test(x: Int): Int {
          post {
              y == 0: "y should be zero"
          }
          let y = x
          return y
      }
	`)

	_, err := inter.Invoke("test", big.NewInt(42))
	assert.IsType(t, &interpreter.ConditionError{}, err)

	assert.Equal(t,
		"y should be zero",
		err.(*interpreter.ConditionError).Message,
	)

	zero := big.NewInt(0)
	value, err := inter.Invoke("test", zero)
	assert.Nil(t, err)
	assert.Equal(t,
		interpreter.IntValue{Int: zero},
		value,
	)
}

func TestInterpretFunctionPostConditionWithMessageUsingResult(t *testing.T) {

	inter := parseCheckAndInterpret(t, `
      fun test(x: Int): String {
          post {
              y == 0: result
          }
          let y = x
          return "return value"
      }
	`)

	_, err := inter.Invoke("test", big.NewInt(42))
	assert.IsType(t, &interpreter.ConditionError{}, err)

	assert.Equal(t,
		"return value",
		err.(*interpreter.ConditionError).Message,
	)

	zero := big.NewInt(0)
	value, err := inter.Invoke("test", zero)
	assert.Nil(t, err)
	assert.Equal(t,
		interpreter.NewStringValue("return value"),
		value,
	)
}

func TestInterpretFunctionPostConditionWithMessageUsingBefore(t *testing.T) {

	inter := parseCheckAndInterpret(t, `
      fun test(x: String): String {
          post {
              1 == 2: before(x)
          }
          return "return value"
      }
	`)

	_, err := inter.Invoke("test", "parameter value")
	assert.IsType(t, &interpreter.ConditionError{}, err)

	assert.Equal(t,
		"parameter value",
		err.(*interpreter.ConditionError).Message,
	)
}

func TestInterpretFunctionPostConditionWithMessageUsingParameter(t *testing.T) {

	inter := parseCheckAndInterpret(t, `
      fun test(x: String): String {
          post {
              1 == 2: x
          }
          return "return value"
      }
	`)

	_, err := inter.Invoke("test", "parameter value")
	assert.IsType(t, &interpreter.ConditionError{}, err)

	assert.Equal(t,
		"parameter value",
		err.(*interpreter.ConditionError).Message,
	)
}

func TestInterpretStructCopyOnDeclaration(t *testing.T) {

	inter := parseCheckAndInterpret(t, `
      struct Cat {
          var wasFed: Bool

          init() {
              self.wasFed = false
          }
      }

      fun test(): [Bool] {
          let cat = Cat()
          let kitty = cat
          kitty.wasFed = true
          return [cat.wasFed, kitty.wasFed]
      }
    `)

	value, err := inter.Invoke("test")
	assert.Nil(t, err)
	assert.Equal(t,
		interpreter.NewArrayValue(
			interpreter.BoolValue(false),
			interpreter.BoolValue(true),
		),
		value,
	)
}

func TestInterpretStructCopyOnDeclarationModifiedWithStructFunction(t *testing.T) {

	inter := parseCheckAndInterpret(t, `
      struct Cat {
          var wasFed: Bool

          init() {
              self.wasFed = false
          }

          fun feed() {
              self.wasFed = true
          }
      }

      fun test(): [Bool] {
          let cat = Cat()
          let kitty = cat
          kitty.feed()
          return [cat.wasFed, kitty.wasFed]
      }
    `)

	value, err := inter.Invoke("test")
	assert.Nil(t, err)
	assert.Equal(t,
		interpreter.NewArrayValue(
			interpreter.BoolValue(false),
			interpreter.BoolValue(true),
		),
		value,
	)
}

func TestInterpretStructCopyOnIdentifierAssignment(t *testing.T) {

	inter := parseCheckAndInterpret(t, `
      struct Cat {
          var wasFed: Bool

          init() {
              self.wasFed = false
          }
      }

      fun test(): [Bool] {
          var cat = Cat()
          let kitty = Cat()
          cat = kitty
          kitty.wasFed = true
          return [cat.wasFed, kitty.wasFed]
      }
    `)

	value, err := inter.Invoke("test")
	assert.Nil(t, err)
	assert.Equal(t,
		interpreter.NewArrayValue(
			interpreter.BoolValue(false),
			interpreter.BoolValue(true),
		),
		value,
	)
}

func TestInterpretStructCopyOnIndexingAssignment(t *testing.T) {

	inter := parseCheckAndInterpret(t, `
      struct Cat {
          var wasFed: Bool

          init() {
              self.wasFed = false
          }
      }

      fun test(): [Bool] {
          let cats = [Cat()]
          let kitty = Cat()
          cats[0] = kitty
          kitty.wasFed = true
          return [cats[0].wasFed, kitty.wasFed]
      }
    `)

	value, err := inter.Invoke("test")
	assert.Nil(t, err)
	assert.Equal(t,
		interpreter.NewArrayValue(
			interpreter.BoolValue(false),
			interpreter.BoolValue(true),
		),
		value,
	)
}

func TestInterpretStructCopyOnMemberAssignment(t *testing.T) {

	inter := parseCheckAndInterpret(t, `
      struct Cat {
          var wasFed: Bool

          init() {
              self.wasFed = false
          }
      }

      struct Carrier {
          var cat: Cat
          init(cat: Cat) {
              self.cat = cat
          }
      }

      fun test(): [Bool] {
          let carrier = Carrier(cat: Cat())
          let kitty = Cat()
          carrier.cat = kitty
          kitty.wasFed = true
          return [carrier.cat.wasFed, kitty.wasFed]
      }
    `)

	value, err := inter.Invoke("test")
	assert.Nil(t, err)
	assert.Equal(t,
		interpreter.NewArrayValue(
			interpreter.BoolValue(false),
			interpreter.BoolValue(true),
		),
		value,
	)
}

func TestInterpretStructCopyOnPassing(t *testing.T) {

	inter := parseCheckAndInterpret(t, `
      struct Cat {
          var wasFed: Bool

          init() {
              self.wasFed = false
          }
      }

      fun feed(cat: Cat) {
          cat.wasFed = true
      }

      fun test(): Bool {
          let kitty = Cat()
          feed(cat: kitty)
          return kitty.wasFed
      }
    `)

	value, err := inter.Invoke("test")
	assert.Nil(t, err)
	assert.Equal(t,
		interpreter.BoolValue(false),
		value,
	)
}

func TestInterpretArrayCopy(t *testing.T) {

	inter := parseCheckAndInterpret(t, `

      fun change(_ numbers: [Int]): [Int] {
          numbers[0] = 1
          return numbers
      }

      fun test(): [Int] {
          let numbers = [0]
          let numbers2 = change(numbers)
          return [
              numbers[0],
              numbers2[0]
          ]
      }
    `)

	value, err := inter.Invoke("test")
	assert.Nil(t, err)
	assert.Equal(t,
		interpreter.NewArrayValue(
			interpreter.NewIntValue(0),
			interpreter.NewIntValue(1),
		),
		value,
	)
}

func TestInterpretStructCopyInArray(t *testing.T) {

	inter := parseCheckAndInterpret(t, `
      struct Foo {
          var bar: Int
          init(bar: Int) {
              self.bar = bar
          }
      }

      fun test(): [Int] {
        let foo = Foo(bar: 1)
        let foos = [foo, foo]
        foo.bar = 2
        foos[0].bar = 3
		return [foo.bar, foos[0].bar, foos[1].bar]
      }
    `)

	value, err := inter.Invoke("test")
	assert.Nil(t, err)
	assert.Equal(t,
		interpreter.NewArrayValue(
			interpreter.NewIntValue(2),
			interpreter.NewIntValue(3),
			interpreter.NewIntValue(1),
		),
		value,
	)
}

func TestInterpretMutuallyRecursiveFunctions(t *testing.T) {

	inter := parseCheckAndInterpret(t, `
      fun isEven(_ n: Int): Bool {
          if n == 0 {
              return true
          }
          return isOdd(n - 1)
      }

      fun isOdd(_ n: Int): Bool {
          if n == 0 {
              return false
          }
          return isEven(n - 1)
      }
    `)

	four := big.NewInt(4)

	value, err := inter.Invoke("isEven", four)
	assert.Nil(t, err)
	assert.Equal(t,
		interpreter.BoolValue(true),
		value,
	)

	value, err = inter.Invoke("isOdd", four)
	assert.Nil(t, err)
	assert.Equal(t,
		interpreter.BoolValue(false),
		value,
	)
}

func TestInterpretReferenceBeforeDeclaration(t *testing.T) {

	inter := parseCheckAndInterpret(t, `
      var tests = 0

      fun test(): Test {
          return Test()
      }

      struct Test {
         init() {
             tests = tests + 1
         }
      }
    `)

	assert.Equal(t,
		interpreter.NewIntValue(0),
		inter.Globals["tests"].Value,
	)

	value, err := inter.Invoke("test")
	assert.Nil(t, err)
	assert.IsType(t,
		interpreter.CompositeValue{},
		value,
	)

	assert.Equal(t,
		interpreter.NewIntValue(1),
		inter.Globals["tests"].Value,
	)

	value, err = inter.Invoke("test")
	assert.Nil(t, err)
	assert.IsType(t,
		interpreter.CompositeValue{},
		value,
	)

	assert.Equal(t,
		interpreter.NewIntValue(2),
		inter.Globals["tests"].Value,
	)
}

func TestInterpretOptionalVariableDeclaration(t *testing.T) {

	inter := parseCheckAndInterpret(t, `
      let x: Int?? = 2
    `)

	assert.Equal(t,
		interpreter.SomeValue{
			Value: interpreter.SomeValue{
				Value: interpreter.NewIntValue(2),
			},
		},
		inter.Globals["x"].Value,
	)
}

func TestInterpretOptionalParameterInvokedExternal(t *testing.T) {

	inter := parseCheckAndInterpret(t, `
      fun test(x: Int??): Int?? {
          return x
      }
    `)

	value, err := inter.Invoke("test", big.NewInt(2))
	assert.Nil(t, err)
	assert.Equal(t,
		interpreter.SomeValue{
			Value: interpreter.SomeValue{
				Value: interpreter.NewIntValue(2),
			},
		},
		value,
	)
}

func TestInterpretOptionalParameterInvokedInternal(t *testing.T) {

	inter := parseCheckAndInterpret(t, `
      fun testActual(x: Int??): Int?? {
          return x
      }

      fun test(): Int?? {
          return testActual(x: 2)
      }
    `)

	value, err := inter.Invoke("test")
	assert.Nil(t, err)
	assert.Equal(t,
		interpreter.SomeValue{
			Value: interpreter.SomeValue{
				Value: interpreter.NewIntValue(2),
			},
		},
		value,
	)
}

func TestInterpretOptionalReturn(t *testing.T) {

	inter := parseCheckAndInterpret(t, `
      fun test(x: Int): Int?? {
          return x
      }
    `)

	value, err := inter.Invoke("test", big.NewInt(2))
	assert.Nil(t, err)
	assert.Equal(t,
		interpreter.SomeValue{
			Value: interpreter.SomeValue{
				Value: interpreter.NewIntValue(2),
			},
		},
		value,
	)
}

func TestInterpretOptionalAssignment(t *testing.T) {

	inter := parseCheckAndInterpret(t, `
      var x: Int?? = 1

      fun test() {
          x = 2
      }
    `)

	value, err := inter.Invoke("test")
	assert.Nil(t, err)
	assert.Equal(t,
		interpreter.VoidValue{},
		value,
	)

	assert.Equal(t,
		interpreter.SomeValue{
			Value: interpreter.SomeValue{
				Value: interpreter.NewIntValue(2),
			},
		},
		inter.Globals["x"].Value,
	)
}

func TestInterpretNil(t *testing.T) {

	inter := parseCheckAndInterpret(t, `
     let x: Int? = nil
   `)

	assert.Equal(t,
		interpreter.NilValue{},
		inter.Globals["x"].Value,
	)
}

func TestInterpretOptionalNestingNil(t *testing.T) {

	inter := parseCheckAndInterpret(t, `
     let x: Int?? = nil
   `)

	assert.Equal(t,
		interpreter.NilValue{},
		inter.Globals["x"].Value,
	)
}

func TestInterpretNilReturnValue(t *testing.T) {

	inter := parseCheckAndInterpret(t, `
     fun test(): Int?? {
         return nil
     }
   `)

	value, err := inter.Invoke("test")
	assert.Nil(t, err)
	assert.Equal(t,
		interpreter.NilValue{},
		value,
	)
}

func TestInterpretSomeReturnValue(t *testing.T) {

	inter := parseCheckAndInterpret(t, `
     fun test(): Int? {
         let x: Int? = 1
         return x
     }
   `)

	value, err := inter.Invoke("test")
	assert.Nil(t, err)
	assert.Equal(t,
		interpreter.SomeValue{
			Value: interpreter.NewIntValue(1),
		},
		value,
	)
}

func TestInterpretSomeReturnValueFromDictionary(t *testing.T) {

	inter := parseCheckAndInterpret(t, `
     fun test(): Int? {
         let foo: {String: Int} = {"a": 1}
         return foo["a"]
     }
   `)

	value, err := inter.Invoke("test")
	assert.Nil(t, err)
	assert.Equal(t,
		interpreter.SomeValue{
			Value: interpreter.NewIntValue(1),
		},
		value,
	)
}

func TestInterpretNilCoalescingNilIntToOptional(t *testing.T) {

	inter := parseCheckAndInterpret(t, `
      let one = 1
      let none: Int? = nil
      let x: Int? = none ?? one
    `)

	assert.Equal(t,
		interpreter.SomeValue{
			Value: interpreter.NewIntValue(1),
		},
		inter.Globals["x"].Value,
	)
}

func TestInterpretNilCoalescingNilIntToOptionals(t *testing.T) {

	inter := parseCheckAndInterpret(t, `
      let one = 1
      let none: Int?? = nil
      let x: Int? = none ?? one
    `)

	assert.Equal(t,
		interpreter.SomeValue{
			Value: interpreter.NewIntValue(1),
		},
		inter.Globals["x"].Value,
	)
}

func TestInterpretNilCoalescingNilIntToOptionalNilLiteral(t *testing.T) {

	inter := parseCheckAndInterpret(t, `
      let one = 1
      let x: Int? = nil ?? one
    `)

	assert.Equal(t,
		interpreter.SomeValue{
			Value: interpreter.NewIntValue(1),
		},
		inter.Globals["x"].Value,
	)
}

func TestInterpretNilCoalescingRightSubtype(t *testing.T) {

	inter := parseCheckAndInterpret(t, `
      let x: Int? = nil ?? nil
    `)

	assert.Equal(t,
		interpreter.NilValue{},
		inter.Globals["x"].Value,
	)
}

func TestInterpretNilCoalescingNilInt(t *testing.T) {

	inter := parseCheckAndInterpret(t, `
      let one = 1
      let none: Int? = nil
      let x: Int = none ?? one
    `)

	assert.Equal(t,
		interpreter.NewIntValue(1),
		inter.Globals["x"].Value,
	)
}

func TestInterpretNilCoalescingNilLiteralInt(t *testing.T) {

	inter := parseCheckAndInterpret(t, `
      let one = 1
      let x: Int = nil ?? one
    `)

	assert.Equal(t,
		interpreter.NewIntValue(1),
		inter.Globals["x"].Value,
	)
}

func TestInterpretNilCoalescingShortCircuitLeftSuccess(t *testing.T) {

	inter := parseCheckAndInterpret(t, `
      var x = false
      var y = false

      fun changeX(): Int? {
          x = true
          return 1
      }

      fun changeY(): Int {
          y = true
          return 2
      }

      let test = changeX() ?? changeY()
    `)

	assert.Equal(t,
		interpreter.NewIntValue(1),
		inter.Globals["test"].Value,
	)

	assert.Equal(t,
		interpreter.BoolValue(true),
		inter.Globals["x"].Value,
	)

	assert.Equal(t,
		interpreter.BoolValue(false),
		inter.Globals["y"].Value,
	)
}

func TestInterpretNilCoalescingShortCircuitLeftFailure(t *testing.T) {

	inter := parseCheckAndInterpret(t, `
      var x = false
      var y = false

      fun changeX(): Int? {
          x = true
          return nil
      }

      fun changeY(): Int {
          y = true
          return 2
      }

      let test = changeX() ?? changeY()
    `)

	assert.Equal(t,
		interpreter.NewIntValue(2),
		inter.Globals["test"].Value,
	)

	assert.Equal(t,
		interpreter.BoolValue(true),
		inter.Globals["x"].Value,
	)

	assert.Equal(t,
		interpreter.BoolValue(true),
		inter.Globals["y"].Value,
	)
}

func TestInterpretNilCoalescingOptionalAnyNil(t *testing.T) {

	inter := parseCheckAndInterpret(t, `
      let x: Any? = nil
      let y = x ?? true
    `)

	assert.Equal(t,
		interpreter.AnyValue{
			Type:  &sema.BoolType{},
			Value: interpreter.BoolValue(true),
		},
		inter.Globals["y"].Value,
	)
}

func TestInterpretNilCoalescingOptionalAnySome(t *testing.T) {

	inter := parseCheckAndInterpret(t, `
      let x: Any? = 2
      let y = x ?? true
    `)

	assert.Equal(t,
		interpreter.AnyValue{
			Type:  &sema.IntType{},
			Value: interpreter.NewIntValue(2),
		},
		inter.Globals["y"].Value,
	)
}

func TestInterpretNilCoalescingOptionalRightHandSide(t *testing.T) {

	inter := parseCheckAndInterpret(t, `
      let x: Int? = 1
      let y: Int? = 2
      let z = x ?? y
    `)

	assert.Equal(t,
		interpreter.SomeValue{
			Value: interpreter.NewIntValue(1),
		},
		inter.Globals["z"].Value,
	)
}

func TestInterpretNilCoalescingBothOptional(t *testing.T) {

	inter := parseCheckAndInterpret(t, `
     let x: Int?? = 1
     let y: Int? = 2
     let z = x ?? y
   `)

	assert.Equal(t,
		interpreter.SomeValue{
			Value: interpreter.NewIntValue(1),
		},
		inter.Globals["z"].Value,
	)
}

func TestInterpretNilCoalescingBothOptionalLeftNil(t *testing.T) {

	inter := parseCheckAndInterpret(t, `
     let x: Int?? = nil
     let y: Int? = 2
     let z = x ?? y
   `)

	assert.Equal(t,
		interpreter.SomeValue{
			Value: interpreter.NewIntValue(2),
		},
		inter.Globals["z"].Value,
	)
}

func TestInterpretNilsComparison(t *testing.T) {

	inter := parseCheckAndInterpret(t, `
      let x = nil == nil
   `)

	assert.Equal(t,
		interpreter.BoolValue(true),
		inter.Globals["x"].Value,
	)
}

func TestInterpretNonOptionalNilComparison(t *testing.T) {

	inter := parseCheckAndInterpret(t, `
      let x: Int = 1
      let y = x == nil
   `)

	assert.Equal(t,
		interpreter.BoolValue(false),
		inter.Globals["y"].Value,
	)
}

func TestInterpretNonOptionalNilComparisonSwapped(t *testing.T) {

	inter := parseCheckAndInterpret(t, `
      let x: Int = 1
      let y = nil == x
   `)

	assert.Equal(t,
		interpreter.BoolValue(false),
		inter.Globals["y"].Value,
	)
}

func TestInterpretOptionalNilComparison(t *testing.T) {

	inter := parseCheckAndInterpret(t, `
     let x: Int? = 1
     let y = x == nil
   `)

	assert.Equal(t,
		interpreter.BoolValue(false),
		inter.Globals["y"].Value,
	)
}

func TestInterpretNestedOptionalNilComparison(t *testing.T) {

	inter := parseCheckAndInterpret(t, `
      let x: Int?? = 1
      let y = x == nil
    `)

	assert.Equal(t,
		interpreter.BoolValue(false),
		inter.Globals["y"].Value,
	)
}

func TestInterpretOptionalNilComparisonSwapped(t *testing.T) {

	inter := parseCheckAndInterpret(t, `
      let x: Int? = 1
      let y = nil == x
    `)

	assert.Equal(t,
		interpreter.BoolValue(false),
		inter.Globals["y"].Value,
	)
}

func TestInterpretNestedOptionalNilComparisonSwapped(t *testing.T) {

	inter := parseCheckAndInterpret(t, `
      let x: Int?? = 1
      let y = nil == x
    `)

	assert.Equal(t,
		interpreter.BoolValue(false),
		inter.Globals["y"].Value,
	)
}

func TestInterpretNestedOptionalComparisonNils(t *testing.T) {

	inter := parseCheckAndInterpret(t, `
      let x: Int? = nil
      let y: Int?? = nil
      let z = x == y
    `)

	assert.Equal(t,
		interpreter.BoolValue(true),
		inter.Globals["z"].Value,
	)
}

func TestInterpretNestedOptionalComparisonValues(t *testing.T) {

	inter := parseCheckAndInterpret(t, `
      let x: Int? = 2
      let y: Int?? = 2
      let z = x == y
    `)

	assert.Equal(t,
		interpreter.BoolValue(true),
		inter.Globals["z"].Value,
	)
}

func TestInterpretNestedOptionalComparisonMixed(t *testing.T) {

	inter := parseCheckAndInterpret(t, `
      let x: Int? = 2
      let y: Int?? = nil
      let z = x == y
    `)

	assert.Equal(t,
		interpreter.BoolValue(false),
		inter.Globals["z"].Value,
	)
}

func TestInterpretIfStatementTestWithDeclaration(t *testing.T) {

	inter := parseCheckAndInterpret(t, `
      fun test(x: Int?): Int {
          if var y = x {
              return y
          } else {
              return 0
          }
      }
	`)

	value, err := inter.Invoke("test", big.NewInt(2))
	assert.Nil(t, err)
	assert.Equal(t,
		interpreter.NewIntValue(2),
		value,
	)

	value, err = inter.Invoke("test", nil)
	assert.Nil(t, err)
	assert.Equal(t,
		interpreter.NewIntValue(0),
		value,
	)
}

func TestInterpretIfStatementTestWithDeclarationAndElse(t *testing.T) {

	inter := parseCheckAndInterpret(t, `
      fun test(x: Int?): Int {
          if var y = x {
              return y
          }
          return 0
      }
	`)

	value, err := inter.Invoke("test", big.NewInt(2))
	assert.Nil(t, err)
	assert.Equal(t,
		interpreter.NewIntValue(2),
		value,
	)

	value, err = inter.Invoke("test", nil)
	assert.Nil(t, err)
	assert.Equal(t,
		interpreter.NewIntValue(0),
		value,
	)
}

func TestInterpretIfStatementTestWithDeclarationNestedOptionals(t *testing.T) {

	inter := parseCheckAndInterpret(t, `
      fun test(x: Int??): Int? {
          if var y = x {
              return y
          } else {
              return 0
          }
      }
	`)

	value, err := inter.Invoke("test", big.NewInt(2))
	assert.Nil(t, err)
	assert.Equal(t,
		interpreter.SomeValue{
			Value: interpreter.NewIntValue(2),
		},
		value,
	)

	value, err = inter.Invoke("test", nil)
	assert.Nil(t, err)
	assert.Equal(t,
		interpreter.SomeValue{
			Value: interpreter.NewIntValue(0),
		},
		value,
	)
}

func TestInterpretIfStatementTestWithDeclarationNestedOptionalsExplicitAnnotation(t *testing.T) {

	inter := parseCheckAndInterpret(t, `
      fun test(x: Int??): Int? {
          if var y: Int? = x {
              return y
          } else {
              return 0
          }
      }
	`)

	value, err := inter.Invoke("test", big.NewInt(2))
	assert.Nil(t, err)
	assert.Equal(t,
		interpreter.SomeValue{
			Value: interpreter.NewIntValue(2),
		},
		value,
	)

	value, err = inter.Invoke("test", nil)
	assert.Nil(t, err)
	assert.Equal(t,
		interpreter.SomeValue{
			Value: interpreter.NewIntValue(0),
		},
		value,
	)
}

func TestInterpretInterfaceConformanceNoRequirements(t *testing.T) {

	for _, kind := range common.CompositeKinds {
		// TODO: add support for non-structure / non-resource composites

		if kind != common.CompositeKindStructure &&
			kind != common.CompositeKindResource {

			continue
		}

		t.Run(kind.Keyword(), func(t *testing.T) {

			inter := parseCheckAndInterpret(t, fmt.Sprintf(`
              %[1]s interface Test {}

              %[1]s TestImpl: Test {}

              let test: %[2]sTest %[3]s %[4]s TestImpl()
	        `,
				kind.Keyword(),
				kind.Annotation(),
				kind.TransferOperator(),
				kind.ConstructionKeyword(),
			))

			assert.IsType(t,
				interpreter.CompositeValue{},
				inter.Globals["test"].Value,
			)
		})
	}
}

func TestInterpretInterfaceFieldUse(t *testing.T) {

	for _, kind := range common.CompositeKinds {
		// TODO: add support for non-structure / non-resource composites

		if kind != common.CompositeKindStructure &&
			kind != common.CompositeKindResource {

			continue
		}

		t.Run(kind.Keyword(), func(t *testing.T) {

			inter := parseCheckAndInterpret(t, fmt.Sprintf(`
              %[1]s interface Test {
                  x: Int
              }

              %[1]s TestImpl: Test {
                  var x: Int

                  init(x: Int) {
                      self.x = x
                  }
              }

              let test: %[2]sTest %[3]s %[4]s TestImpl(x: 1)

              let x = test.x
	        `,
				kind.Keyword(),
				kind.Annotation(),
				kind.TransferOperator(),
				kind.ConstructionKeyword(),
			))

			assert.Equal(t,
				interpreter.NewIntValue(1),
				inter.Globals["x"].Value,
			)
		})
	}
}

func TestInterpretInterfaceFunctionUse(t *testing.T) {

	for _, kind := range common.CompositeKinds {
		// TODO: add support for non-structure / non-resource composites

		if kind != common.CompositeKindStructure &&
			kind != common.CompositeKindResource {

			continue
		}

		t.Run(kind.Keyword(), func(t *testing.T) {

			inter := parseCheckAndInterpret(t, fmt.Sprintf(
				`
                    %[1]s interface Test {
                        fun test(): Int
                    }

                    %[1]s TestImpl: Test {
                        fun test(): Int {
                            return 2
                        }
                    }

                    let test: %[2]s Test %[3]s %[4]s TestImpl()

                    let val = test.test()
	            `,
				kind.Keyword(),
				kind.Annotation(),
				kind.TransferOperator(),
				kind.ConstructionKeyword(),
			))

			assert.Equal(t,
				interpreter.NewIntValue(2),
				inter.Globals["val"].Value,
			)
		})
	}
}

func TestInterpretInterfaceFunctionUseWithPreCondition(t *testing.T) {

	for _, kind := range common.CompositeKinds {
		// TODO: add support for non-structure / non-resource composites

		if kind != common.CompositeKindStructure &&
			kind != common.CompositeKindResource {

			continue
		}

		t.Run(kind.Keyword(), func(t *testing.T) {

			inter := parseCheckAndInterpret(t, fmt.Sprintf(`
              %[1]s interface Test {
                  fun test(x: Int): Int {
                      pre {
                          x > 0: "x must be positive"
                      }
                  }
              }

              %[1]s TestImpl: Test {
                  fun test(x: Int): Int {
                      pre {
                          x < 2: "x must be smaller than 2"
                      }
                      return x
                  }
              }

              fun callTest(x: Int): Int {
                  let test: %[2]s Test %[3]s %[4]s TestImpl()
                  let res = test.test(x: x)
                  %[5]s test
                  return res
              }
	        `,
				kind.Keyword(),
				kind.Annotation(),
				kind.TransferOperator(),
				kind.ConstructionKeyword(),
				kind.DestructionKeyword(),
			))

			_, err := inter.Invoke("callTest", big.NewInt(0))
			assert.IsType(t, &interpreter.ConditionError{}, err)

			value, err := inter.Invoke("callTest", big.NewInt(1))
			assert.Nil(t, err)
			assert.Equal(t,
				interpreter.NewIntValue(1),
				value,
			)

			_, err = inter.Invoke("callTest", big.NewInt(2))
			assert.IsType(t,
				&interpreter.ConditionError{},
				err,
			)
		})
	}
}

func TestInterpretInitializerWithInterfacePreCondition(t *testing.T) {

	for _, kind := range common.CompositeKinds {
		// TODO: add support for non-structure / non-resource composites

		if kind != common.CompositeKindStructure &&
			kind != common.CompositeKindResource {

			continue
		}

		t.Run(kind.Keyword(), func(t *testing.T) {

			inter := parseCheckAndInterpret(t, fmt.Sprintf(`
              %[1]s interface Test {
                  init(x: Int) {
                      pre {
                          x > 0: "x must be positive"
                      }
                  }
              }

              %[1]s TestImpl: Test {
                  init(x: Int) {
                      pre {
                          x < 2: "x must be smaller than 2"
                      }
                  }
              }

              fun test(x: Int): %[2]sTest {
                  return %[2]s %[3]s TestImpl(x: x)
              }
	        `,
				kind.Keyword(),
				kind.Annotation(),
				kind.ConstructionKeyword(),
			))

			_, err := inter.Invoke("test", big.NewInt(0))
			assert.IsType(t,
				&interpreter.ConditionError{},
				err,
			)

			value, err := inter.Invoke("test", big.NewInt(1))
			assert.Nil(t, err)
			assert.IsType(t,
				interpreter.CompositeValue{},
				value,
			)

			_, err = inter.Invoke("test", big.NewInt(2))
			assert.IsType(t,
				&interpreter.ConditionError{},
				err,
			)
		})
	}
}

func TestInterpretImport(t *testing.T) {

	checkerImported, err := ParseAndCheck(t, `
      fun answer(): Int {
          return 42
      }
	`)
	require.Nil(t, err)

	checkerImporting, err := ParseAndCheckWithExtra(t,
		`
          import answer from "imported"

          fun test(): Int {
              return answer()
          }
        `,
		nil,
		nil,
		func(location ast.ImportLocation) (program *ast.Program, e error) {
			assert.Equal(t,
				ast.StringImportLocation("imported"),
				location,
			)
			return checkerImported.Program, nil
		},
	)
	require.Nil(t, err)

	inter, err := interpreter.NewInterpreter(checkerImporting, nil)
	require.Nil(t, err)

	err = inter.Interpret()
	require.Nil(t, err)

	value, err := inter.Invoke("test")
	assert.Nil(t, err)
	assert.Equal(t,
		interpreter.NewIntValue(42),
		value,
	)
}

func TestInterpretImportError(t *testing.T) {

	valueDeclarations :=
		stdlib.StandardLibraryFunctions{
			stdlib.PanicFunction,
		}.ToValueDeclarations()

	checkerImported, err := ParseAndCheckWithExtra(t,
		`
          fun answer(): Int {
              return panic("?!")
          }
	    `,
		valueDeclarations,
		nil,
		nil,
	)
	require.Nil(t, err)

	checkerImporting, err := ParseAndCheckWithExtra(t,
		`
          import answer from "imported"

          fun test(): Int {
              return answer()
          }
        `,
		valueDeclarations,
		nil,
		func(location ast.ImportLocation) (program *ast.Program, e error) {
			assert.Equal(t,
				ast.StringImportLocation("imported"),
				location,
			)
			return checkerImported.Program, nil
		},
	)
	require.Nil(t, err)

	values := stdlib.StandardLibraryFunctions{
		stdlib.PanicFunction,
	}.ToValues()

	inter, err := interpreter.NewInterpreter(checkerImporting, values)
	require.Nil(t, err)

	err = inter.Interpret()
	require.Nil(t, err)

	_, err = inter.Invoke("test")

	assert.IsType(t, stdlib.PanicError{}, err)
	assert.Equal(t,
		"?!",
		err.(stdlib.PanicError).Message,
	)
}

func TestInterpretDictionary(t *testing.T) {

	inter := parseCheckAndInterpret(t, `
      let x = {"a": 1, "b": 2}
	`)

	assert.Equal(t,
		interpreter.DictionaryValue{
			"a": interpreter.NewIntValue(1),
			"b": interpreter.NewIntValue(2),
		},
		inter.Globals["x"].Value,
	)
}

func TestInterpretDictionaryNonLexicalOrder(t *testing.T) {

	inter := parseCheckAndInterpret(t, `
      let x = {"c": 3, "b": 2, "a": 1}
	`)

	assert.Equal(t,
		interpreter.DictionaryValue{
			"c": interpreter.NewIntValue(3),
			"b": interpreter.NewIntValue(2),
			"a": interpreter.NewIntValue(1),
		},
		inter.Globals["x"].Value,
	)
}

func TestInterpretDictionaryIndexingString(t *testing.T) {

	inter := parseCheckAndInterpret(t, `
      let x = {"abc": 1, "def": 2}
      let a = x["abc"]
      let b = x["def"]
      let c = x["ghi"]
    `)

	assert.Equal(t,
		interpreter.SomeValue{
			Value: interpreter.NewIntValue(1),
		},
		inter.Globals["a"].Value,
	)

	assert.Equal(t,
		interpreter.SomeValue{
			Value: interpreter.NewIntValue(2),
		},
		inter.Globals["b"].Value,
	)

	assert.Equal(t,
		interpreter.NilValue{},
		inter.Globals["c"].Value,
	)
}

func TestInterpretDictionaryIndexingBool(t *testing.T) {

	inter := parseCheckAndInterpret(t, `
      let x = {true: 1, false: 2}
      let a = x[true]
      let b = x[false]
    `)

	assert.Equal(t,
		interpreter.SomeValue{
			Value: interpreter.NewIntValue(1),
		},
		inter.Globals["a"].Value,
	)

	assert.Equal(t,
		interpreter.SomeValue{
			Value: interpreter.NewIntValue(2),
		},
		inter.Globals["b"].Value,
	)
}

func TestInterpretDictionaryIndexingInt(t *testing.T) {

	inter := parseCheckAndInterpret(t, `
      let x = {23: "a", 42: "b"}
      let a = x[23]
      let b = x[42]
      let c = x[100]
    `)

	assert.Equal(t,
		interpreter.SomeValue{
			Value: interpreter.NewStringValue("a"),
		},
		inter.Globals["a"].Value,
	)

	assert.Equal(t,
		interpreter.SomeValue{
			Value: interpreter.NewStringValue("b"),
		},
		inter.Globals["b"].Value,
	)

	assert.Equal(t,
		interpreter.NilValue{},
		inter.Globals["c"].Value,
	)
}

func TestInterpretDictionaryIndexingAssignmentExisting(t *testing.T) {

	inter := parseCheckAndInterpret(t, `
      let x = {"abc": 42}
      fun test() {
          x["abc"] = 23
      }
    `)

	value, err := inter.Invoke("test")
	assert.Nil(t, err)
	assert.Equal(t,
		interpreter.VoidValue{},
		value,
	)

	assert.Equal(t,
		interpreter.SomeValue{Value: interpreter.NewIntValue(23)},
		inter.Globals["x"].Value.(interpreter.DictionaryValue).Get(interpreter.NewStringValue("abc")),
	)
}

func TestInterpretFailableDowncastingAnySuccess(t *testing.T) {

	inter := parseCheckAndInterpret(t, `
      let x: Any = 42
      let y: Int? = x as? Int
    `)

	assert.Equal(t,
		interpreter.AnyValue{
			Type:  &sema.IntType{},
			Value: interpreter.NewIntValue(42),
		},
		inter.Globals["x"].Value,
	)

	assert.Equal(t,
		interpreter.SomeValue{
			Value: interpreter.NewIntValue(42),
		},
		inter.Globals["y"].Value,
	)
}

func TestInterpretFailableDowncastingAnyFailure(t *testing.T) {

	inter := parseCheckAndInterpret(t, `
      let x: Any = 42
      let y: Bool? = x as? Bool
    `)

	assert.Equal(t,
		interpreter.NilValue{},
		inter.Globals["y"].Value,
	)
}

func TestInterpretOptionalAny(t *testing.T) {

	inter := parseCheckAndInterpret(t, `
      let x: Any? = 42
    `)

	assert.Equal(t,
		interpreter.SomeValue{
			Value: interpreter.AnyValue{
				Type:  &sema.IntType{},
				Value: interpreter.NewIntValue(42),
			},
		},
		inter.Globals["x"].Value,
	)
}

func TestInterpretOptionalAnyFailableDowncasting(t *testing.T) {

	inter := parseCheckAndInterpret(t, `
      let x: Any? = 42
      let y = (x ?? 23) as? Int
    `)

	assert.Equal(t,
		interpreter.SomeValue{
			Value: interpreter.AnyValue{
				Type:  &sema.IntType{},
				Value: interpreter.NewIntValue(42),
			},
		},
		inter.Globals["x"].Value,
	)

	assert.Equal(t,
		interpreter.SomeValue{
			Value: interpreter.NewIntValue(42),
		},
		inter.Globals["y"].Value,
	)
}

func TestInterpretOptionalAnyFailableDowncastingInt(t *testing.T) {

	inter := parseCheckAndInterpret(t, `
      let x: Any? = 23
      let y = x ?? 42
      let z = y as? Int
    `)

	assert.Equal(t,
		interpreter.SomeValue{
			Value: interpreter.AnyValue{
				Type:  &sema.IntType{},
				Value: interpreter.NewIntValue(23),
			},
		},
		inter.Globals["x"].Value,
	)

	assert.Equal(t,
		interpreter.AnyValue{
			Type:  &sema.IntType{},
			Value: interpreter.NewIntValue(23),
		},
		inter.Globals["y"].Value,
	)

	assert.Equal(t,
		interpreter.SomeValue{
			Value: interpreter.NewIntValue(23),
		},
		inter.Globals["z"].Value,
	)
}

func TestInterpretOptionalAnyFailableDowncastingNil(t *testing.T) {

	inter := parseCheckAndInterpret(t, `
      let x: Any? = nil
      let y = x ?? 42
      let z = y as? Int
    `)

	assert.Equal(t,
		interpreter.NilValue{},
		inter.Globals["x"].Value,
	)

	assert.Equal(t,
		interpreter.AnyValue{
			Type:  &sema.IntType{},
			Value: interpreter.NewIntValue(42),
		},
		inter.Globals["y"].Value,
	)

	assert.Equal(t,
		interpreter.SomeValue{
			Value: interpreter.NewIntValue(42),
		},
		inter.Globals["z"].Value,
	)
}

func TestInterpretLength(t *testing.T) {

	inter := parseCheckAndInterpret(t, `
      let x = "cafe\u{301}".length
      let y = [1, 2, 3].length
    `)

	assert.Equal(t,
		interpreter.NewIntValue(4),
		inter.Globals["x"].Value,
	)

	assert.Equal(t,
		interpreter.NewIntValue(3),
		inter.Globals["y"].Value,
	)
}

func TestInterpretStructureFunctionBindingInside(t *testing.T) {

	inter := parseCheckAndInterpret(t, `
        struct X {
            fun foo(): ((): X) {
                return self.bar
            }

            fun bar(): X {
                return self
            }
        }

        fun test(): X {
            let x = X()
            let bar = x.foo()
            return bar()
        }
	`)

	value, err := inter.Invoke("test")
	assert.Nil(t, err)
	assert.IsType(t,
		interpreter.CompositeValue{},
		value,
	)
}

func TestInterpretStructureFunctionBindingOutside(t *testing.T) {

	inter := parseCheckAndInterpret(t, `
        struct X {
            fun foo(): X {
                return self
            }
        }

        fun test(): X {
            let x = X()
            let bar = x.foo
            return bar()
        }
	`)

	value, err := inter.Invoke("test")
	assert.Nil(t, err)
	assert.IsType(t,
		interpreter.CompositeValue{},
		value,
	)
}

func TestInterpretArrayAppend(t *testing.T) {

	inter := parseCheckAndInterpret(t, `
      fun test(): [Int] {
          let x = [1, 2, 3]
          x.append(4)
          return x
      }
    `)

	value, err := inter.Invoke("test")
	assert.Nil(t, err)
	assert.Equal(t,
		interpreter.NewArrayValue(
			interpreter.NewIntValue(1),
			interpreter.NewIntValue(2),
			interpreter.NewIntValue(3),
			interpreter.NewIntValue(4),
		),
		value,
	)
}

func TestInterpretArrayAppendBound(t *testing.T) {

	inter := parseCheckAndInterpret(t, `
      fun test(): [Int] {
          let x = [1, 2, 3]
          let y = x.append
          y(4)
          return x
      }
    `)

	value, err := inter.Invoke("test")
	assert.Nil(t, err)
	assert.Equal(t,
		interpreter.NewArrayValue(
			interpreter.NewIntValue(1),
			interpreter.NewIntValue(2),
			interpreter.NewIntValue(3),
			interpreter.NewIntValue(4),
		),
		value,
	)
}

func TestInterpretArrayConcat(t *testing.T) {

	inter := parseCheckAndInterpret(t, `
      fun test(): [Int] {
          let a = [1, 2]
          return a.concat([3, 4])
      }
    `)

	value, err := inter.Invoke("test")
	assert.Nil(t, err)
	assert.Equal(t,
		interpreter.NewArrayValue(
			interpreter.NewIntValue(1),
			interpreter.NewIntValue(2),
			interpreter.NewIntValue(3),
			interpreter.NewIntValue(4),
		),
		value,
	)
}

func TestInterpretArrayConcatBound(t *testing.T) {

	inter := parseCheckAndInterpret(t, `
      fun test(): [Int] {
          let a = [1, 2]
          let b = a.concat
          return b([3, 4])
      }
    `)

	value, err := inter.Invoke("test")
	assert.Nil(t, err)
	assert.Equal(t,
		interpreter.NewArrayValue(
			interpreter.NewIntValue(1),
			interpreter.NewIntValue(2),
			interpreter.NewIntValue(3),
			interpreter.NewIntValue(4),
		),
		value,
	)
}

func TestInterpretArrayInsert(t *testing.T) {

	inter := parseCheckAndInterpret(t, `
      fun test(): [Int] {
          let x = [1, 2, 3]
          x.insert(at: 1, 4)
          return x
      }
    `)

	value, err := inter.Invoke("test")
	assert.Nil(t, err)
	assert.Equal(t,
		interpreter.NewArrayValue(
			interpreter.NewIntValue(1),
			interpreter.NewIntValue(4),
			interpreter.NewIntValue(2),
			interpreter.NewIntValue(3),
		),
		value,
	)
}

func TestInterpretArrayRemove(t *testing.T) {

	inter := parseCheckAndInterpret(t, `
          let x = [1, 2, 3]
          let y = x.remove(at: 1)
    `)

	assert.Equal(t,
		interpreter.NewArrayValue(
			interpreter.NewIntValue(1),
			interpreter.NewIntValue(3),
		),
		inter.Globals["x"].Value,
	)

	assert.Equal(t,
		interpreter.NewIntValue(2),
		inter.Globals["y"].Value,
	)
}

func TestInterpretArrayRemoveFirst(t *testing.T) {

	inter := parseCheckAndInterpret(t, `
          let x = [1, 2, 3]
          let y = x.removeFirst()
    `)

	assert.Equal(t,
		interpreter.NewArrayValue(
			interpreter.NewIntValue(2),
			interpreter.NewIntValue(3),
		),
		inter.Globals["x"].Value,
	)

	assert.Equal(t,
		interpreter.NewIntValue(1),
		inter.Globals["y"].Value,
	)
}

func TestInterpretArrayRemoveLast(t *testing.T) {

	inter := parseCheckAndInterpret(t, `
          let x = [1, 2, 3]
          let y = x.removeLast()
    `)

	assert.Equal(t,
		interpreter.NewArrayValue(
			interpreter.NewIntValue(1),
			interpreter.NewIntValue(2),
		),
		inter.Globals["x"].Value,
	)

	assert.Equal(t,
		interpreter.NewIntValue(3),
		inter.Globals["y"].Value,
	)
}

func TestInterpretArrayContains(t *testing.T) {

	inter := parseCheckAndInterpret(t, `
      fun doesContain(): Bool {
		  let a = [1, 2]
		  return a.contains(1)
	  }

	  fun doesNotContain(): Bool {
		  let a = [1, 2]
		  return a.contains(3)
	  }
    `)

	value, err := inter.Invoke("doesContain")
	assert.Nil(t, err)
	assert.Equal(t,
		interpreter.BoolValue(true),
		value,
	)

	value, err = inter.Invoke("doesNotContain")
	assert.Nil(t, err)
	assert.Equal(t,
		interpreter.BoolValue(false),
		value,
	)
}

func TestInterpretStringConcat(t *testing.T) {

	inter := parseCheckAndInterpret(t, `
      fun test(): String {
          let a = "abc"
          return a.concat("def")
      }
    `)

	value, err := inter.Invoke("test")
	assert.Nil(t, err)
	assert.Equal(t,
		interpreter.NewStringValue("abcdef"),
		value,
	)
}

func TestInterpretStringConcatBound(t *testing.T) {

	inter := parseCheckAndInterpret(t, `
      fun test(): String {
          let a = "abc"
          let b = a.concat
          return b("def")
      }
    `)

	value, err := inter.Invoke("test")
	assert.Nil(t, err)
	assert.Equal(t,
		interpreter.NewStringValue("abcdef"),
		value,
	)
}

func TestInterpretDictionaryRemove(t *testing.T) {

	inter := parseCheckAndInterpret(t, `
      var removed: Int? = nil

      fun test(): {String: Int} {
          let x = {"abc": 1, "def": 2}
          removed = x.remove(key: "abc")
          return x
      }
    `)

	value, err := inter.Invoke("test")
	assert.Nil(t, err)
	assert.Equal(t,
		interpreter.DictionaryValue{
			"def": interpreter.NewIntValue(2),
		},
		value,
	)

	assert.Equal(t,
		interpreter.SomeValue{
			Value: interpreter.NewIntValue(1),
		},
		inter.Globals["removed"].Value,
	)
}

func TestInterpretIntegerLiteralTypeConversionInVariableDeclaration(t *testing.T) {

	inter := parseCheckAndInterpret(t, `
        let x: Int8 = 1
	`)

	assert.Equal(t,
		interpreter.NewIntValue(1),
		inter.Globals["x"].Value,
	)
}

func TestInterpretIntegerLiteralTypeConversionInVariableDeclarationOptional(t *testing.T) {

	inter := parseCheckAndInterpret(t, `
        let x: Int8? = 1
	`)

	assert.Equal(t,
		interpreter.SomeValue{
			Value: interpreter.NewIntValue(1),
		},
		inter.Globals["x"].Value,
	)
}

func TestInterpretIntegerLiteralTypeConversionInAssignment(t *testing.T) {

	inter := parseCheckAndInterpret(t, `
        var x: Int8 = 1
        fun test() {
            x = 2
        }
	`)

	assert.Equal(t,
		interpreter.NewIntValue(1),
		inter.Globals["x"].Value,
	)

	_, err := inter.Invoke("test")
	assert.Nil(t, err)

	assert.Equal(t,
		interpreter.NewIntValue(2),
		inter.Globals["x"].Value,
	)
}

func TestInterpretIntegerLiteralTypeConversionInAssignmentOptional(t *testing.T) {

	inter := parseCheckAndInterpret(t, `
        var x: Int8? = 1
        fun test() {
            x = 2
        }
	`)

	assert.Equal(t,
		interpreter.SomeValue{
			Value: interpreter.NewIntValue(1),
		},
		inter.Globals["x"].Value,
	)

	_, err := inter.Invoke("test")
	assert.Nil(t, err)

	assert.Equal(t,
		interpreter.SomeValue{
			Value: interpreter.NewIntValue(2),
		},
		inter.Globals["x"].Value,
	)
}

func TestInterpretIntegerLiteralTypeConversionInFunctionCallArgument(t *testing.T) {

	inter := parseCheckAndInterpret(t, `
        fun test(_ x: Int8): Int8 {
            return x
        }
        let x = test(1)
	`)

	assert.Equal(t,
		interpreter.NewIntValue(1),
		inter.Globals["x"].Value,
	)
}

func TestInterpretIntegerLiteralTypeConversionInFunctionCallArgumentOptional(t *testing.T) {

	inter := parseCheckAndInterpret(t, `
        fun test(_ x: Int8?): Int8? {
            return x
        }
        let x = test(1)
	`)

	assert.Equal(t,
		interpreter.SomeValue{
			Value: interpreter.NewIntValue(1),
		},
		inter.Globals["x"].Value,
	)
}

func TestInterpretIntegerLiteralTypeConversionInReturn(t *testing.T) {

	inter := parseCheckAndInterpret(t, `
        fun test(): Int8 {
            return 1
        }
	`)

	value, err := inter.Invoke("test")
	assert.Nil(t, err)
	assert.Equal(t,
		interpreter.NewIntValue(1),
		value,
	)
}

func TestInterpretIntegerLiteralTypeConversionInReturnOptional(t *testing.T) {

	inter := parseCheckAndInterpret(t, `
        fun test(): Int8? {
            return 1
        }
	`)

	value, err := inter.Invoke("test")
	assert.Nil(t, err)
	assert.Equal(t,
		interpreter.SomeValue{
			Value: interpreter.NewIntValue(1),
		},
		value,
	)
}

func TestInterpretIndirectDestroy(t *testing.T) {

	inter := parseCheckAndInterpret(t, `
      resource X {}

      fun test() {
          let x <- create X()
          destroy x
      }
    `)

	value, err := inter.Invoke("test")
	assert.Nil(t, err)
	assert.Equal(t,
		interpreter.VoidValue{},
		value,
	)
}

func TestInterpretUnaryMove(t *testing.T) {

	inter := parseCheckAndInterpret(t, `
      resource X {}

      fun foo(x: <-X): <-X {
          return <-x
      }

      fun bar() {
          let x <- foo(x: <-create X())
          destroy x
      }
    `)

	value, err := inter.Invoke("bar")
	assert.Nil(t, err)
	assert.Equal(t,
		interpreter.VoidValue{},
		value,
	)
}

func TestInterpretResourceMoveInArrayAndDestroy(t *testing.T) {

	inter := parseCheckAndInterpret(t, `
      var destroys = 0

      resource Foo {
          var bar: Int

          init(bar: Int) {
              self.bar = bar
          }

          destroy() {
              destroys = destroys + 1
          }
      }

      fun test(): Int {
          let foo1 <- create Foo(bar: 1)
          let foo2 <- create Foo(bar: 2)
          let foos <- [<-foo1, <-foo2]
          let bar = foos[1].bar
          destroy foos
          return bar
      }
    `)

	assert.Equal(t,
		interpreter.NewIntValue(0),
		inter.Globals["destroys"].Value,
	)

	value, err := inter.Invoke("test")
	assert.Nil(t, err)

	assert.Equal(t,
		interpreter.NewIntValue(2),
		value,
	)

	assert.Equal(t,
		interpreter.NewIntValue(2),
		inter.Globals["destroys"].Value,
	)
}

func TestInterpretResourceMoveInDictionaryAndDestroy(t *testing.T) {

	inter := parseCheckAndInterpret(t, `
      var destroys = 0

      resource Foo {
          var bar: Int

          init(bar: Int) {
              self.bar = bar
          }

          destroy() {
              destroys = destroys + 1
          }
      }

      fun test() {
          let foo1 <- create Foo(bar: 1)
          let foo2 <- create Foo(bar: 2)
          let foos <- {"foo1": <-foo1, "foo2": <-foo2}
          destroy foos
      }
    `)

	assert.Equal(t,
		interpreter.NewIntValue(0),
		inter.Globals["destroys"].Value,
	)

	_, err := inter.Invoke("test")
	assert.Nil(t, err)

	assert.Equal(t,
		interpreter.NewIntValue(2),
		inter.Globals["destroys"].Value,
	)
}

func TestInterpretClosure(t *testing.T) {
	// Create a closure that increments and returns
	// a variable each time it is invoked.

	inter := parseCheckAndInterpret(t, `
        fun makeCounter(): ((): Int) {
            var count = 0
            return fun (): Int {
                count = count + 1
                return count
            }
        }

        let test = makeCounter()
	`)

	value, err := inter.Invoke("test")
	assert.Nil(t, err)
	assert.Equal(t,
		interpreter.NewIntValue(1),
		value,
	)

	value, err = inter.Invoke("test")
	assert.Nil(t, err)
	assert.Equal(t,
		interpreter.NewIntValue(2),
		value,
	)

	value, err = inter.Invoke("test")
	assert.Nil(t, err)
	assert.Equal(t,
		interpreter.NewIntValue(3),
		value,
	)
}

// TestInterpretCompositeFunctionInvocationFromImportingProgram checks
// that member functions of imported composites can be invoked from an importing program.
// See https://github.com/dapperlabs/flow-go/issues/838
//
func TestInterpretCompositeFunctionInvocationFromImportingProgram(t *testing.T) {

	checkerImported, err := ParseAndCheck(t, `
      // function must have arguments
      fun x(x: Int) {}

      // invocation must be in composite
      struct Y {
        fun x() {
          x(x: 1)
        }
      }
    `)
	require.Nil(t, err)

	checkerImporting, err := ParseAndCheckWithExtra(t,
		`
          import Y from "imported"

          fun test() {
              // get member must bind using imported interpreter
              Y().x()
          }
        `,
		nil,
		nil,
		func(location ast.ImportLocation) (program *ast.Program, e error) {
			assert.Equal(t,
				ast.StringImportLocation("imported"),
				location,
			)
			return checkerImported.Program, nil
		},
	)
	require.Nil(t, err)

	inter, err := interpreter.NewInterpreter(checkerImporting, nil)
	require.Nil(t, err)

	err = inter.Interpret()
	require.Nil(t, err)

	_, err = inter.Invoke("test")
	assert.Nil(t, err)
}

var storageValueDeclaration = map[string]sema.ValueDeclaration{
	"storage": stdlib.StandardLibraryValue{
		Name:       "storage",
		Type:       &sema.StorageType{},
		Kind:       common.DeclarationKindConstant,
		IsConstant: true,
	},
}

func TestInterpretStorage(t *testing.T) {

	storedValues := map[sema.Type]interpreter.Value{}

	inter := parseCheckAndInterpretWithExtra(t,
		`
          fun test(): Int? {
              storage[Int] = 42
              return storage[Int]
          }
	    `,
		storageValueDeclaration,
		map[string]interpreter.Value{
			"storage": interpreter.StorageValue{
				Getter: func(key sema.Type) interpreter.Value {
					return storedValues[key]
				},
				Setter: func(key sema.Type, value interpreter.Value) {
					storedValues[key] = value
				},
			},
		},
		nil,
	)

	value, err := inter.Invoke("test")
	assert.Nil(t, err)
	assert.Equal(t,
		interpreter.SomeValue{
			Value: interpreter.NewIntValue(42),
		},
		value,
	)
}

func TestInterpretSwapVariables(t *testing.T) {

	inter := parseCheckAndInterpret(t, `
       fun test(): [Int] {
           var x = 2
           var y = 3
           x <-> y
           return [x, y]
       }
	`)

	value, err := inter.Invoke("test")
	assert.Nil(t, err)
	assert.Equal(t,
		interpreter.NewArrayValue(
			interpreter.NewIntValue(3),
			interpreter.NewIntValue(2),
		),
		value,
	)
}

func TestInterpretSwapArrayAndField(t *testing.T) {

	inter := parseCheckAndInterpret(t, `
       struct Foo {
           var bar: Int

           init(bar: Int) {
               self.bar = bar
           }
       }

       fun test(): [Int] {
           let foo = Foo(bar: 1)
           let nums = [2]
           foo.bar <-> nums[0]
           return [foo.bar, nums[0]]
       }
	`)

	value, err := inter.Invoke("test")
	assert.Nil(t, err)
	assert.Equal(t,
		interpreter.NewArrayValue(
			interpreter.NewIntValue(2),
			interpreter.NewIntValue(1),
		),
		value,
	)
}

<<<<<<< HEAD
func TestInterpretResourceDestroyExpressionNoDestructor(t *testing.T) {

	inter := parseCheckAndInterpret(t, `
       resource R {}

       fun test() {
           let r <- create R()
           destroy r
       }
	`)

	_, err := inter.Invoke("test")
	assert.Nil(t, err)
}

func TestInterpretResourceDestroyExpressionDestructor(t *testing.T) {

	inter := parseCheckAndInterpret(t, `
       var ranDestructor = false

       resource R {
           destroy() {
               ranDestructor = true
           }
       }

       fun test() {
           let r <- create R()
           destroy r
       }
	`)

	assert.Equal(t,
		interpreter.BoolValue(false),
		inter.Globals["ranDestructor"].Value,
	)

	_, err := inter.Invoke("test")
	assert.Nil(t, err)

	assert.Equal(t,
		interpreter.BoolValue(true),
		inter.Globals["ranDestructor"].Value,
	)
}

func TestInterpretResourceDestroyExpressionNestedResources(t *testing.T) {

	inter := parseCheckAndInterpret(t, `
      var ranDestructorA = false
      var ranDestructorB = false

      resource B {
          destroy() {
              ranDestructorB = true
          }
      }

      resource A {
          let b: <-B

          init(b: <-B) {
              self.b <- b
          }

          destroy() {
              ranDestructorA = true
              destroy self.b
          }
      }

      fun test() {
          let b <- create B()
          let a <- create A(b: <-b)
          destroy a
      }
	`)

	assert.Equal(t,
		interpreter.BoolValue(false),
		inter.Globals["ranDestructorA"].Value,
	)

	assert.Equal(t,
		interpreter.BoolValue(false),
		inter.Globals["ranDestructorB"].Value,
	)
=======
func TestInterpretEmitEvent(t *testing.T) {
	var actualEvents []interpreter.EventValue

	inter := parseCheckAndInterpret(t,
		`
			event Transfer(to: Int, from: Int)
			event TransferAmount(to: Int, from: Int, amount: Int)

			fun test() {
			  emit Transfer(to: 1, from: 2)
			  emit Transfer(to: 3, from: 4)
			  emit TransferAmount(to: 1, from: 2, amount: 100)
			}
            `,
	)

	inter.SetOnEventEmitted(func(event interpreter.EventValue) {
		actualEvents = append(actualEvents, event)
	})
>>>>>>> b4e43b03

	_, err := inter.Invoke("test")
	assert.Nil(t, err)

<<<<<<< HEAD
	assert.Equal(t,
		interpreter.BoolValue(true),
		inter.Globals["ranDestructorA"].Value,
	)

	assert.Equal(t,
		interpreter.BoolValue(true),
		inter.Globals["ranDestructorB"].Value,
	)
}

// TestInterpretResourceDestroyExpressionResourceInterfaceCondition tests that
// the resource interface's initializer is called, even if the conforming resource
// does not have an initializer
//
func TestInterpretResourceDestroyExpressionResourceInterfaceCondition(t *testing.T) {

	inter := parseCheckAndInterpret(t, `
      resource interface I {
          destroy() {
              pre { false }
          }
      }

      resource R: I {}

      fun test() {
          let r <- create R()
          destroy r
      }
	`)

	_, err := inter.Invoke("test")
	assert.IsType(t, &interpreter.ConditionError{}, err)
}

// TestInterpretInterfaceInitializer tests that the interface's initializer
// is called, even if the conforming composite does not have an initializer
//
func TestInterpretInterfaceInitializer(t *testing.T) {

	inter := parseCheckAndInterpret(t, `
      struct interface I {
          init() {
              pre { false }
          }
      }

      struct S: I {}

      fun test() {
          S()
      }
	`)

	_, err := inter.Invoke("test")
	assert.IsType(t, &interpreter.ConditionError{}, err)
=======
	expectedEvents := []interpreter.EventValue{
		{
			"Transfer",
			[]interpreter.EventField{
				{
					Identifier: "to",
					Value:      interpreter.NewIntValue(1),
				},
				{
					Identifier: "from",
					Value:      interpreter.NewIntValue(2),
				},
			}},
		{
			"Transfer",
			[]interpreter.EventField{
				{
					Identifier: "to",
					Value:      interpreter.NewIntValue(3),
				},
				{
					Identifier: "from",
					Value:      interpreter.NewIntValue(4),
				},
			}},
		{
			"TransferAmount",
			[]interpreter.EventField{
				{
					Identifier: "to",
					Value:      interpreter.NewIntValue(1),
				},
				{
					Identifier: "from",
					Value:      interpreter.NewIntValue(2),
				},
				{
					Identifier: "amount",
					Value:      interpreter.NewIntValue(100),
				},
			}},
	}

	assert.Equal(t, expectedEvents, actualEvents)
>>>>>>> b4e43b03
}<|MERGE_RESOLUTION|>--- conflicted
+++ resolved
@@ -4647,7 +4647,6 @@
 	)
 }
 
-<<<<<<< HEAD
 func TestInterpretResourceDestroyExpressionNoDestructor(t *testing.T) {
 
 	inter := parseCheckAndInterpret(t, `
@@ -4735,7 +4734,69 @@
 		interpreter.BoolValue(false),
 		inter.Globals["ranDestructorB"].Value,
 	)
-=======
+
+	_, err := inter.Invoke("test")
+	assert.Nil(t, err)
+
+	assert.Equal(t,
+		interpreter.BoolValue(true),
+		inter.Globals["ranDestructorA"].Value,
+	)
+
+	assert.Equal(t,
+		interpreter.BoolValue(true),
+		inter.Globals["ranDestructorB"].Value,
+	)
+}
+
+// TestInterpretResourceDestroyExpressionResourceInterfaceCondition tests that
+// the resource interface's initializer is called, even if the conforming resource
+// does not have an initializer
+//
+func TestInterpretResourceDestroyExpressionResourceInterfaceCondition(t *testing.T) {
+
+	inter := parseCheckAndInterpret(t, `
+      resource interface I {
+          destroy() {
+              pre { false }
+          }
+      }
+
+      resource R: I {}
+
+      fun test() {
+          let r <- create R()
+          destroy r
+      }
+	`)
+
+	_, err := inter.Invoke("test")
+	assert.IsType(t, &interpreter.ConditionError{}, err)
+}
+
+// TestInterpretInterfaceInitializer tests that the interface's initializer
+// is called, even if the conforming composite does not have an initializer
+//
+func TestInterpretInterfaceInitializer(t *testing.T) {
+
+	inter := parseCheckAndInterpret(t, `
+      struct interface I {
+          init() {
+              pre { false }
+          }
+      }
+
+      struct S: I {}
+
+      fun test() {
+          S()
+      }
+	`)
+
+	_, err := inter.Invoke("test")
+	assert.IsType(t, &interpreter.ConditionError{}, err)
+}
+
 func TestInterpretEmitEvent(t *testing.T) {
 	var actualEvents []interpreter.EventValue
 
@@ -4755,70 +4816,10 @@
 	inter.SetOnEventEmitted(func(event interpreter.EventValue) {
 		actualEvents = append(actualEvents, event)
 	})
->>>>>>> b4e43b03
 
 	_, err := inter.Invoke("test")
 	assert.Nil(t, err)
 
-<<<<<<< HEAD
-	assert.Equal(t,
-		interpreter.BoolValue(true),
-		inter.Globals["ranDestructorA"].Value,
-	)
-
-	assert.Equal(t,
-		interpreter.BoolValue(true),
-		inter.Globals["ranDestructorB"].Value,
-	)
-}
-
-// TestInterpretResourceDestroyExpressionResourceInterfaceCondition tests that
-// the resource interface's initializer is called, even if the conforming resource
-// does not have an initializer
-//
-func TestInterpretResourceDestroyExpressionResourceInterfaceCondition(t *testing.T) {
-
-	inter := parseCheckAndInterpret(t, `
-      resource interface I {
-          destroy() {
-              pre { false }
-          }
-      }
-
-      resource R: I {}
-
-      fun test() {
-          let r <- create R()
-          destroy r
-      }
-	`)
-
-	_, err := inter.Invoke("test")
-	assert.IsType(t, &interpreter.ConditionError{}, err)
-}
-
-// TestInterpretInterfaceInitializer tests that the interface's initializer
-// is called, even if the conforming composite does not have an initializer
-//
-func TestInterpretInterfaceInitializer(t *testing.T) {
-
-	inter := parseCheckAndInterpret(t, `
-      struct interface I {
-          init() {
-              pre { false }
-          }
-      }
-
-      struct S: I {}
-
-      fun test() {
-          S()
-      }
-	`)
-
-	_, err := inter.Invoke("test")
-	assert.IsType(t, &interpreter.ConditionError{}, err)
-=======
 	expectedEvents := []interpreter.EventValue{
 		{
 			"Transfer",
@@ -4863,5 +4864,4 @@
 	}
 
 	assert.Equal(t, expectedEvents, actualEvents)
->>>>>>> b4e43b03
 }