package main

import (
	"context"
	"flag"
	"time"

	"github.com/onflow/flow-go-sdk"
	"github.com/onflow/flow-go-sdk/client"

	"github.com/rs/zerolog/log"
	"google.golang.org/grpc"
)

func main() {
	accessAddr := ":9000"
	flag.StringVar(&accessAddr, "access-node-addr", ":9000", "Access insecure gRPC server address")
	flag.Parse()
	log.Info().Msgf("Access node: %v", accessAddr)
	flowClient, err := client.New(accessAddr, grpc.WithInsecure()) //nolint:staticcheck
	if err != nil {
		log.Error().Err(err).Msg("failed to initialize gRPC client")
		return
	}
	pctx, pcancel := context.WithTimeout(context.Background(), 10*time.Second)
	defer pcancel()
	if err := flowClient.Ping(pctx); err != nil {
		log.Error().Err(err).Msg("failed to ping access node")
		return
	}
<<<<<<< HEAD
	sealedBlock, err := getLatestBlock(flowClient, true)
	if err != nil {
		log.Error().Err(err).Msg("failed to get latest sealed block")
		return
	}
	log.Info().Msgf("Sealed block: %+v", sealedBlock)
	unsealedBlock, err := getLatestBlock(flowClient, false)
	if err != nil {
		log.Error().Err(err).Msg("failed to get latest unsealed block")
		return
	}
	log.Info().Msgf("Unsealed block: %+v", unsealedBlock)
}

func getLatestBlock(flowClient *client.Client, isSealed bool) (*flow.Block, error) {
	ctx, cancel := context.WithTimeout(context.Background(), 10*time.Second)
	defer cancel()
	return flowClient.GetLatestBlock(ctx, true)
}
=======
}
>>>>>>> e1ee4842
<|MERGE_RESOLUTION|>--- conflicted
+++ resolved
@@ -28,7 +28,6 @@
 		log.Error().Err(err).Msg("failed to ping access node")
 		return
 	}
-<<<<<<< HEAD
 	sealedBlock, err := getLatestBlock(flowClient, true)
 	if err != nil {
 		log.Error().Err(err).Msg("failed to get latest sealed block")
@@ -48,6 +47,3 @@
 	defer cancel()
 	return flowClient.GetLatestBlock(ctx, true)
 }
-=======
-}
->>>>>>> e1ee4842
